--- conflicted
+++ resolved
@@ -5,7 +5,7 @@
 #include <ATen/MemoryOverlap.h>
 #include <ATen/NamedTensorUtils.h>
 #include <ATen/core/DimVector.h>
-#include <ATen/core/ITensorListRef.h>
+#include <ATen/core/IListRef.h>
 #include <ATen/native/Copy.h>
 #include <ATen/native/Resize.h>
 #include <ATen/native/TensorIterator.h>
@@ -199,6 +199,11 @@
   // We just need to make sure we don't actually try to resize the (null) storage.
   at::native::resize_impl_cpu_(result.unsafeGetTensorImpl(), size, stride_opt, /*resize_storage=*/!result.is_meta());
   return result;
+}
+
+Tensor& set_(Tensor& result, const Tensor& storage, int64_t storage_offset, IntArrayRef size, IntArrayRef stride) {
+  TORCH_CHECK(storage.is_contiguous(), "passed in tensor to be used as storage must be contiguous");
+  return result.set_(storage.storage(), storage_offset + storage.storage_offset(), size, stride);
 }
 
 Tensor& set_tensor_(Tensor& result, const Tensor& source) {
@@ -1351,7 +1356,7 @@
   return grad_input;
 }
 
-Tensor index_select_sparse(const Tensor& self, int64_t dim, const Tensor& index) {
+Tensor index_select_sparse_cpu(const Tensor& self, int64_t dim, const Tensor& index) {
   /*
     Algorithm:
     index - a 1-D tensor of indicies with shape (n,)
@@ -1364,79 +1369,625 @@
       new_values - shape is (new_nnz,) + dense_shape
 
       if dim < len(sparse_shape):
-          for i, idx in enumerate(index):
-              for j, jdx in enumerate(indices[dim]):
-                  if idx == jdx:
-                      icol = indices[:dim][j] + (i,) + indices[dim+1:][j]
-                      new_indices.add_column(icol)
-                      new_values.add_row(values[j])
+          # Find new_indices[dim] of the output sparse tensor and
+          # indices at which to select values/indices.
+          # The CPP code uses (binary/in a count table) search to find matches and may
+          # swap the loop order for better algorithmic complexity.
+          new_dim_indices = []
+          selected_dim_indices = []
+          # This is a brute-force algorithms to convey the main idea.
+          # The CPP code below is more efficient but more complicated.
+          for i, i_idx in enumerate(indices[dim]):
+              for j, j_idx in enumerate(index):
+                  if i_idx == j_idx:
+                      new_dim_indices.append(j)
+                      selected_dim_indices.append(i)
+          new_indices = indices.index_select(1, selected_dim_indices)
+          new_values = values.index_select(0, selected_dim_indices)
+          new_indices[dim] = new_dim_indices
       else:
           new_indices = indices
-          new_values[k] = values[k].index_select(dim - len(sparse_shape), index) for k in range(nnz)
+          new_values = values.index_select(dim - sparse_dim + 1, index);
     */
-  auto ndim = self.dim();
-  if (ndim == 0) {
-    TORCH_CHECK_INDEX(false, "index_select() cannot be applied to a 0-dim tensor.");
-  }
-  if (!(index.dim() == 1 && index.dtype() == at::kLong)) {
-    TORCH_CHECK_INDEX(false, "index_select() argument index must be 1-D long-tensor.");
-  }
+  const auto ndim = self.dim();
+  TORCH_CHECK_INDEX(ndim, "index_select() cannot be applied to a 0-dim tensor.");
+  TORCH_CHECK_INDEX(
+      index.dim() == 1 && index.dtype() == at::kLong && index.options().layout() == at::kStrided,
+      "index_select() argument index must be 1-D strided (non-sparse) long-tensor.");
   dim = maybe_wrap_dim(dim, ndim);
-  auto size = self.size(dim);
-  auto sparse_dim = self.sparse_dim();
-  auto dense_dim = self.dense_dim();
-  auto indices = self._indices();
-  auto values = self._values();
-  auto nnz = values.size(0);
-  auto new_sizes = self.sizes().vec();
-  new_sizes[dim] = index.size(0);
-
+  const auto size = self.size(dim);
+  const auto sparse_dim = self.sparse_dim();
+  const auto dense_dim = self.dense_dim();
+  const auto indices = self._indices();
+  const auto values = self._values();
+  const auto nnz = values.size(0);
+  const auto index_len = index.size(0);
+  auto res_sizes = self.sizes().vec();
+  res_sizes[dim] = index_len;
+
+  // Equivalent to t.index_select(dim, idx), but vanilla index_select is not parallel,
+  // so we use gather instead.
+  // We use this method to select relevant indices/values
+  // from the intersection between indices[dim] and the index.
+  const auto index_select = [](const Tensor& t, int64_t dim, const Tensor& idx) -> Tensor {
+    const auto idx_len = idx.numel();
+    auto out_shape = t.sizes().vec();
+    out_shape[dim] = idx_len;
+    auto idx_shape = std::vector<int64_t>(t.dim(), 1);
+    idx_shape[dim] = idx_len;
+    return t.gather(dim, idx.view(idx_shape).expand(out_shape));
+  };
+
+  // If indexing into sparse dimensions
   if (dim < sparse_dim) {
-
-    auto cpu_dim_indices = indices[dim].to(c10::kCPU).contiguous();
-    int64_t* cpu_dim_indices_ptr = cpu_dim_indices.data_ptr<int64_t>();
-    auto cpu_index = index.to(c10::kCPU).contiguous();
-    int64_t* cpu_index_ptr = cpu_index.data_ptr<int64_t>();
-    std::vector<int64_t> zindices;
-    std::vector<int64_t> iindices;
-    int64_t new_nnz = 0;
-    for (const auto i : c10::irange(new_sizes[dim])) {
-      int64_t idx = cpu_index_ptr[i];
-      if (idx < -size || idx >= size) {
-        TORCH_CHECK_INDEX(false, "index_select(): index contains ", idx, " that is out of range for tensor of size ",
-                   self.sizes(), " at dimension ", dim);
+    // short-circuit if index is empty
+    if (!index_len) {
+      auto res_indices = index_select(indices, 1, index);
+      res_indices[dim] = index;
+      const auto res_values = index_select(values, 0, index);
+
+      return _sparse_coo_tensor_with_dims_and_tensors(
+          sparse_dim, dense_dim, res_sizes, res_indices, res_values, self.options());
+    }
+
+    const auto nneg_index = [&index, index_len, &self, size, dim]() -> Tensor {
+      const auto index_contiguous = index.contiguous();
+      auto nneg_index = at::empty_like(index_contiguous);
+      // nneg_index = (index < 0) * (index + size) + (index >= 0) * index
+      auto* ptr_index = index_contiguous.data_ptr<int64_t>();
+      auto* ptr_nneg_index = nneg_index.data_ptr<int64_t>();
+      at::parallel_for(0, index_len, at::internal::GRAIN_SIZE, [&](int64_t start, int64_t end) {
+          const auto* src = ptr_index + start;
+          auto* dst = ptr_nneg_index + start;
+          for (C10_UNUSED const auto _ : c10::irange(start, end)) {
+            auto idx = *src++;
+            if (idx < -size || idx >= size) {
+               // Mark self and dim as used if code is compiled with STRIP_ERROR_MESSAGES
+              (void)dim;
+              (void)self;
+              TORCH_CHECK_INDEX(false,
+                  "index_select(): index contains ", idx, " that is out of range for tensor of size ",
+                  self.sizes(), " at dimension ", dim
+              );
+            }
+            if (idx < 0) {
+              idx += size;
+            }
+            *dst++ = idx;
+          }
+      });
+
+      return nneg_index;
+    }();
+
+    const auto dim_indices = indices[dim].contiguous();
+
+    // If nnz is smaller than size, then either indices[dim] or index gets sorted,
+    // then this is followed by a binary search to find interesections.
+    const auto get_selected_indices_small_nnz_large_size = [&]() -> std::tuple<Tensor, Tensor> {
+      const auto grain_size = at::internal::GRAIN_SIZE;
+      const auto n_threads_nnz = std::max<int64_t>(
+          1, std::min<int64_t>((nnz + grain_size - 1) / grain_size, at::get_num_threads())
+      );
+      const auto n_threads_index = std::max<int64_t>(
+          1, std::min<int64_t>((index_len + grain_size - 1) / grain_size, at::get_num_threads())
+      );
+      const auto search_in_dim_indices
+        // if either dim_indices or index requires sorting, we compare
+        // the cost of sort + binary search, which is comparing
+        // (len(dim_indices) + len(index)) * log(len(index)) to
+        // (len(dim_indices) + len(index)) * log(len(dim_indices)).
+        // That simplifies to comparing len(dim_indices) to len(index).
+        // Additionally, we take into consideration potential parallel
+        // speedup.
+        = (nnz / n_threads_nnz <= index_len / n_threads_index)
+        // if self is coalesced and dim is 0, then we compare
+        // index_len * log(len(dim_indices)), which is binary search into dim_indices,
+        // to (len(index_len) + len(dim_indices)) * log(index_len).
+        // Additionally, we take into consideration potential parallel
+        // speedup.
+          || (self.is_coalesced() && dim == 0
+          && (index_len * std::log2(nnz) / n_threads_index
+            <= (nnz / n_threads_nnz + index_len) * std::log2(index_len)))
+        ? true : false;
+
+      // src is a source of indices to binary search in sorted
+      Tensor sorted, sorted_idx, src;
+      std::tie(sorted, sorted_idx, src) = [
+        &dim_indices, &nneg_index, &self,
+        search_in_dim_indices, dim, nnz
+      ](void) -> std::tuple<Tensor, Tensor, Tensor> {
+        // sort dim_indices to binary search into it
+        if (search_in_dim_indices) {
+          // dim_indices is already sorted if self is coalesced and dim == 0
+          if (self.is_coalesced() && dim == 0) {
+            return std::make_tuple(dim_indices, at::arange(nnz, dim_indices.options()), nneg_index);
+          }
+          else {
+            Tensor sorted_dim_indices, sorted_dim_indices_idx;
+            std::tie(sorted_dim_indices, sorted_dim_indices_idx) = dim_indices.sort();
+            return std::make_tuple(sorted_dim_indices, sorted_dim_indices_idx, nneg_index);
+          }
+        }
+        // sort nneg_index to binary search into it
+        else {
+          Tensor sorted_nneg_index, sorted_nneg_index_idx;
+          std::tie(sorted_nneg_index, sorted_nneg_index_idx) = nneg_index.sort();
+          return std::make_tuple(sorted_nneg_index, sorted_nneg_index_idx, dim_indices);
+        }
+      }();
+
+      const auto src_grain_size = at::internal::GRAIN_SIZE;
+      const auto src_len = src.numel();
+      const auto n_threads_src = std::max<int64_t>(
+          // 1 <= n_threads_src <= std::min(ceil(src.numel() / src_grain_size), max_threads)
+          1, std::min<int64_t>((src_len + src_grain_size - 1) / src_grain_size, at::get_num_threads())
+      );
+      const auto chunk_size_src = (src_len + n_threads_src - 1) / n_threads_src;
+
+      const std::vector<int64_t> src_n_threads_shape = {
+        n_threads_src, (src_len + n_threads_src - 1) / n_threads_src
+      };
+
+      // src_int_idx and sorted_int_idx store "i" and "j" indices indicating
+      // intersections such that src_int_idx[i] == sorted_int_idx[j].
+      // These intersections are found with binary search and in parallel.
+      auto src_int_idx = at::empty(src_n_threads_shape, src.options());
+      auto sorted_int_idx = at::empty_like(src_int_idx);
+      // For each element "i" from src, int_counts define how many
+      // elements there are in sorted, i.e. "j" indices, corresponding
+      // to "i", i.e.:
+      // |{j : src_int_idx[i] == sorted_int_idx[j]}| for each i in src_int_idx.
+      auto int_counts = at::zeros_like(src_int_idx);
+
+      // fill in src_int_idx, sorted_int_idx, int_counts
+      {
+        const auto sorted_len = sorted.numel();
+        const auto* ptr_sorted = sorted.data_ptr<int64_t>();
+        const auto* ptr_sorted_start = ptr_sorted;
+        const auto* ptr_sorted_end = ptr_sorted + sorted_len;
+
+        at::parallel_for(0, n_threads_src, 1, [&](int64_t tid, C10_UNUSED int64_t _) {
+            const auto start = tid * chunk_size_src;
+            const auto end = std::min(start + chunk_size_src, src_len);
+            auto* ptr_tid_src_int_idx = src_int_idx.select(0, tid).data_ptr<int64_t>();
+            auto* ptr_tid_sorted_int_idx = sorted_int_idx.select(0, tid).data_ptr<int64_t>();
+            auto* ptr_tid_int_counts = int_counts.select(0, tid).data_ptr<int64_t>();
+            const auto* ptr_src = src.data_ptr<int64_t>() + start;
+
+            for (const auto i : c10::irange(start, end)) {
+              const auto src_val = *ptr_src++;
+              const auto src_val_lb = std::lower_bound(ptr_sorted_start, ptr_sorted_end, src_val);
+              // We cannot just use *src_val_lb != src_val because when
+              // src_val_lb == ptr_sorted_end, dereferencing past-the-end value
+              // is not well-defined.
+              if (src_val_lb == ptr_sorted_end || *src_val_lb != src_val) {
+                ++ptr_tid_src_int_idx;
+                ++ptr_tid_sorted_int_idx;
+                ++ptr_tid_int_counts;
+                continue;
+              }
+              const auto src_val_ub = std::upper_bound(ptr_sorted_start, ptr_sorted_end, src_val);
+
+              const int64_t count = src_val_ub - src_val_lb;
+              const int64_t j = src_val_lb - ptr_sorted_start;
+
+              *ptr_tid_src_int_idx++ = i;
+              *ptr_tid_sorted_int_idx++ = j;
+              *ptr_tid_int_counts++ = count;
+            }
+        });
       }
-      if (idx < 0) {
-        idx += size;
+
+      const auto compressed_int_counts = int_counts.sum(-1);
+      const auto res_len = compressed_int_counts.sum().item<int64_t>();
+
+      // Short-circuit if empty intersection
+      if (!res_len) {
+        auto empty_idx = at::empty({0}, src.options());
+        return std::make_tuple(empty_idx, empty_idx);
       }
-      for (const auto j : c10::irange(nnz)) {
-        int64_t jdx = cpu_dim_indices_ptr[j];
-        if (idx == jdx) {
-          new_nnz++;
-          iindices.push_back(i);
-          zindices.push_back(j);
+
+      // Now that we know "i", "j" and the counts, we "unflatten"
+      // them into two arrays of intersection indices such that
+      // selected_src = repeat_interleave(src_int_idx, int_counts),
+      // and selected_sorted is obtained as follows:
+      // offsets = int_counts.cumsum(0).sub_(int_counts)
+      // for ii, (j, c) in enumerate(zip(sorted_int_idx, int_counts)):
+      //     out_slice = slice(offsets[ii], offsets[ii] + c)
+      //     src_slice = slice(j, j + c)
+      //     selected_sorted[out_slice] = sorted_int_idx[src_slice]
+      auto selected_sorted = at::empty({res_len}, sorted.options());
+      auto selected_src = at::empty({res_len}, src.options());
+
+      // fill in selected_sorted, selected_src
+      {
+        auto* ptr_selected_sorted = selected_sorted.data_ptr<int64_t>();
+        auto* ptr_selected_src = selected_src.data_ptr<int64_t>();
+
+        const auto thread_offsets = compressed_int_counts.cumsum(0).sub_(compressed_int_counts);
+        const auto* ptr_sorted_idx = sorted_idx.data_ptr<int64_t>();
+        at::parallel_for(0, n_threads_src, 1, [&](int64_t tid, C10_UNUSED int64_t _) {
+            const auto start = tid * chunk_size_src;
+            const auto end = std::min(start + chunk_size_src, src_len);
+            const auto tid_offset = thread_offsets.data_ptr<int64_t>()[tid];
+            const auto* ptr_tid_src_int_idx = src_int_idx.select(0, tid).data_ptr<int64_t>();
+            const auto* ptr_tid_sorted_int_idx = sorted_int_idx.select(0, tid).data_ptr<int64_t>();
+            const auto* ptr_tid_int_counts = int_counts.select(0, tid).data_ptr<int64_t>();
+            auto* ptr_tid_selected_sorted = ptr_selected_sorted + tid_offset;
+            auto* ptr_tid_selected_src = ptr_selected_src + tid_offset;
+
+            for (C10_UNUSED const auto _ : c10::irange(start, end)) {
+              const auto count = *ptr_tid_int_counts++;
+              const auto i = *ptr_tid_src_int_idx++;
+              const auto j = *ptr_tid_sorted_int_idx++;
+              if (!count) continue;
+
+              std::fill_n(ptr_tid_selected_src, count, i);
+              std::copy_n(ptr_sorted_idx + j, count, ptr_tid_selected_sorted);
+
+              ptr_tid_selected_sorted += count;
+              ptr_tid_selected_src += count;
+            }
+        });
+      }
+
+      return search_in_dim_indices
+        ? std::make_tuple(selected_sorted, selected_src)
+        : std::make_tuple(selected_src, selected_sorted);
+    };
+
+    // Converts a 1d sorted idx to a compressed 1d compressed idx,
+    // aka crow in the CSR format. Useful to get a count table in
+    // a parallelized and no-sync manner.
+    // TODO: this function is equivalent to _convert_indices_from_coo_to_csr.
+    // The mentioned function is not public yet.
+    const auto sorted_idx_to_cidx = [](
+        const Tensor& idx,
+        int64_t len,
+        bool run_in_parallel = true) -> Tensor {
+      auto cidx = at::empty({len + 1}, idx.options());
+
+      const auto* ptr_idx = idx.data_ptr<int64_t>();
+      auto* ptr_cidx = cidx.data_ptr<int64_t>();
+
+      const auto idx_len = idx.numel();
+
+      std::fill_n(ptr_cidx, ptr_idx[0] + 1, 0);
+      std::fill_n(ptr_cidx + ptr_idx[idx_len - 1] + 1, len - ptr_idx[idx_len - 1], idx_len);
+
+      const auto grain_size = run_in_parallel ? at::internal::GRAIN_SIZE : idx_len;
+      at::parallel_for(0, idx_len, grain_size, [&](int64_t start, int64_t end) {
+          auto* ptr_curr_cidx = ptr_cidx + ptr_idx[start] + 1;
+          for (int64_t i = start; i < std::min(end, idx_len - 1); ++i) {
+            const auto diff = ptr_idx[i + 1] - ptr_idx[i];
+            std::fill_n(ptr_curr_cidx, diff, i + 1);
+            ptr_curr_cidx += diff;
+          }
+      });
+
+      return cidx;
+    };
+
+    // If nnz is (much) larger than size, then both indices[dim] and index get sorted
+    // with a count sort (faster, and no huge nnz-sized chunk memory allocations).
+    // The element-wise product between the count tables gives us all the intersections.
+    const auto get_selected_indices_large_nnz_small_size = [&]() -> std::tuple<Tensor, Tensor> {
+      const auto get_counts = [&sorted_idx_to_cidx](
+          // Writes into counts (must be preallocated and zero)
+          // and allows to use external buffers.
+          Tensor& counts,
+          const Tensor& t,
+          int64_t bins,
+          bool is_sorted = false,
+          bool run_in_parallel = true) -> void {
+        if (is_sorted) {
+          const auto cidx = sorted_idx_to_cidx(t, bins, run_in_parallel);
+          at::sub_out(counts, cidx.slice(0, 1, bins + 1), cidx.slice(0, 0, bins));
+        }
+        else {
+          auto* ptr_counts = counts.data_ptr<int64_t>();
+          const auto* ptr_vals = t.data_ptr<int64_t>();
+          for (C10_UNUSED const auto _ : c10::irange(t.numel())) {
+            ++ptr_counts[*ptr_vals++];
+          }
+        }
+      };
+
+      const auto counts_per_thread = [&get_counts, size](
+          const Tensor& idx,
+          bool is_sorted = false,
+          int64_t grain_size = at::internal::GRAIN_SIZE
+      ) -> Tensor {
+        const auto idx_len = idx.numel();
+        // 1 <= n_threads <= min(ceil(len / grain_size), max_threads)
+        const auto n_threads = std::max<int64_t>(
+            1, std::min<int64_t>((idx_len + grain_size - 1) / grain_size, at::get_num_threads())
+        );
+        const auto chunk_size = (idx_len + n_threads - 1) / n_threads;
+        const auto run_in_parallel = (n_threads == 1);
+
+        auto counts_per_thread = at::zeros({n_threads, size}, idx.options());
+        at::parallel_for(0, n_threads, 1, [&](int64_t tid, C10_UNUSED int64_t _) {
+          const auto start = tid * chunk_size;
+          const auto end = std::min(start + chunk_size, idx_len);
+          const auto tid_idx = idx.slice(0, start, end);
+          auto tid_counts = counts_per_thread.select(0, tid);
+          get_counts(tid_counts, tid_idx, /*bins=*/size,
+              /*is_sorted=*/is_sorted, /*run_in_parallel=*/run_in_parallel);
+        });
+
+        return counts_per_thread;
+      };
+
+      auto dim_indices_counts_per_thread = counts_per_thread(
+          dim_indices,
+          /*is_sorted=*/self.is_coalesced() && dim == 0
+          /*grain_size = at::internal::GRAIN_SIZE*/
+      );
+      auto dim_indices_offset_counts_per_thread = dim_indices_counts_per_thread.cumsum(0);
+
+      auto index_counts_per_thread = counts_per_thread(
+          nneg_index,
+          /*is_sorted=*/false
+          /*grain_size = at::internal::GRAIN_SIZE*/
+      );
+      auto index_offset_counts_per_thread = index_counts_per_thread.cumsum(0);
+
+      const auto index_counts = index_offset_counts_per_thread.select(0, -1);
+      const auto dim_indices_counts = dim_indices_offset_counts_per_thread.select(0, -1);
+      const auto intersection_counts = index_counts.mul(dim_indices_counts);
+      const auto res_len = intersection_counts.sum().item<int64_t>();
+      // Short-circuit if empty intersection
+      if (!res_len) {
+        auto empty_idx = at::empty({0}, index.options());
+        return std::make_tuple(empty_idx, empty_idx);
+      }
+      const auto intersection_offsets = intersection_counts.cumsum(0);
+
+      const auto search_in_dim_indices = [&]() -> bool {
+        const auto grain_size = at::internal::GRAIN_SIZE;
+        const auto n_threads_index = std::max<int64_t>(
+            1, std::min<int64_t>((index_len + grain_size - 1) / grain_size, at::get_num_threads())
+        );
+        const auto n_threads_dim_indices = std::max<int64_t>(
+            1, std::min<int64_t>((nnz + grain_size - 1) / grain_size, at::get_num_threads())
+        );
+
+        const auto index_max_copy_work_per_thread =
+          index_counts_per_thread.mul(dim_indices_counts).sum(-1).max().item<int64_t>();
+        const auto dim_indices_max_copy_work_per_thread
+          = dim_indices_counts_per_thread.mul(index_counts).sum(-1).max().item<int64_t>();
+
+        const auto index_max_work_per_thread = index_max_copy_work_per_thread * index_len / n_threads_index;
+        const auto dim_indices_max_work_per_thread = dim_indices_max_copy_work_per_thread * nnz / n_threads_dim_indices;
+        return index_max_work_per_thread <= dim_indices_max_work_per_thread
+          ? true
+          : false;
+      }();
+
+      Tensor idx, idx_counts_per_thread, idx_offset_counts_per_thread;
+      Tensor src, src_counts_per_thread, src_offset_counts_per_thread;
+      std::tie(
+          idx, idx_counts_per_thread, idx_offset_counts_per_thread,
+          src, src_counts_per_thread, src_offset_counts_per_thread
+      ) = [&]() {
+        return search_in_dim_indices
+          ? std::make_tuple(
+              nneg_index, index_counts_per_thread, index_offset_counts_per_thread,
+              dim_indices, dim_indices_counts_per_thread, dim_indices_offset_counts_per_thread
+            )
+          : std::make_tuple(
+              dim_indices, dim_indices_counts_per_thread, dim_indices_counts_per_thread.cumsum(0),
+              nneg_index, index_counts_per_thread, index_counts_per_thread.cumsum(0)
+            );
+      }();
+
+      const auto idx_counts = idx_offset_counts_per_thread.select(0, -1);
+      const auto src_counts = src_offset_counts_per_thread.select(0, -1);
+
+      Tensor src_idx, src_idx_offsets;
+      std::tie(src_idx, src_idx_offsets) = [&](
+          int64_t grain_size = at::internal::GRAIN_SIZE
+      ) -> std::tuple<Tensor, Tensor> {
+        const auto src_intersection_counts = src_counts.mul(idx_counts > 0);
+        const auto src_intersection_offsets = src_intersection_counts.cumsum(0);
+        const auto src_idx_len = src_intersection_offsets.data_ptr<int64_t>()[size - 1];
+        auto src_idx = at::empty({src_idx_len}, src.options());
+
+        const auto* ptr_src = src.data_ptr<int64_t>();
+        const auto* ptr_intersection_counts = intersection_counts.data_ptr<int64_t>();
+        const auto* ptr_src_intersection_counts = src_intersection_counts.data_ptr<int64_t>();
+        const auto* ptr_src_intersection_offsets = src_intersection_offsets.data_ptr<int64_t>();
+        auto* ptr_src_idx = src_idx.data_ptr<int64_t>();
+
+        const auto src_len = src.numel();
+        const auto n_threads_src = std::max<int64_t>(
+            1, std::min<int64_t>((src_len + grain_size - 1) / grain_size, at::get_num_threads())
+        );
+        const auto chunk_size = (src_len + n_threads_src - 1) / n_threads_src;
+        at::parallel_for(0, n_threads_src, 1, [&](int64_t tid, C10_UNUSED int64_t _) {
+            const auto start = tid * chunk_size;
+            const auto end = std::min(start + chunk_size, src_len);
+            auto* ptr_src_tid = ptr_src + start;
+            const auto* ptr_src_counts_per_thread
+              = src_counts_per_thread.select(0, tid).data_ptr<int64_t>();
+            const auto* ptr_src_offset_counts_per_thread
+              = src_offset_counts_per_thread.select(0, tid).data_ptr<int64_t>();
+            auto tid_counts = at::zeros({size}, src.options());
+            auto* ptr_tid_counts = tid_counts.data_ptr<int64_t>();
+
+            for (const auto i : c10::irange(start, end)) {
+              const auto idx_val = *ptr_src_tid++;
+              // skip idx value if not in the intersection
+              if (!ptr_intersection_counts[idx_val]) continue;
+              const auto idx_val_offset
+                = ptr_src_intersection_offsets[idx_val]
+                - ptr_src_intersection_counts[idx_val];
+              const auto idx_val_tid_offset
+                = ptr_src_offset_counts_per_thread[idx_val]
+                - ptr_src_counts_per_thread[idx_val];
+              auto& idx_val_local_tid_count = ptr_tid_counts[idx_val];
+              ptr_src_idx[idx_val_offset + idx_val_tid_offset + idx_val_local_tid_count] = i;
+              ++idx_val_local_tid_count;
+            }
+        });
+
+        const auto src_idx_offsets = src_intersection_offsets.sub_(src_intersection_counts);
+
+        return std::make_tuple(src_idx, src_idx_offsets);
+      }();
+
+      Tensor idx_selected, src_selected;
+      std::tie(idx_selected, src_selected) = [&](
+          int64_t grain_size = at::internal::GRAIN_SIZE
+      ) -> std::tuple<Tensor, Tensor> {
+        const auto thread_offset = [&]() {
+          // we do not need idx_counts_per_thread anymore,
+          // so it is safe to do in-place intersection.
+          auto counts_per_thread = idx_counts_per_thread.mul_(src_counts).sum(-1);
+          return counts_per_thread.cumsum(0).sub_(counts_per_thread);
+        }();
+        const auto* ptr_thread_offset = thread_offset.data_ptr<int64_t>();
+
+        auto idx_selected = at::empty({res_len}, idx.options());
+        auto src_selected = at::empty({res_len}, src.options());
+
+        const auto* ptr_idx = idx.data_ptr<int64_t>();
+        const auto* ptr_src_counts = src_counts.data_ptr<int64_t>();
+        const auto* ptr_intersection_counts = intersection_counts.data_ptr<int64_t>();
+        const auto* ptr_src_idx = src_idx.data_ptr<int64_t>();
+        const auto* ptr_src_idx_offsets = src_idx_offsets.data_ptr<int64_t>();
+        auto* ptr_idx_selected = idx_selected.data_ptr<int64_t>();
+        auto* ptr_src_selected = src_selected.data_ptr<int64_t>();
+
+        const auto idx_len = idx.numel();
+        const auto n_threads_idx = std::max<int64_t>(
+            1, std::min<int64_t>((idx_len + grain_size - 1) / grain_size, at::get_num_threads())
+        );
+        const auto chunk_size = (idx_len + n_threads_idx - 1) / n_threads_idx;
+        at::parallel_for(0, n_threads_idx, 1, [&](int64_t tid, C10_UNUSED int64_t _) {
+            const auto start = tid * chunk_size;
+            const auto end = std::min(start + chunk_size, idx_len);
+            const auto tid_offset = ptr_thread_offset[tid];
+            const auto* ptr_idx_tid = ptr_idx + start;
+            auto* ptr_idx_selected_tid = ptr_idx_selected + tid_offset;
+            auto* ptr_src_selected_tid = ptr_src_selected + tid_offset;
+
+            for (const auto i : c10::irange(start, end)) {
+              const auto idx_val = *ptr_idx_tid++;
+              // skip if idx_val is not in the intersection
+              if (!ptr_intersection_counts[idx_val]) continue;
+              const auto count = ptr_src_counts[idx_val];
+              const auto j = ptr_src_idx_offsets[idx_val];
+              std::fill_n(ptr_idx_selected_tid, count, i);
+              std::copy_n(ptr_src_idx + j, count, ptr_src_selected_tid);
+              ptr_idx_selected_tid += count;
+              ptr_src_selected_tid += count;
+            }
+        });
+
+        return std::make_tuple(idx_selected, src_selected);
+      }();
+
+      return search_in_dim_indices
+        ? std::make_tuple(src_selected, idx_selected)
+        : std::make_tuple(idx_selected, src_selected);
+    };
+
+    const auto make_output = [&](
+        const Tensor& selected_dim_indices,
+        const Tensor& res_dim_indices) -> Tensor {
+      auto res_indices = index_select(indices, 1, selected_dim_indices);
+      res_indices[dim] = res_dim_indices;
+      const auto res_values = index_select(values, 0, selected_dim_indices);
+
+      return _sparse_coo_tensor_with_dims_and_tensors(
+          sparse_dim, dense_dim, res_sizes, res_indices, res_values, self.options());
+    };
+
+    // Brute-force solution for small values of nnz and index_len
+    const auto get_result_small_nnz_small_index = [&]()
+      -> Tensor {
+      const auto dim_indices_in_inner_loop = nnz >= index_len;
+      Tensor outer, inner;
+      std::tie(outer, inner) = [&]() -> std::tuple<Tensor, Tensor> {
+        if (dim_indices_in_inner_loop) {
+          return std::make_tuple(nneg_index, dim_indices);
+        }
+        else {
+          return std::make_tuple(dim_indices, nneg_index);
+        }
+      }();
+
+      const auto* ptr_outer = outer.data_ptr<int64_t>();
+      const auto* ptr_inner = inner.data_ptr<int64_t>();
+      // NOTE: if very critical, replace std::vector with
+      // a data structure that operates on stack up to some limit.
+      auto outer_selected_idx = std::vector<int64_t>();
+      auto inner_selected_idx = std::vector<int64_t>();
+      int64_t res_len = 0;
+      for (const auto i : c10::irange(outer.numel())) {
+        for (const auto j : c10::irange(inner.numel())) {
+          if (ptr_outer[i] == ptr_inner[j]) {
+            ++res_len;
+            outer_selected_idx.push_back(i);
+            inner_selected_idx.push_back(j);
+          }
         }
       }
-    }
-    auto zIndices = at::from_blob(zindices.data(), {new_nnz}, at::kLong).to(indices.device());
-    auto new_indices = indices.index_select(1, zIndices);
-    new_indices[dim] = at::from_blob(iindices.data(), {new_nnz}, at::kLong).to(indices.device());
-    auto new_values = values.index_select(0, zIndices);
+
+      const auto outer_selected_idx_tensor = at::from_blob(
+          outer_selected_idx.data(), {res_len}, at::kLong
+      );
+      const auto inner_selected_idx_tensor = at::from_blob(
+          inner_selected_idx.data(), {res_len}, at::kLong
+      );
+
+      return dim_indices_in_inner_loop
+        ? make_output(inner_selected_idx_tensor, outer_selected_idx_tensor)
+        : make_output(outer_selected_idx_tensor, inner_selected_idx_tensor);
+    };
+
+    constexpr int64_t BRUTE_FORCE_SIZE_LIMIT = 2 << 14; // 16384
+    // NOTE: such a condition to avoid overflows in (nnz * index_len)
+    if (nnz <= BRUTE_FORCE_SIZE_LIMIT && index_len <= BRUTE_FORCE_SIZE_LIMIT
+        && (nnz * index_len) <= BRUTE_FORCE_SIZE_LIMIT) {
+      return get_result_small_nnz_small_index();
+    }
+    else {
+      Tensor selected_dim_indices;
+      Tensor res_dim_indices;
+
+      // A more precise decision could be of the form:
+      // `nnz < C(nnz, size) * size`, but it requires heavy benchmarking.
+      // We choose `nnz < size`, which measures theoretical complexity
+      // and does not rely on runtime performance.
+      // TODO: perform this analysis and find better C(nnz, size).
+      if (nnz <= size) {
+        std::tie(selected_dim_indices, res_dim_indices) = get_selected_indices_small_nnz_large_size();
+      }
+      else {
+        std::tie(selected_dim_indices, res_dim_indices) = get_selected_indices_large_nnz_small_size();
+      }
+
+      return make_output(selected_dim_indices, res_dim_indices);
+    }
+  }
+  // If indexing into dense dimensions
+  else {
+    // It is sufficient to just perform `index_select` on values
+    // if `dim` refers to dense dimensions.
+    const auto res_values = index_select(values, dim - sparse_dim + 1, index);
+
     return _sparse_coo_tensor_with_dims_and_tensors(
-        sparse_dim, dense_dim, new_sizes, new_indices, new_values, self.options());
-
-  } else {
-
-    auto vsize = values.sizes().vec();
-    vsize[dim + 1 - sparse_dim] = index.size(0);
-    auto new_values = at::empty(vsize, values.options());
-    for (const auto k : c10::irange(nnz)) {
-      new_values[k] = values[k].index_select(dim - sparse_dim, index);
-    }
-    return _sparse_coo_tensor_with_dims_and_tensors(
-        sparse_dim, dense_dim, new_sizes, indices, new_values, self.options());
-
-  }
+        sparse_dim, dense_dim, res_sizes, indices, res_values, self.options());
+  }
+}
+
+Tensor index_select_sparse_cuda(const Tensor& self, int64_t dim, const Tensor& index) {
+  auto res = index_select_sparse_cpu(self.to(at::kCPU), dim, index.to(at::kCPU));
+  return res.to(self.device());
 }
 
 Tensor slice(
@@ -2586,7 +3137,7 @@
 }
 
 Tensor& diag_cpu_out(const Tensor& self, int64_t dimension, Tensor &result) {
-  AT_DISPATCH_ALL_TYPES_AND_COMPLEX_AND(at::ScalarType::Bool, self.scalar_type(), "diag", [&] {
+  AT_DISPATCH_ALL_TYPES_AND_COMPLEX_AND2(kBFloat16, kBool, self.scalar_type(), "diag", [&] {
     apply_diag<scalar_t>(result, self, dimension);
   });
   return result;
@@ -2777,8 +3328,6 @@
     return output;
 }
 
-<<<<<<< HEAD
-=======
 // The default implementation of lift is a no-op.
 // If TLS is set appropriately (for wrapper-tensor keys like Functionalize or functorch transforms),
 // then we'll dispatch to one of their implementations, which will properly lift the tensor into a wrapper.
@@ -3039,6 +3588,5 @@
   return out;
 }
 
->>>>>>> 4a57321a
 } // namespace native
 } // namespace at