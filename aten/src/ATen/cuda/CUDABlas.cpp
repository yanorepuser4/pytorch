--- conflicted
+++ resolved
@@ -234,60 +234,6 @@
     CUDABLAS_NONNEGINT_CHECK(bgemm<Dtype>, num_batches);  \
   } while (0)
 
-<<<<<<< HEAD
-#if !defined(USE_ROCM) || (defined(USE_ROCM) && ROCM_VERSION >= 50700)
-
-#if defined(USE_ROCM) && ROCM_VERSION >= 50700 && ROCM_VERSION < 60000
-// only for rocm 5.7 where we first supported hipblaslt, it was difficult
-// to hipify correctly without this change.
-#define hipDataType hipblasDatatype_t
-#endif
-
-// hipblaslt custom types were a temporary work-around
-#if defined(USE_ROCM) && ROCM_VERSION >= 60000 && defined(HIPBLASLT_CUSTOM_DATA_TYPE)
-hipblasltDatatype_t hipToLt(hipDataType type) {
-    switch (type) {
-        case HIP_R_32F: return HIPBLASLT_R_32F;
-        case HIP_R_64F: return HIPBLASLT_R_64F;
-        case HIP_R_16F: return HIPBLASLT_R_16F;
-        case HIP_R_8I: return HIPBLASLT_R_8I;
-        case HIP_C_32F: return HIPBLASLT_C_32F;
-        case HIP_C_64F: return HIPBLASLT_C_64F;
-        case HIP_C_16F: return HIPBLASLT_C_16F;
-        case HIP_C_8I: return HIPBLASLT_C_8I;
-        case HIP_R_8U: return HIPBLASLT_R_8U;
-        case HIP_C_8U: return HIPBLASLT_C_8U;
-        case HIP_R_32I: return HIPBLASLT_R_32I;
-        case HIP_C_32I: return HIPBLASLT_C_32I;
-        case HIP_R_32U: return HIPBLASLT_R_32U;
-        case HIP_C_32U: return HIPBLASLT_C_32U;
-        case HIP_R_16BF: return HIPBLASLT_R_16B;
-        case HIP_C_16BF: return HIPBLASLT_C_16B;
-        default: TORCH_CHECK(false, "unknown hipDataType");
-    }
-}
-#define HIPTOLT(type) hipToLt(type)
-#else
-#define HIPTOLT(type) type
-#endif
-
-#if defined(USE_ROCM) && ROCM_VERSION >= 60000 && defined(HIPBLASLT_CUSTOM_COMPUTE_TYPE)
-hipblasLtComputeType_t hipblasToLt(hipblasComputeType_t type) {
-    switch (type) {
-        case HIPBLAS_COMPUTE_32F: return HIPBLASLT_COMPUTE_F32;
-        case HIPBLAS_COMPUTE_32F_FAST_16F: return HIPBLASLT_COMPUTE_F32_FAST_F16;
-        case HIPBLAS_COMPUTE_32F_FAST_TF32: return HIPBLASLT_COMPUTE_F32_FAST_XF32;
-        case HIPBLAS_COMPUTE_64F: return HIPBLASLT_COMPUTE_F64;
-        case HIPBLAS_COMPUTE_32I: return HIPBLASLT_COMPUTE_I32;
-        default: TORCH_CHECK(false, "unknown hipblasComputeType_t");
-    }
-}
-#define HIPCOMPTOLT(type) hipblasToLt(type)
-#else
-#define HIPCOMPTOLT(type) type
-#endif
-=======
->>>>>>> 8bf9e99c
 
 namespace {
 // Following the pattern of CuSparseDescriptor
@@ -326,11 +272,7 @@
       cudaDataType_t scale_type) {
     cublasLtMatmulDesc_t raw_descriptor = nullptr;
     TORCH_CUDABLAS_CHECK(
-<<<<<<< HEAD
-        cublasLtMatmulDescCreate(&raw_descriptor, HIPCOMPTOLT(compute_type), HIPTOLT(scale_type)));
-=======
         cublasLtMatmulDescCreate(&raw_descriptor, compute_type, scale_type));
->>>>>>> 8bf9e99c
     descriptor_.reset(raw_descriptor);
   }
   template <typename T>
@@ -351,11 +293,7 @@
       bool t = false) {
     cublasLtMatrixLayout_t raw_descriptor = nullptr;
     TORCH_CUDABLAS_CHECK(
-<<<<<<< HEAD
-        cublasLtMatrixLayoutCreate(&raw_descriptor, HIPTOLT(type), t ? cols : rows, t ? rows : cols, ld));
-=======
         cublasLtMatrixLayoutCreate(&raw_descriptor, type, t ? cols : rows, t ? rows : cols, ld));
->>>>>>> 8bf9e99c
     descriptor_.reset(raw_descriptor);
   }
   template <typename T>
@@ -380,17 +318,9 @@
 };
 } // namespace
 
-<<<<<<< HEAD
-#endif
 
 template <typename Dtype>
 inline void bgemm_internal_cublaslt(CUDABLAS_BGEMM_ARGTYPES(Dtype)) {
-#if !defined(USE_ROCM) || (defined(USE_ROCM) && ROCM_VERSION >= 60000)
-=======
-
-template <typename Dtype>
-inline void bgemm_internal_cublaslt(CUDABLAS_BGEMM_ARGTYPES(Dtype)) {
->>>>>>> 8bf9e99c
   cudaDataType_t abcType = CUDA_R_32F;
   cublasComputeType_t computeType = CUBLAS_COMPUTE_32F;
   cudaDataType_t scaleType = CUDA_R_32F;
@@ -521,12 +451,6 @@
       computeType,
       " scaleType ",
       scaleType);
-<<<<<<< HEAD
-#else
-  AT_ERROR("at::cuda::blas::bgemm_internal_cublaslt: not implemented for ", typeid(Dtype).name());
-#endif
-=======
->>>>>>> 8bf9e99c
 }
 
 
@@ -650,7 +574,7 @@
   const float fbeta = beta;
   _cublasAdjustLdLevel3(transa, transb, m, n, k, &lda, &ldb, &ldc);
 
-#if defined(USE_ROCM) && ROCM_VERSION >= 60000
+#if defined(USE_ROCM)
   auto compute_type = CUBLAS_COMPUTE_32F;
 #else
   auto compute_type = CUDA_R_32F;
@@ -663,114 +587,6 @@
                                   (int)num_batches,
                                   compute_type,
                                   CUBLAS_GEMM_DEFAULT_TENSOR_OP));
-}
-
-template <>
-void bgemm_internal<double>(CUDABLAS_BGEMM_ARGTYPES(double))
-{
-  if (at::globalContext().blasPreferredBackend() == BlasBackend::Cublaslt) {
-#ifdef USE_ROCM
-    // hipblaslt does not support double gemm yet
-    bgemm_internal_cublas<double>(CUDABLAS_BGEMM_ARGS(double));
-#else
-    bgemm_internal_cublaslt<double>(CUDABLAS_BGEMM_ARGS(double));
-#endif
-  }
-  else {
-    bgemm_internal_cublas<double>(CUDABLAS_BGEMM_ARGS(double));
-  }
-}
-
-template <>
-void bgemm_internal<float>(CUDABLAS_BGEMM_ARGTYPES(float))
-{
-  if (at::globalContext().blasPreferredBackend() == BlasBackend::Cublaslt) {
-    bgemm_internal_cublaslt<float>(CUDABLAS_BGEMM_ARGS(float));
-  }
-  else {
-    bgemm_internal_cublas<float>(CUDABLAS_BGEMM_ARGS(float));
-  }
-}
-
-template <>
-void bgemm_internal<c10::complex<double>>(CUDABLAS_BGEMM_ARGTYPES(c10::complex<double>))
-{
-  if (at::globalContext().blasPreferredBackend() == BlasBackend::Cublaslt) {
-#ifdef USE_ROCM
-    // hipblaslt does not support complex<double> gemm yet
-    bgemm_internal_cublas<c10::complex<double>>(CUDABLAS_BGEMM_ARGS(c10::complex<double>));
-#else
-    bgemm_internal_cublaslt<c10::complex<double>>(CUDABLAS_BGEMM_ARGS(c10::complex<double>));
-#endif
-  }
-  else {
-    bgemm_internal_cublas<c10::complex<double>>(CUDABLAS_BGEMM_ARGS(c10::complex<double>));
-  }
-}
-
-template <>
-void bgemm_internal<c10::complex<float>>(CUDABLAS_BGEMM_ARGTYPES(c10::complex<float>))
-{
-  if (at::globalContext().blasPreferredBackend() == BlasBackend::Cublaslt) {
-#ifdef USE_ROCM
-    // hipblaslt does not support complex<float> gemm yet
-    bgemm_internal_cublas<c10::complex<float>>(CUDABLAS_BGEMM_ARGS(c10::complex<float>));
-#else
-    bgemm_internal_cublaslt<c10::complex<float>>(CUDABLAS_BGEMM_ARGS(c10::complex<float>));
-#endif
-  }
-  else {
-    bgemm_internal_cublas<c10::complex<float>>(CUDABLAS_BGEMM_ARGS(c10::complex<float>));
-  }
-}
-
-template <>
-void bgemm_internal<at::Half>(CUDABLAS_BGEMM_ARGTYPES(at::Half))
-{
-  if (at::globalContext().blasPreferredBackend() == BlasBackend::Cublaslt) {
-    bgemm_internal_cublaslt<at::Half>(CUDABLAS_BGEMM_ARGS(at::Half));
-  }
-  else {
-    bgemm_internal_cublas<at::Half>(CUDABLAS_BGEMM_ARGS(at::Half));
-  }
-}
-
-template <>
-<<<<<<< HEAD
-void bgemm_internal<at::BFloat16>(CUDABLAS_BGEMM_ARGTYPES(at::BFloat16))
-{
-  if (at::globalContext().blasPreferredBackend() == BlasBackend::Cublaslt) {
-    bgemm_internal_cublaslt<at::BFloat16>(CUDABLAS_BGEMM_ARGS(at::BFloat16));
-  }
-  else {
-    bgemm_internal_cublas<at::BFloat16>(CUDABLAS_BGEMM_ARGS(at::BFloat16));
-  }
-=======
-void bgemm_internal_cublas<at::BFloat16>(CUDABLAS_BGEMM_ARGTYPES(at::BFloat16)) {
-  // See Note [Writing Nondeterministic Operations]
-  globalContext().alertCuBLASConfigNotDeterministic();
-  BGEMM_CHECK_ARGVALUES(at::BFloat16);
-  cublasHandle_t handle = at::cuda::getCurrentCUDABlasHandle();
-  cublasOperation_t opa = _cublasOpFromChar(transa);
-  cublasOperation_t opb = _cublasOpFromChar(transb);
-  const float falpha = alpha;
-  const float fbeta = beta;
-  _cublasAdjustLdLevel3(transa, transb, m, n, k, &lda, &ldb, &ldc);
-
-#if defined(USE_ROCM)
-  auto compute_type = CUBLAS_COMPUTE_32F;
-#else
-  auto compute_type = CUDA_R_32F;
-#endif
-  TORCH_CUDABLAS_CHECK(cublasGemmStridedBatchedEx(handle,
-                                  opa, opb, (int)m, (int)n, (int)k,
-                                  (void*)&falpha, a, CUDA_R_16BF, (int)lda, stridea,
-                                  b, CUDA_R_16BF, (int)ldb, strideb,
-                                  (void*)&fbeta, c, CUDA_R_16BF, (int)ldc, stridec,
-                                  (int)num_batches,
-                                  compute_type,
-                                  CUBLAS_GEMM_DEFAULT_TENSOR_OP));
->>>>>>> 8bf9e99c
 }
 
 template <>
@@ -1361,10 +1177,6 @@
   }
 }
 
-<<<<<<< HEAD
-#if !defined(USE_ROCM) || (defined(USE_ROCM) && ROCM_VERSION >= 50700)
-=======
->>>>>>> 8bf9e99c
 
 template <typename Dtype>
 void gemm_and_bias(
@@ -1866,17 +1678,6 @@
       " scaleType ",
       scaleType);
 }
-<<<<<<< HEAD
-#endif // !defined(USE_ROCM) || (defined(USE_ROCM) && ROCM_VERSION >= 50700)
-
-// ROCm 5.6 hipblas matches the const Dtype *A API, but prior hipblas does not.
-#if defined(USE_ROCM) && ROCM_VERSION < 50600
-#define ROCM_CONST_BUG_CAST(Type, Input) const_cast<Type>(reinterpret_cast<const Type>(Input))
-#else
-#define ROCM_CONST_BUG_CAST(Type, Input) reinterpret_cast<const Type>(Input)
-#endif
-=======
->>>>>>> 8bf9e99c
 
 template <>
 void trsm<float>(CUDABLAS_TRSM_ARGTYPES(float)) {
