#!/usr/bin/env python3

"""Generates a matrix to be utilized through github actions

Will output a condensed version of the matrix if on a pull request that only
includes the latest version of python we support built on three different
architectures:
    * CPU
    * Latest CUDA
    * Latest ROCM
"""

import os
from typing import Dict, List, Optional, Tuple

CUDA_ARCHES = ["11.8", "12.1", "12.4"]


CUDA_ARCHES_FULL_VERSION = {"11.8": "11.8.0", "12.1": "12.1.1", "12.4": "12.4.0"}


CUDA_ARCHES_CUDNN_VERSION = {"11.8": "8", "12.1": "8", "12.4": "8"}


ROCM_ARCHES = ["6.0", "6.1"]


CPU_CXX11_ABI_ARCH = ["cpu-cxx11-abi"]


CPU_AARCH64_ARCH = ["cpu-aarch64"]


CPU_S390X_ARCH = ["cpu-s390x"]


CUDA_AARCH64_ARCH = ["cuda-aarch64"]


PYTORCH_EXTRA_INSTALL_REQUIREMENTS = {
    "11.8": (
        "nvidia-cuda-nvrtc-cu11==11.8.89; platform_system == 'Linux' and platform_machine == 'x86_64' | "  # noqa: B950
        "nvidia-cuda-runtime-cu11==11.8.89; platform_system == 'Linux' and platform_machine == 'x86_64' | "
        "nvidia-cuda-cupti-cu11==11.8.87; platform_system == 'Linux' and platform_machine == 'x86_64' | "
        "nvidia-cudnn-cu11==8.7.0.84; platform_system == 'Linux' and platform_machine == 'x86_64' | "
        "nvidia-cublas-cu11==11.11.3.6; platform_system == 'Linux' and platform_machine == 'x86_64' | "
        "nvidia-cufft-cu11==10.9.0.58; platform_system == 'Linux' and platform_machine == 'x86_64' | "
        "nvidia-curand-cu11==10.3.0.86; platform_system == 'Linux' and platform_machine == 'x86_64' | "
        "nvidia-cusolver-cu11==11.4.1.48; platform_system == 'Linux' and platform_machine == 'x86_64' | "
        "nvidia-cusparse-cu11==11.7.5.86; platform_system == 'Linux' and platform_machine == 'x86_64' | "
        "nvidia-nccl-cu11==2.20.5; platform_system == 'Linux' and platform_machine == 'x86_64' | "
        "nvidia-nvtx-cu11==11.8.86; platform_system == 'Linux' and platform_machine == 'x86_64'"
    ),
    "12.1": (
        "nvidia-cuda-nvrtc-cu12==12.1.105; platform_system == 'Linux' and platform_machine == 'x86_64' | "  # noqa: B950
        "nvidia-cuda-runtime-cu12==12.1.105; platform_system == 'Linux' and platform_machine == 'x86_64' | "
        "nvidia-cuda-cupti-cu12==12.1.105; platform_system == 'Linux' and platform_machine == 'x86_64' | "
        "nvidia-cudnn-cu12==8.9.2.26; platform_system == 'Linux' and platform_machine == 'x86_64' | "
        "nvidia-cublas-cu12==12.1.3.1; platform_system == 'Linux' and platform_machine == 'x86_64' | "
        "nvidia-cufft-cu12==11.0.2.54; platform_system == 'Linux' and platform_machine == 'x86_64' | "
        "nvidia-curand-cu12==10.3.2.106; platform_system == 'Linux' and platform_machine == 'x86_64' | "
        "nvidia-cusolver-cu12==11.4.5.107; platform_system == 'Linux' and platform_machine == 'x86_64' | "
        "nvidia-cusparse-cu12==12.1.0.106; platform_system == 'Linux' and platform_machine == 'x86_64' | "
        "nvidia-nccl-cu12==2.20.5; platform_system == 'Linux' and platform_machine == 'x86_64' | "
        "nvidia-nvtx-cu12==12.1.105; platform_system == 'Linux' and platform_machine == 'x86_64'"
    ),
    "12.4": (
        "nvidia-cuda-nvrtc-cu12==12.4.99; platform_system == 'Linux' and platform_machine == 'x86_64' | "
        "nvidia-cuda-runtime-cu12==12.4.99; platform_system == 'Linux' and platform_machine == 'x86_64' | "
        "nvidia-cuda-cupti-cu12==12.4.99; platform_system == 'Linux' and platform_machine == 'x86_64' | "
        "nvidia-cudnn-cu12==8.9.7.29; platform_system == 'Linux' and platform_machine == 'x86_64' | "
        "nvidia-cublas-cu12==12.4.2.65; platform_system == 'Linux' and platform_machine == 'x86_64' | "
        "nvidia-cufft-cu12==11.2.0.44; platform_system == 'Linux' and platform_machine == 'x86_64' | "
        "nvidia-curand-cu12==10.3.5.119; platform_system == 'Linux' and platform_machine == 'x86_64' | "
        "nvidia-cusolver-cu12==11.6.0.99; platform_system == 'Linux' and platform_machine == 'x86_64' | "
        "nvidia-cusparse-cu12==12.3.0.142; platform_system == 'Linux' and platform_machine == 'x86_64' | "
        "nvidia-nccl-cu12==2.20.5; platform_system == 'Linux' and platform_machine == 'x86_64' | "
        "nvidia-nvtx-cu12==12.4.99; platform_system == 'Linux' and platform_machine == 'x86_64' | "
        "nvidia-nvjitlink-cu12==12.4.99; platform_system == 'Linux' and platform_machine == 'x86_64'"
    ),
}


def get_nccl_submodule_version() -> str:
    from pathlib import Path

    nccl_version_mk = (
        Path(__file__).absolute().parent.parent.parent
        / "third_party"
        / "nccl"
        / "nccl"
        / "makefiles"
        / "version.mk"
    )
    if not nccl_version_mk.exists():
        raise RuntimeError(
            "Please make sure that nccl submodule is checked out when importing this script"
        )
    with nccl_version_mk.open("r") as f:
        content = f.read()
    d = {}
    for l in content.split("\n"):
        if not l.startswith("NCCL_"):
            continue
        (k, v) = l.split(":=")
        d[k.strip()] = v.strip()
    return f"{d['NCCL_MAJOR']}.{d['NCCL_MINOR']}.{d['NCCL_PATCH']}"


def get_nccl_wheel_version(arch_version: str) -> str:
    import re

    requirements = map(
        str.strip, re.split("[;|]", PYTORCH_EXTRA_INSTALL_REQUIREMENTS[arch_version])
    )
    return next(x for x in requirements if x.startswith("nvidia-nccl-cu")).split("==")[
        1
    ]


def validate_nccl_dep_consistency(arch_version: str) -> None:
    wheel_ver = get_nccl_wheel_version(arch_version)
    submodule_ver = get_nccl_submodule_version()
    if wheel_ver != submodule_ver:
        raise RuntimeError(
            f"NCCL submodule version {submodule_ver} differs from wheel version {wheel_ver}"
        )


def arch_type(arch_version: str) -> str:
    if arch_version in CUDA_ARCHES:
        return "cuda"
    elif arch_version in ROCM_ARCHES:
        return "rocm"
    elif arch_version in CPU_CXX11_ABI_ARCH:
        return "cpu-cxx11-abi"
    elif arch_version in CPU_AARCH64_ARCH:
        return "cpu-aarch64"
    elif arch_version in CPU_S390X_ARCH:
        return "cpu-s390x"
    elif arch_version in CUDA_AARCH64_ARCH:
        return "cuda-aarch64"
    else:  # arch_version should always be "cpu" in this case
        return "cpu"


# This can be updated to the release version when cutting release branch, i.e. 2.1
DEFAULT_TAG = os.getenv("RELEASE_VERSION_TAG", "main")

WHEEL_CONTAINER_IMAGES = {
    **{
        gpu_arch: f"pytorch/manylinux-builder:cuda{gpu_arch}-{DEFAULT_TAG}"
        for gpu_arch in CUDA_ARCHES
    },
    **{
        gpu_arch: f"pytorch/manylinux-builder:rocm{gpu_arch}-{DEFAULT_TAG}"
        for gpu_arch in ROCM_ARCHES
    },
    "cpu": f"pytorch/manylinux-builder:cpu-{DEFAULT_TAG}",
    "cpu-cxx11-abi": f"pytorch/manylinuxcxx11-abi-builder:cpu-cxx11-abi-{DEFAULT_TAG}",
    "cpu-aarch64": f"pytorch/manylinuxaarch64-builder:cpu-aarch64-{DEFAULT_TAG}",
    "cpu-s390x": f"pytorch/manylinuxs390x-builder:cpu-s390x-{DEFAULT_TAG}",
    "cuda-aarch64": f"pytorch/manylinuxaarch64-builder:cuda12.4-{DEFAULT_TAG}",
}

CONDA_CONTAINER_IMAGES = {
    **{
        gpu_arch: f"pytorch/conda-builder:cuda{gpu_arch}-{DEFAULT_TAG}"
        for gpu_arch in CUDA_ARCHES
    },
    "cpu": f"pytorch/conda-builder:cpu-{DEFAULT_TAG}",
}

PRE_CXX11_ABI = "pre-cxx11"
CXX11_ABI = "cxx11-abi"
RELEASE = "release"
DEBUG = "debug"

LIBTORCH_CONTAINER_IMAGES: Dict[Tuple[str, str], str] = {
    **{
        (
            gpu_arch,
            PRE_CXX11_ABI,
        ): f"pytorch/manylinux-builder:cuda{gpu_arch}-{DEFAULT_TAG}"
        for gpu_arch in CUDA_ARCHES
    },
    **{
        (
            gpu_arch,
            CXX11_ABI,
        ): f"pytorch/libtorch-cxx11-builder:cuda{gpu_arch}-{DEFAULT_TAG}"
        for gpu_arch in CUDA_ARCHES
    },
    **{
        (
            gpu_arch,
            PRE_CXX11_ABI,
        ): f"pytorch/manylinux-builder:rocm{gpu_arch}-{DEFAULT_TAG}"
        for gpu_arch in ROCM_ARCHES
    },
    **{
        (
            gpu_arch,
            CXX11_ABI,
        ): f"pytorch/libtorch-cxx11-builder:rocm{gpu_arch}-{DEFAULT_TAG}"
        for gpu_arch in ROCM_ARCHES
    },
    ("cpu", PRE_CXX11_ABI): f"pytorch/manylinux-builder:cpu-{DEFAULT_TAG}",
    ("cpu", CXX11_ABI): f"pytorch/libtorch-cxx11-builder:cpu-{DEFAULT_TAG}",
}

FULL_PYTHON_VERSIONS = ["3.8", "3.9", "3.10", "3.11", "3.12"]


def translate_desired_cuda(gpu_arch_type: str, gpu_arch_version: str) -> str:
    return {
        "cpu": "cpu",
        "cpu-aarch64": "cpu",
        "cpu-cxx11-abi": "cpu-cxx11-abi",
        "cpu-s390x": "cpu",
        "cuda": f"cu{gpu_arch_version.replace('.', '')}",
        "cuda-aarch64": "cu124",
        "rocm": f"rocm{gpu_arch_version}",
    }.get(gpu_arch_type, gpu_arch_version)


def list_without(in_list: List[str], without: List[str]) -> List[str]:
    return [item for item in in_list if item not in without]


def generate_conda_matrix(os: str) -> List[Dict[str, str]]:
    ret: List[Dict[str, str]] = []
    arches = ["cpu"]
    python_versions = FULL_PYTHON_VERSIONS
    if os == "linux" or os == "windows":
        arches += CUDA_ARCHES
    for python_version in python_versions:
        # We don't currently build conda packages for rocm
        for arch_version in arches:
            gpu_arch_type = arch_type(arch_version)
            gpu_arch_version = "" if arch_version == "cpu" else arch_version
            ret.append(
                {
                    "python_version": python_version,
                    "gpu_arch_type": gpu_arch_type,
                    "gpu_arch_version": gpu_arch_version,
                    "desired_cuda": translate_desired_cuda(
                        gpu_arch_type, gpu_arch_version
                    ),
                    "container_image": CONDA_CONTAINER_IMAGES[arch_version],
                    "package_type": "conda",
                    "build_name": f"conda-py{python_version}-{gpu_arch_type}{gpu_arch_version}".replace(
                        ".", "_"
                    ),
                }
            )
    return ret


def generate_libtorch_matrix(
    os: str,
    abi_version: str,
    arches: Optional[List[str]] = None,
    libtorch_variants: Optional[List[str]] = None,
) -> List[Dict[str, str]]:
    if arches is None:
        arches = ["cpu"]
        if os == "linux":
            arches += CUDA_ARCHES
            arches += ROCM_ARCHES
        elif os == "windows":
            arches += CUDA_ARCHES

    if libtorch_variants is None:
        libtorch_variants = [
            "shared-with-deps",
            "shared-without-deps",
            "static-with-deps",
            "static-without-deps",
        ]

    ret: List[Dict[str, str]] = []
    for arch_version in arches:
        for libtorch_variant in libtorch_variants:
            # one of the values in the following list must be exactly
            # CXX11_ABI, but the precise value of the other one doesn't
            # matter
            gpu_arch_type = arch_type(arch_version)
            gpu_arch_version = "" if arch_version == "cpu" else arch_version
            # ROCm builds without-deps failed even in ROCm runners; skip for now
            if gpu_arch_type == "rocm" and "without-deps" in libtorch_variant:
                continue
            ret.append(
                {
                    "gpu_arch_type": gpu_arch_type,
                    "gpu_arch_version": gpu_arch_version,
                    "desired_cuda": translate_desired_cuda(
                        gpu_arch_type, gpu_arch_version
                    ),
                    "libtorch_variant": libtorch_variant,
                    "libtorch_config": abi_version if os == "windows" else "",
                    "devtoolset": abi_version if os != "windows" else "",
                    "container_image": (
                        LIBTORCH_CONTAINER_IMAGES[(arch_version, abi_version)]
                        if os != "windows"
                        else ""
                    ),
                    "package_type": "libtorch",
                    "build_name": f"libtorch-{gpu_arch_type}{gpu_arch_version}-{libtorch_variant}-{abi_version}".replace(
                        ".", "_"
                    ),
                }
            )
    return ret


def generate_wheels_matrix(
    os: str,
    arches: Optional[List[str]] = None,
    python_versions: Optional[List[str]] = None,
) -> List[Dict[str, str]]:
    package_type = "wheel"
    if os == "linux" or os == "linux-aarch64" or os == "linux-s390x":
        # NOTE: We only build manywheel packages for x86_64 and aarch64 and s390x linux
        package_type = "manywheel"

    if python_versions is None:
        python_versions = FULL_PYTHON_VERSIONS

    if arches is None:
        # Define default compute archivectures
        arches = ["cpu"]
        if os == "linux":
            arches += CPU_CXX11_ABI_ARCH + CUDA_ARCHES + ROCM_ARCHES
        elif os == "windows":
            arches += CUDA_ARCHES
        elif os == "linux-aarch64":
            # Only want the one arch as the CPU type is different and
            # uses different build/test scripts
            arches = ["cpu-aarch64", "cuda-aarch64"]
        elif os == "linux-s390x":
            # Only want the one arch as the CPU type is different and
            # uses different build/test scripts
            arches = ["cpu-s390x"]

    ret: List[Dict[str, str]] = []
    for python_version in python_versions:
        for arch_version in arches:
            gpu_arch_type = arch_type(arch_version)
            gpu_arch_version = (
                ""
                if arch_version == "cpu"
                or arch_version == "cpu-cxx11-abi"
                or arch_version == "cpu-aarch64"
                or arch_version == "cpu-s390x"
                or arch_version == "cuda-aarch64"
                else arch_version
            )
<<<<<<< HEAD
            for use_split_build in ["true", "false"]:
                build_name = f"manywheel-py{python_version}-{gpu_arch_type}{gpu_arch_version}".replace(
                    ".", "_"
                )
                if use_split_build == "true":
                    build_name += "-experimental-split-build"
                # 12.1 linux wheels require PYTORCH_EXTRA_INSTALL_REQUIREMENTS to install
                if arch_version in ["12.4", "12.1", "11.8"] and os == "linux":
=======
            # 12.1 linux wheels require PYTORCH_EXTRA_INSTALL_REQUIREMENTS to install
            if (
                arch_version in ["12.4", "12.1", "11.8"]
                and os == "linux"
                and arch_version == "cuda-aarch64"
            ):
                for use_split_build in ["true", "false"]:
                    build_name = f"manywheel-py{python_version}-{gpu_arch_type}{gpu_arch_version}".replace(
                        ".", "_"
                    )
                    if use_split_build == "true":
                        build_name += "-experimental-split-build"
>>>>>>> 0d4e88b1
                    ret.append(
                        {
                            "python_version": python_version,
                            "gpu_arch_type": gpu_arch_type,
                            "gpu_arch_version": gpu_arch_version,
                            "desired_cuda": translate_desired_cuda(
                                gpu_arch_type, gpu_arch_version
                            ),
                            "devtoolset": (
                                "cxx11-abi" if arch_version == "cuda-aarch64" else ""
                            ),
                            "container_image": WHEEL_CONTAINER_IMAGES[arch_version],
                            "package_type": package_type,
                            "pytorch_extra_install_requirements": (
                                PYTORCH_EXTRA_INSTALL_REQUIREMENTS[arch_version]  # fmt: skip
                                if os != "linux-aarch64"
                                else ""
                            ),
                            "build_name": build_name,
                            "use_split_build": use_split_build,
                        }
                    )
<<<<<<< HEAD
                else:
                    ret.append(
                        {
                            "python_version": python_version,
                            "gpu_arch_type": gpu_arch_type,
                            "gpu_arch_version": gpu_arch_version,
                            "desired_cuda": translate_desired_cuda(
                                gpu_arch_type, gpu_arch_version
                            ),
                            "devtoolset": "cxx11-abi"
                            if arch_version == "cpu-cxx11-abi"
                            else "",
                            "container_image": WHEEL_CONTAINER_IMAGES[arch_version],
                            "package_type": package_type,
                            "build_name": build_name,
                            "use_split_build": use_split_build,
                            "pytorch_extra_install_requirements":
                            PYTORCH_EXTRA_INSTALL_REQUIREMENTS["12.1"]  # fmt: skip
                            if os != "linux" else "",
                        }
                    )
=======
            else:
                ret.append(
                    {
                        "python_version": python_version,
                        "gpu_arch_type": gpu_arch_type,
                        "gpu_arch_version": gpu_arch_version,
                        "desired_cuda": translate_desired_cuda(
                            gpu_arch_type, gpu_arch_version
                        ),
                        "devtoolset": (
                            "cxx11-abi" if arch_version == "cpu-cxx11-abi" else ""
                        ),
                        "container_image": WHEEL_CONTAINER_IMAGES[arch_version],
                        "package_type": package_type,
                        "build_name": f"{package_type}-py{python_version}-{gpu_arch_type}{gpu_arch_version}".replace(
                            ".", "_"
                        ),
                        "pytorch_extra_install_requirements": (
                            PYTORCH_EXTRA_INSTALL_REQUIREMENTS["12.1"]  # fmt: skip
                            if os != "linux"
                            else ""
                        ),
                    }
                )
>>>>>>> 0d4e88b1
    return ret


validate_nccl_dep_consistency("12.4")
validate_nccl_dep_consistency("12.1")
validate_nccl_dep_consistency("11.8")<|MERGE_RESOLUTION|>--- conflicted
+++ resolved
@@ -356,16 +356,6 @@
                 or arch_version == "cuda-aarch64"
                 else arch_version
             )
-<<<<<<< HEAD
-            for use_split_build in ["true", "false"]:
-                build_name = f"manywheel-py{python_version}-{gpu_arch_type}{gpu_arch_version}".replace(
-                    ".", "_"
-                )
-                if use_split_build == "true":
-                    build_name += "-experimental-split-build"
-                # 12.1 linux wheels require PYTORCH_EXTRA_INSTALL_REQUIREMENTS to install
-                if arch_version in ["12.4", "12.1", "11.8"] and os == "linux":
-=======
             # 12.1 linux wheels require PYTORCH_EXTRA_INSTALL_REQUIREMENTS to install
             if (
                 arch_version in ["12.4", "12.1", "11.8"]
@@ -378,7 +368,6 @@
                     )
                     if use_split_build == "true":
                         build_name += "-experimental-split-build"
->>>>>>> 0d4e88b1
                     ret.append(
                         {
                             "python_version": python_version,
@@ -401,8 +390,13 @@
                             "use_split_build": use_split_build,
                         }
                     )
-<<<<<<< HEAD
-                else:
+            else:
+                for use_split_build in ["true", "false"]:
+                    build_name = f"manywheel-py{python_version}-{gpu_arch_type}{gpu_arch_version}".replace(
+                        ".", "_"
+                    )
+                    if use_split_build == "true":
+                        build_name += "-experimental-split-build"
                     ret.append(
                         {
                             "python_version": python_version,
@@ -411,9 +405,9 @@
                             "desired_cuda": translate_desired_cuda(
                                 gpu_arch_type, gpu_arch_version
                             ),
-                            "devtoolset": "cxx11-abi"
-                            if arch_version == "cpu-cxx11-abi"
-                            else "",
+                            "devtoolset": (
+                                "cxx11-abi" if arch_version == "cpu-cxx11-abi" else ""
+                            ),
                             "container_image": WHEEL_CONTAINER_IMAGES[arch_version],
                             "package_type": package_type,
                             "build_name": build_name,
@@ -423,32 +417,6 @@
                             if os != "linux" else "",
                         }
                     )
-=======
-            else:
-                ret.append(
-                    {
-                        "python_version": python_version,
-                        "gpu_arch_type": gpu_arch_type,
-                        "gpu_arch_version": gpu_arch_version,
-                        "desired_cuda": translate_desired_cuda(
-                            gpu_arch_type, gpu_arch_version
-                        ),
-                        "devtoolset": (
-                            "cxx11-abi" if arch_version == "cpu-cxx11-abi" else ""
-                        ),
-                        "container_image": WHEEL_CONTAINER_IMAGES[arch_version],
-                        "package_type": package_type,
-                        "build_name": f"{package_type}-py{python_version}-{gpu_arch_type}{gpu_arch_version}".replace(
-                            ".", "_"
-                        ),
-                        "pytorch_extra_install_requirements": (
-                            PYTORCH_EXTRA_INSTALL_REQUIREMENTS["12.1"]  # fmt: skip
-                            if os != "linux"
-                            else ""
-                        ),
-                    }
-                )
->>>>>>> 0d4e88b1
     return ret
 
 
