# Welcome to the PyTorch setup.py.
# Environment variables you are probably interested in:
#
#   DEBUG
#     build with -O0 and -g (debug symbols)
#
#   REL_WITH_DEB_INFO
#     build with optimizations and -g (debug symbols)
#
#   USE_CUSTOM_DEBINFO="path/to/file1.cpp;path/to/file2.cpp"
#     build with debug info only for specified files
#
#   MAX_JOBS
#     maximum number of compile jobs we should use to compile your code
#
#   USE_CUDA=0
#     disables CUDA build
#
#   CFLAGS
#     flags to apply to both C and C++ files to be compiled (a quirk of setup.py
#     which we have faithfully adhered to in our build system is that CFLAGS
#     also applies to C++ files (unless CXXFLAGS is set), in contrast to the
#     default behavior of autogoo and cmake build systems.)
#
#   CC
#     the C/C++ compiler to use
#
# Environment variables for feature toggles:
#
#   DEBUG_CUDA=1
#     if used in conjunction with DEBUG or REL_WITH_DEB_INFO, will also
#     build CUDA kernels with -lineinfo --source-in-ptx.  Note that
#     on CUDA 12 this may cause nvcc to OOM, so this is disabled by default.

#   USE_CUDNN=0
#     disables the cuDNN build
#
#   USE_CUSPARSELT=0
#     disables the cuSPARSELt build
#
#   USE_FBGEMM=0
#     disables the FBGEMM build
#
#   USE_KINETO=0
#     disables usage of libkineto library for profiling
#
#   USE_NUMPY=0
#     disables the NumPy build
#
#   BUILD_TEST=0
#     disables the test build
#
#   USE_MKLDNN=0
#     disables use of MKLDNN
#
#   USE_MKLDNN_ACL
#     enables use of Compute Library backend for MKLDNN on Arm;
#     USE_MKLDNN must be explicitly enabled.
#
#   MKLDNN_CPU_RUNTIME
#     MKL-DNN threading mode: TBB or OMP (default)
#
#   USE_STATIC_MKL
#     Prefer to link with MKL statically - Unix only
#   USE_ITT=0
#     disable use of Intel(R) VTune Profiler's ITT functionality
#
#   USE_NNPACK=0
#     disables NNPACK build
#
#   USE_QNNPACK=0
#     disables QNNPACK build (quantized 8-bit operators)
#
#   USE_DISTRIBUTED=0
#     disables distributed (c10d, gloo, mpi, etc.) build
#
#   USE_TENSORPIPE=0
#     disables distributed Tensorpipe backend build
#
#   USE_GLOO=0
#     disables distributed gloo backend build
#
#   USE_MPI=0
#     disables distributed MPI backend build
#
#   USE_SYSTEM_NCCL=0
#     disables use of system-wide nccl (we will use our submoduled
#     copy in third_party/nccl)
#
#   USE_OPENMP=0
#     disables use of OpenMP for parallelization
#
#   USE_FLASH_ATTENTION=0
#     disables building flash attention for scaled dot product attention
#
#   USE_MEM_EFF_ATTENTION=0
#    disables building memory efficient attention for scaled dot product attention
#
#   BUILD_BINARY
#     enables the additional binaries/ build
#
#   ATEN_AVX512_256=TRUE
#     ATen AVX2 kernels can use 32 ymm registers, instead of the default 16.
#     This option can be used if AVX512 doesn't perform well on a machine.
#     The FBGEMM library also uses AVX512_256 kernels on Xeon D processors,
#     but it also has some (optimized) assembly code.
#
#   PYTORCH_BUILD_VERSION
#   PYTORCH_BUILD_NUMBER
#     specify the version of PyTorch, rather than the hard-coded version
#     in this file; used when we're building binaries for distribution
#
#   TORCH_CUDA_ARCH_LIST
#     specify which CUDA architectures to build for.
#     ie `TORCH_CUDA_ARCH_LIST="6.0;7.0"`
#     These are not CUDA versions, instead, they specify what
#     classes of NVIDIA hardware we should generate PTX for.
#
#   PYTORCH_ROCM_ARCH
#     specify which AMD GPU targets to build for.
#     ie `PYTORCH_ROCM_ARCH="gfx900;gfx906"`
#
#   ONNX_NAMESPACE
#     specify a namespace for ONNX built here rather than the hard-coded
#     one in this file; needed to build with other frameworks that share ONNX.
#
#   BLAS
#     BLAS to be used by Caffe2. Can be MKL, Eigen, ATLAS, FlexiBLAS, or OpenBLAS. If set
#     then the build will fail if the requested BLAS is not found, otherwise
#     the BLAS will be chosen based on what is found on your system.
#
#   MKL_THREADING
#     MKL threading mode: SEQ, TBB or OMP (default)
#
<<<<<<< HEAD
#   USE_REDIS
#     Whether to use Redis for distributed workflows (Linux only)
#
#   USE_ZSTD
#     Enables use of ZSTD, if the libraries are found
#
=======
>>>>>>> 0910429d
#   USE_ROCM_KERNEL_ASSERT=1
#     Enable kernel assert in ROCm platform
#
# Environment variables we respect (these environment variables are
# conventional and are often understood/set by other software.)
#
#   CUDA_HOME (Linux/OS X)
#   CUDA_PATH (Windows)
#     specify where CUDA is installed; usually /usr/local/cuda or
#     /usr/local/cuda-x.y
#   CUDAHOSTCXX
#     specify a different compiler than the system one to use as the CUDA
#     host compiler for nvcc.
#
#   CUDA_NVCC_EXECUTABLE
#     Specify a NVCC to use. This is used in our CI to point to a cached nvcc
#
#   CUDNN_LIB_DIR
#   CUDNN_INCLUDE_DIR
#   CUDNN_LIBRARY
#     specify where cuDNN is installed
#
#   MIOPEN_LIB_DIR
#   MIOPEN_INCLUDE_DIR
#   MIOPEN_LIBRARY
#     specify where MIOpen is installed
#
#   NCCL_ROOT
#   NCCL_LIB_DIR
#   NCCL_INCLUDE_DIR
#     specify where nccl is installed
#
#   NVTOOLSEXT_PATH (Windows only)
#     specify where nvtoolsext is installed
#
#   ACL_ROOT_DIR
#     specify where Compute Library is installed
#
#   LIBRARY_PATH
#   LD_LIBRARY_PATH
#     we will search for libraries in these paths
#
#   ATEN_THREADING
#     ATen parallel backend to use for intra- and inter-op parallelism
#     possible values:
#       OMP - use OpenMP for intra-op and native backend for inter-op tasks
#       NATIVE - use native thread pool for both intra- and inter-op tasks
#
#   USE_SYSTEM_LIBS (work in progress)
#      Use system-provided libraries to satisfy the build dependencies.
#      When turned on, the following cmake variables will be toggled as well:
#        USE_SYSTEM_CPUINFO=ON USE_SYSTEM_SLEEF=ON BUILD_CUSTOM_PROTOBUF=OFF
#
#   USE_MIMALLOC
#      Static link mimalloc into C10, and use mimalloc in alloc_cpu & alloc_free.
#      By default, It is only enabled on Windows.
#
#   USE_PRIORITIZED_TEXT_FOR_LD
#      Uses prioritized text form cmake/prioritized_text.txt for LD
#
#   BUILD_LIBTORCH_WHL
#      Builds libtorch.so and its dependencies as a wheel
#
#   BUILD_PYTHON_ONLY
#      Builds pytorch as a wheel using libtorch.so from a seperate wheel

import os
import pkgutil
import sys

if sys.platform == "win32" and sys.maxsize.bit_length() == 31:
    print(
        "32-bit Windows Python runtime is not supported. Please switch to 64-bit Python."
    )
    sys.exit(-1)

import platform


def _get_package_path(package_name):
    loader = pkgutil.find_loader(package_name)
    if loader:
        # The package might be a namespace package, so get_data may fail
        try:
            file_path = loader.get_filename()
            return os.path.dirname(file_path)
        except AttributeError:
            pass
    return None


BUILD_LIBTORCH_WHL = os.getenv("BUILD_LIBTORCH_WHL", "0") == "1"
BUILD_PYTHON_ONLY = os.getenv("BUILD_PYTHON_ONLY", "0") == "1"


# set up appropriate env variables
if BUILD_LIBTORCH_WHL:
    # Set up environment variables for ONLY building libtorch.so and not libtorch_python.so
    # functorch is not supported without python
    os.environ["BUILD_FUNCTORCH"] = "OFF"


if BUILD_PYTHON_ONLY:
    os.environ["BUILD_LIBTORCHLESS"] = "ON"
    os.environ["LIBTORCH_LIB_PATH"] = f"{_get_package_path('libtorch')}/lib"

python_min_version = (3, 8, 0)
python_min_version_str = ".".join(map(str, python_min_version))
if sys.version_info < python_min_version:
    print(
        f"You are using Python {platform.python_version()}. Python >={python_min_version_str} is required."
    )
    sys.exit(-1)

import filecmp
import glob
import importlib
import json
import shutil
import subprocess
import sysconfig
import time
from collections import defaultdict

import setuptools.command.build_ext
import setuptools.command.install
import setuptools.command.sdist
from setuptools import Extension, find_packages, setup
from setuptools.dist import Distribution

from tools.build_pytorch_libs import build_caffe2
from tools.generate_torch_version import get_torch_version
from tools.setup_helpers.cmake import CMake
from tools.setup_helpers.env import build_type, IS_DARWIN, IS_LINUX, IS_WINDOWS
from tools.setup_helpers.generate_linker_script import gen_linker_script

################################################################################
# Parameters parsed from environment
################################################################################

VERBOSE_SCRIPT = True
RUN_BUILD_DEPS = True
# see if the user passed a quiet flag to setup.py arguments and respect
# that in our parts of the build
EMIT_BUILD_WARNING = False
RERUN_CMAKE = False
CMAKE_ONLY = False
filtered_args = []
for i, arg in enumerate(sys.argv):
    if arg == "--cmake":
        RERUN_CMAKE = True
        continue
    if arg == "--cmake-only":
        # Stop once cmake terminates. Leave users a chance to adjust build
        # options.
        CMAKE_ONLY = True
        continue
    if arg == "rebuild" or arg == "build":
        arg = "build"  # rebuild is gone, make it build
        EMIT_BUILD_WARNING = True
    if arg == "--":
        filtered_args += sys.argv[i:]
        break
    if arg == "-q" or arg == "--quiet":
        VERBOSE_SCRIPT = False
    if arg in ["clean", "egg_info", "sdist"]:
        RUN_BUILD_DEPS = False
    filtered_args.append(arg)
sys.argv = filtered_args

if VERBOSE_SCRIPT:

    def report(*args):
        print(*args)

else:

    def report(*args):
        pass

    # Make distutils respect --quiet too
    setuptools.distutils.log.warn = report

# Constant known variables used throughout this file
cwd = os.path.dirname(os.path.abspath(__file__))
lib_path = os.path.join(cwd, "torch", "lib")
third_party_path = os.path.join(cwd, "third_party")
caffe2_build_dir = os.path.join(cwd, "build")

# CMAKE: full path to python library
if IS_WINDOWS:
    cmake_python_library = "{}/libs/python{}.lib".format(
        sysconfig.get_config_var("prefix"), sysconfig.get_config_var("VERSION")
    )
    # Fix virtualenv builds
    if not os.path.exists(cmake_python_library):
        cmake_python_library = "{}/libs/python{}.lib".format(
            sys.base_prefix, sysconfig.get_config_var("VERSION")
        )
else:
    cmake_python_library = "{}/{}".format(
        sysconfig.get_config_var("LIBDIR"), sysconfig.get_config_var("INSTSONAME")
    )
cmake_python_include_dir = sysconfig.get_path("include")


################################################################################
# Version, create_version_file, and package_name
################################################################################

DEFAULT_PACKAGE_NAME = "libtorch" if BUILD_LIBTORCH_WHL else "torch"

package_name = os.getenv("TORCH_PACKAGE_NAME", DEFAULT_PACKAGE_NAME)
package_type = os.getenv("PACKAGE_TYPE", "wheel")
version = get_torch_version()
report(f"Building wheel {package_name}-{version}")

cmake = CMake()


def get_submodule_folders():
    git_modules_path = os.path.join(cwd, ".gitmodules")
    default_modules_path = [
        os.path.join(third_party_path, name)
        for name in [
            "gloo",
            "cpuinfo",
            "onnx",
            "foxi",
            "QNNPACK",
            "fbgemm",
            "cutlass",
        ]
    ]
    if not os.path.exists(git_modules_path):
        return default_modules_path
    with open(git_modules_path) as f:
        return [
            os.path.join(cwd, line.split("=", 1)[1].strip())
            for line in f
            if line.strip().startswith("path")
        ]


def check_submodules():
    def check_for_files(folder, files):
        if not any(os.path.exists(os.path.join(folder, f)) for f in files):
            report("Could not find any of {} in {}".format(", ".join(files), folder))
            report("Did you run 'git submodule update --init --recursive'?")
            sys.exit(1)

    def not_exists_or_empty(folder):
        return not os.path.exists(folder) or (
            os.path.isdir(folder) and len(os.listdir(folder)) == 0
        )

    if bool(os.getenv("USE_SYSTEM_LIBS", False)):
        return
    folders = get_submodule_folders()
    # If none of the submodule folders exists, try to initialize them
    if all(not_exists_or_empty(folder) for folder in folders):
        try:
            print(" --- Trying to initialize submodules")
            start = time.time()
            subprocess.check_call(
                ["git", "submodule", "update", "--init", "--recursive"], cwd=cwd
            )
            end = time.time()
            print(f" --- Submodule initialization took {end - start:.2f} sec")
        except Exception:
            print(" --- Submodule initalization failed")
            print("Please run:\n\tgit submodule update --init --recursive")
            sys.exit(1)
    for folder in folders:
        check_for_files(
            folder,
            [
                "CMakeLists.txt",
                "Makefile",
                "setup.py",
                "LICENSE",
                "LICENSE.md",
                "LICENSE.txt",
            ],
        )
    check_for_files(
        os.path.join(third_party_path, "fbgemm", "third_party", "asmjit"),
        ["CMakeLists.txt"],
    )
    check_for_files(
        os.path.join(third_party_path, "onnx", "third_party", "benchmark"),
        ["CMakeLists.txt"],
    )


# Windows has very bad support for symbolic links.
# Instead of using symlinks, we're going to copy files over
def mirror_files_into_torchgen():
    # (new_path, orig_path)
    # Directories are OK and are recursively mirrored.
    paths = [
        (
            "torchgen/packaged/ATen/native/native_functions.yaml",
            "aten/src/ATen/native/native_functions.yaml",
        ),
        ("torchgen/packaged/ATen/native/tags.yaml", "aten/src/ATen/native/tags.yaml"),
        ("torchgen/packaged/ATen/templates", "aten/src/ATen/templates"),
        ("torchgen/packaged/autograd", "tools/autograd"),
        ("torchgen/packaged/autograd/templates", "tools/autograd/templates"),
    ]
    for new_path, orig_path in paths:
        # Create the dirs involved in new_path if they don't exist
        if not os.path.exists(new_path):
            os.makedirs(os.path.dirname(new_path), exist_ok=True)

        # Copy the files from the orig location to the new location
        if os.path.isfile(orig_path):
            shutil.copyfile(orig_path, new_path)
            continue
        if os.path.isdir(orig_path):
            if os.path.exists(new_path):
                # copytree fails if the tree exists already, so remove it.
                shutil.rmtree(new_path)
            shutil.copytree(orig_path, new_path)
            continue
        raise RuntimeError("Check the file paths in `mirror_files_into_torchgen()`")


# all the work we need to do _before_ setup runs
def build_deps():
    report("-- Building version " + version)

    check_submodules()
    check_pydep("yaml", "pyyaml")
    build_python = not BUILD_LIBTORCH_WHL

    build_caffe2(
        version=version,
        cmake_python_library=cmake_python_library,
        build_python=build_python,
        rerun_cmake=RERUN_CMAKE,
        cmake_only=CMAKE_ONLY,
        cmake=cmake,
    )

    if CMAKE_ONLY:
        report(
            'Finished running cmake. Run "ccmake build" or '
            '"cmake-gui build" to adjust build options and '
            '"python setup.py install" to build.'
        )
        sys.exit()

    # Use copies instead of symbolic files.
    # Windows has very poor support for them.
    sym_files = [
        "tools/shared/_utils_internal.py",
        "torch/utils/benchmark/utils/valgrind_wrapper/callgrind.h",
        "torch/utils/benchmark/utils/valgrind_wrapper/valgrind.h",
    ]
    orig_files = [
        "torch/_utils_internal.py",
        "third_party/valgrind-headers/callgrind.h",
        "third_party/valgrind-headers/valgrind.h",
    ]
    for sym_file, orig_file in zip(sym_files, orig_files):
        same = False
        if os.path.exists(sym_file):
            if filecmp.cmp(sym_file, orig_file):
                same = True
            else:
                os.remove(sym_file)
        if not same:
            shutil.copyfile(orig_file, sym_file)


################################################################################
# Building dependent libraries
################################################################################

missing_pydep = """
Missing build dependency: Unable to `import {importname}`.
Please install it via `conda install {module}` or `pip install {module}`
""".strip()


def check_pydep(importname, module):
    try:
        importlib.import_module(importname)
    except ImportError as e:
        raise RuntimeError(
            missing_pydep.format(importname=importname, module=module)
        ) from e


class build_ext(setuptools.command.build_ext.build_ext):
    def _embed_libomp(self):
        # Copy libiomp5.dylib/libomp.dylib inside the wheel package on MacOS
        lib_dir = os.path.join(self.build_lib, "torch", "lib")
        libtorch_cpu_path = os.path.join(lib_dir, "libtorch_cpu.dylib")
        if not os.path.exists(libtorch_cpu_path):
            return
        # Parse libtorch_cpu load commands
        otool_cmds = (
            subprocess.check_output(["otool", "-l", libtorch_cpu_path])
            .decode("utf-8")
            .split("\n")
        )
        rpaths, libs = [], []
        for idx, line in enumerate(otool_cmds):
            if line.strip() == "cmd LC_LOAD_DYLIB":
                lib_name = otool_cmds[idx + 2].strip()
                assert lib_name.startswith("name ")
                libs.append(lib_name.split(" ", 1)[1].rsplit("(", 1)[0][:-1])

            if line.strip() == "cmd LC_RPATH":
                rpath = otool_cmds[idx + 2].strip()
                assert rpath.startswith("path ")
                rpaths.append(rpath.split(" ", 1)[1].rsplit("(", 1)[0][:-1])

        omp_lib_name = (
            "libomp.dylib" if os.uname().machine == "arm64" else "libiomp5.dylib"
        )
        omp_rpath_lib_path = os.path.join("@rpath", omp_lib_name)
        omp_loader_lib_path = os.path.join("@loader_path", omp_lib_name)
        if omp_rpath_lib_path not in libs:
            return

        # Copy libomp/libiomp5 from rpath locations
        for rpath in rpaths:
            source_lib = os.path.join(rpath, omp_lib_name)
            if not os.path.exists(source_lib):
                continue
            target_lib = os.path.join(self.build_lib, "torch", "lib", omp_lib_name)
            self.copy_file(source_lib, target_lib)
            # Change OMP library load path to loader_path and delete old rpath
            # This should prevent delocate from attempting to package another instance
            # of OpenMP library in torch wheel
            subprocess.check_call(
                [
                    "install_name_tool",
                    "-change",
                    omp_rpath_lib_path,
                    omp_loader_lib_path,
                    "-delete_rpath",
                    rpath,
                    libtorch_cpu_path,
                ]
            )
            break

        # Copy omp.h from OpenMP_C_FLAGS and copy it into include folder
        omp_cflags = get_cmake_cache_vars()["OpenMP_C_FLAGS"]
        if not omp_cflags:
            return
        for include_dir in [f[2:] for f in omp_cflags.split(" ") if f.startswith("-I")]:
            omp_h = os.path.join(include_dir, "omp.h")
            if not os.path.exists(omp_h):
                continue
            target_omp_h = os.path.join(self.build_lib, "torch", "include", "omp.h")
            self.copy_file(omp_h, target_omp_h)
            break

    def run(self):
        # Report build options. This is run after the build completes so # `CMakeCache.txt` exists and we can get an
        # accurate report on what is used and what is not.
        cmake_cache_vars = defaultdict(lambda: False, cmake.get_cmake_cache_variables())
        if cmake_cache_vars["USE_NUMPY"]:
            report("-- Building with NumPy bindings")
        else:
            report("-- NumPy not found")
        if cmake_cache_vars["USE_CUDNN"]:
            report(
                "-- Detected cuDNN at "
                + cmake_cache_vars["CUDNN_LIBRARY"]
                + ", "
                + cmake_cache_vars["CUDNN_INCLUDE_DIR"]
            )
        else:
            report("-- Not using cuDNN")
        if cmake_cache_vars["USE_CUDA"]:
            report("-- Detected CUDA at " + cmake_cache_vars["CUDA_TOOLKIT_ROOT_DIR"])
        else:
            report("-- Not using CUDA")
        if cmake_cache_vars["USE_XPU"]:
            report("-- Detected XPU runtime at " + cmake_cache_vars["SYCL_LIBRARY_DIR"])
        else:
            report("-- Not using XPU")
        if cmake_cache_vars["USE_MKLDNN"]:
            report("-- Using MKLDNN")
            if cmake_cache_vars["USE_MKLDNN_ACL"]:
                report("-- Using Compute Library for the Arm architecture with MKLDNN")
            else:
                report(
                    "-- Not using Compute Library for the Arm architecture with MKLDNN"
                )
            if cmake_cache_vars["USE_MKLDNN_CBLAS"]:
                report("-- Using CBLAS in MKLDNN")
            else:
                report("-- Not using CBLAS in MKLDNN")
        else:
            report("-- Not using MKLDNN")
        if cmake_cache_vars["USE_NCCL"] and cmake_cache_vars["USE_SYSTEM_NCCL"]:
            report(
                "-- Using system provided NCCL library at {}, {}".format(
                    cmake_cache_vars["NCCL_LIBRARIES"],
                    cmake_cache_vars["NCCL_INCLUDE_DIRS"],
                )
            )
        elif cmake_cache_vars["USE_NCCL"]:
            report("-- Building NCCL library")
        else:
            report("-- Not using NCCL")
        if cmake_cache_vars["USE_DISTRIBUTED"]:
            if IS_WINDOWS:
                report("-- Building without distributed package")
            else:
                report("-- Building with distributed package: ")
                report(
                    "  -- USE_TENSORPIPE={}".format(cmake_cache_vars["USE_TENSORPIPE"])
                )
                report("  -- USE_GLOO={}".format(cmake_cache_vars["USE_GLOO"]))
                report("  -- USE_MPI={}".format(cmake_cache_vars["USE_OPENMPI"]))
        else:
            report("-- Building without distributed package")
        if cmake_cache_vars["STATIC_DISPATCH_BACKEND"]:
            report(
                "-- Using static dispatch with backend {}".format(
                    cmake_cache_vars["STATIC_DISPATCH_BACKEND"]
                )
            )
        if cmake_cache_vars["USE_LIGHTWEIGHT_DISPATCH"]:
            report("-- Using lightweight dispatch")
        if cmake_cache_vars["BUILD_EXECUTORCH"]:
            report("-- Building Executorch")

        if cmake_cache_vars["USE_ITT"]:
            report("-- Using ITT")
        else:
            report("-- Not using ITT")

        # Do not use clang to compile extensions if `-fstack-clash-protection` is defined
        # in system CFLAGS
        c_flags = str(os.getenv("CFLAGS", ""))
        if (
            IS_LINUX
            and "-fstack-clash-protection" in c_flags
            and "clang" in os.environ.get("CC", "")
        ):
            os.environ["CC"] = str(os.environ["CC"])

        # It's an old-style class in Python 2.7...
        setuptools.command.build_ext.build_ext.run(self)

        if IS_DARWIN and package_type != "conda":
            self._embed_libomp()

        # Copy the essential export library to compile C++ extensions.
        if IS_WINDOWS:
            build_temp = self.build_temp

            ext_filename = self.get_ext_filename("_C")
            lib_filename = ".".join(ext_filename.split(".")[:-1]) + ".lib"

            export_lib = os.path.join(
                build_temp, "torch", "csrc", lib_filename
            ).replace("\\", "/")

            build_lib = self.build_lib

            target_lib = os.path.join(build_lib, "torch", "lib", "_C.lib").replace(
                "\\", "/"
            )

            # Create "torch/lib" directory if not exists.
            # (It is not created yet in "develop" mode.)
            target_dir = os.path.dirname(target_lib)
            if not os.path.exists(target_dir):
                os.makedirs(target_dir)

            self.copy_file(export_lib, target_lib)

    def build_extensions(self):
        self.create_compile_commands()
        # The caffe2 extensions are created in
        # tmp_install/lib/pythonM.m/site-packages/caffe2/python/
        # and need to be copied to build/lib.linux.... , which will be a
        # platform dependent build folder created by the "build" command of
        # setuptools. Only the contents of this folder are installed in the
        # "install" command by default.
        # We only make this copy for Caffe2's pybind extensions
        caffe2_pybind_exts = [
            "caffe2.python.caffe2_pybind11_state",
            "caffe2.python.caffe2_pybind11_state_gpu",
            "caffe2.python.caffe2_pybind11_state_hip",
        ]
        if BUILD_LIBTORCH_WHL:
            caffe2_pybind_exts = []
        i = 0
        while i < len(self.extensions):
            ext = self.extensions[i]
            if ext.name not in caffe2_pybind_exts:
                i += 1
                continue
            fullname = self.get_ext_fullname(ext.name)
            filename = self.get_ext_filename(fullname)
            report(f"\nCopying extension {ext.name}")

            relative_site_packages = (
                sysconfig.get_path("purelib")
                .replace(sysconfig.get_path("data"), "")
                .lstrip(os.path.sep)
            )
            src = os.path.join("torch", relative_site_packages, filename)
            if not os.path.exists(src):
                report(f"{src} does not exist")
                del self.extensions[i]
            else:
                dst = os.path.join(os.path.realpath(self.build_lib), filename)
                report(f"Copying {ext.name} from {src} to {dst}")
                dst_dir = os.path.dirname(dst)
                if not os.path.exists(dst_dir):
                    os.makedirs(dst_dir)
                self.copy_file(src, dst)
                i += 1

        # Copy functorch extension
        for i, ext in enumerate(self.extensions):
            if ext.name != "functorch._C":
                continue
            fullname = self.get_ext_fullname(ext.name)
            filename = self.get_ext_filename(fullname)
            fileext = os.path.splitext(filename)[1]
            src = os.path.join(os.path.dirname(filename), "functorch" + fileext)
            dst = os.path.join(os.path.realpath(self.build_lib), filename)
            if os.path.exists(src):
                report(f"Copying {ext.name} from {src} to {dst}")
                dst_dir = os.path.dirname(dst)
                if not os.path.exists(dst_dir):
                    os.makedirs(dst_dir)
                self.copy_file(src, dst)

        setuptools.command.build_ext.build_ext.build_extensions(self)

    def get_outputs(self):
        outputs = setuptools.command.build_ext.build_ext.get_outputs(self)
        outputs.append(os.path.join(self.build_lib, "caffe2"))
        report(f"setup.py::get_outputs returning {outputs}")
        return outputs

    def create_compile_commands(self):
        def load(filename):
            with open(filename) as f:
                return json.load(f)

        ninja_files = glob.glob("build/*compile_commands.json")
        cmake_files = glob.glob("torch/lib/build/*/compile_commands.json")
        all_commands = [entry for f in ninja_files + cmake_files for entry in load(f)]

        # cquery does not like c++ compiles that start with gcc.
        # It forgets to include the c++ header directories.
        # We can work around this by replacing the gcc calls that python
        # setup.py generates with g++ calls instead
        for command in all_commands:
            if command["command"].startswith("gcc "):
                command["command"] = "g++ " + command["command"][4:]

        new_contents = json.dumps(all_commands, indent=2)
        contents = ""
        if os.path.exists("compile_commands.json"):
            with open("compile_commands.json") as f:
                contents = f.read()
        if contents != new_contents:
            with open("compile_commands.json", "w") as f:
                f.write(new_contents)


class concat_license_files:
    """Merge LICENSE and LICENSES_BUNDLED.txt as a context manager

    LICENSE is the main PyTorch license, LICENSES_BUNDLED.txt is auto-generated
    from all the licenses found in ./third_party/. We concatenate them so there
    is a single license file in the sdist and wheels with all of the necessary
    licensing info.
    """

    def __init__(self, include_files=False):
        self.f1 = "LICENSE"
        self.f2 = "third_party/LICENSES_BUNDLED.txt"
        self.include_files = include_files

    def __enter__(self):
        """Concatenate files"""

        old_path = sys.path
        sys.path.append(third_party_path)
        try:
            from build_bundled import create_bundled
        finally:
            sys.path = old_path

        with open(self.f1) as f1:
            self.bsd_text = f1.read()

        with open(self.f1, "a") as f1:
            f1.write("\n\n")
            create_bundled(
                os.path.relpath(third_party_path), f1, include_files=self.include_files
            )

    def __exit__(self, exception_type, exception_value, traceback):
        """Restore content of f1"""
        with open(self.f1, "w") as f:
            f.write(self.bsd_text)


try:
    from wheel.bdist_wheel import bdist_wheel
except ImportError:
    # This is useful when wheel is not installed and bdist_wheel is not
    # specified on the command line. If it _is_ specified, parsing the command
    # line will fail before wheel_concatenate is needed
    wheel_concatenate = None
else:
    # Need to create the proper LICENSE.txt for the wheel
    class wheel_concatenate(bdist_wheel):
        """check submodules on sdist to prevent incomplete tarballs"""

        def run(self):
            with concat_license_files(include_files=True):
                super().run()


class install(setuptools.command.install.install):
    def run(self):
        super().run()


class clean(setuptools.Command):
    user_options = []

    def initialize_options(self):
        pass

    def finalize_options(self):
        pass

    def run(self):
        import glob
        import re

        with open(".gitignore") as f:
            ignores = f.read()
            pat = re.compile(r"^#( BEGIN NOT-CLEAN-FILES )?")
            for wildcard in filter(None, ignores.split("\n")):
                match = pat.match(wildcard)
                if match:
                    if match.group(1):
                        # Marker is found and stop reading .gitignore.
                        break
                    # Ignore lines which begin with '#'.
                else:
                    # Don't remove absolute paths from the system
                    wildcard = wildcard.lstrip("./")

                    for filename in glob.glob(wildcard):
                        try:
                            os.remove(filename)
                        except OSError:
                            shutil.rmtree(filename, ignore_errors=True)


class sdist(setuptools.command.sdist.sdist):
    def run(self):
        with concat_license_files():
            super().run()


def get_cmake_cache_vars():
    try:
        return defaultdict(lambda: False, cmake.get_cmake_cache_variables())
    except FileNotFoundError:
        # CMakeCache.txt does not exist. Probably running "python setup.py clean" over a clean directory.
        return defaultdict(lambda: False)


def configure_extension_build():
    r"""Configures extension build options according to system environment and user's choice.

    Returns:
      The input to parameters ext_modules, cmdclass, packages, and entry_points as required in setuptools.setup.
    """

    cmake_cache_vars = get_cmake_cache_vars()

    ################################################################################
    # Configure compile flags
    ################################################################################

    library_dirs = []
    extra_install_requires = []

    if IS_WINDOWS:
        # /NODEFAULTLIB makes sure we only link to DLL runtime
        # and matches the flags set for protobuf and ONNX
        extra_link_args = ["/NODEFAULTLIB:LIBCMT.LIB"]
        # /MD links against DLL runtime
        # and matches the flags set for protobuf and ONNX
        # /EHsc is about standard C++ exception handling
        extra_compile_args = ["/MD", "/FS", "/EHsc"]
    else:
        extra_link_args = []
        extra_compile_args = [
            "-Wall",
            "-Wextra",
            "-Wno-strict-overflow",
            "-Wno-unused-parameter",
            "-Wno-missing-field-initializers",
            "-Wno-unknown-pragmas",
            # Python 2.6 requires -fno-strict-aliasing, see
            # http://legacy.python.org/dev/peps/pep-3123/
            # We also depend on it in our code (even Python 3).
            "-fno-strict-aliasing",
        ]

    library_dirs.append(lib_path)

    main_compile_args = []
    main_libraries = ["torch_python"]

    main_link_args = []
    main_sources = ["torch/csrc/stub.c"]

    if BUILD_LIBTORCH_WHL:
        main_libraries = ["torch"]
        main_sources = []

    if cmake_cache_vars["USE_CUDA"]:
        library_dirs.append(os.path.dirname(cmake_cache_vars["CUDA_CUDA_LIB"]))

    if build_type.is_debug():
        if IS_WINDOWS:
            extra_compile_args.append("/Z7")
            extra_link_args.append("/DEBUG:FULL")
        else:
            extra_compile_args += ["-O0", "-g"]
            extra_link_args += ["-O0", "-g"]

    if build_type.is_rel_with_deb_info():
        if IS_WINDOWS:
            extra_compile_args.append("/Z7")
            extra_link_args.append("/DEBUG:FULL")
        else:
            extra_compile_args += ["-g"]
            extra_link_args += ["-g"]

    # pypi cuda package that requires installation of cuda runtime, cudnn and cublas
    # should be included in all wheels uploaded to pypi
    pytorch_extra_install_requirements = os.getenv(
        "PYTORCH_EXTRA_INSTALL_REQUIREMENTS", ""
    )
    if pytorch_extra_install_requirements:
        report(
            f"pytorch_extra_install_requirements: {pytorch_extra_install_requirements}"
        )
        extra_install_requires += pytorch_extra_install_requirements.split("|")

    # Cross-compile for M1
    if IS_DARWIN:
        macos_target_arch = os.getenv("CMAKE_OSX_ARCHITECTURES", "")
        if macos_target_arch in ["arm64", "x86_64"]:
            macos_sysroot_path = os.getenv("CMAKE_OSX_SYSROOT")
            if macos_sysroot_path is None:
                macos_sysroot_path = (
                    subprocess.check_output(
                        ["xcrun", "--show-sdk-path", "--sdk", "macosx"]
                    )
                    .decode("utf-8")
                    .strip()
                )
            extra_compile_args += [
                "-arch",
                macos_target_arch,
                "-isysroot",
                macos_sysroot_path,
            ]
            extra_link_args += ["-arch", macos_target_arch]

    def make_relative_rpath_args(path):
        if IS_DARWIN:
            return ["-Wl,-rpath,@loader_path/" + path]
        elif IS_WINDOWS:
            return []
        else:
            return ["-Wl,-rpath,$ORIGIN/" + path]

    ################################################################################
    # Declare extensions and package
    ################################################################################

    extensions = []
    excludes = ["tools", "tools.*"]
    if not cmake_cache_vars["BUILD_CAFFE2"]:
        excludes.extend(["caffe2", "caffe2.*"])
    if not cmake_cache_vars["BUILD_FUNCTORCH"]:
        excludes.extend(["functorch", "functorch.*"])
    packages = find_packages(exclude=excludes)
    C = Extension(
        "torch._C",
        libraries=main_libraries,
        sources=main_sources,
        language="c",
        extra_compile_args=main_compile_args + extra_compile_args,
        include_dirs=[],
        library_dirs=library_dirs,
        extra_link_args=extra_link_args
        + main_link_args
        + make_relative_rpath_args("lib"),
    )
    extensions.append(C)

    # These extensions are built by cmake and copied manually in build_extensions()
    # inside the build_ext implementation
    if cmake_cache_vars["BUILD_CAFFE2"]:
        extensions.append(
            Extension(name="caffe2.python.caffe2_pybind11_state", sources=[]),
        )
        if cmake_cache_vars["USE_CUDA"]:
            extensions.append(
                Extension(name="caffe2.python.caffe2_pybind11_state_gpu", sources=[]),
            )
        if cmake_cache_vars["USE_ROCM"]:
            extensions.append(
                Extension(name="caffe2.python.caffe2_pybind11_state_hip", sources=[]),
            )
    if cmake_cache_vars["BUILD_FUNCTORCH"]:
        extensions.append(
            Extension(name="functorch._C", sources=[]),
        )

    cmdclass = {
        "bdist_wheel": wheel_concatenate,
        "build_ext": build_ext,
        "clean": clean,
        "install": install,
        "sdist": sdist,
    }

    entry_points = {
        "console_scripts": [
            "convert-caffe2-to-onnx = caffe2.python.onnx.bin.conversion:caffe2_to_onnx",
            "convert-onnx-to-caffe2 = caffe2.python.onnx.bin.conversion:onnx_to_caffe2",
            "torchrun = torch.distributed.run:main",
        ],
        "torchrun.logs_specs": [
            "default = torch.distributed.elastic.multiprocessing:DefaultLogsSpecs",
        ],
    }
    return extensions, cmdclass, packages, entry_points, extra_install_requires


# post run, warnings, printed at the end to make them more visible
build_update_message = """
    It is no longer necessary to use the 'build' or 'rebuild' targets

    To install:
      $ python setup.py install
    To develop locally:
      $ python setup.py develop
    To force cmake to re-generate native build files (off by default):
      $ python setup.py develop --cmake
"""


def print_box(msg):
    lines = msg.split("\n")
    size = max(len(l) + 1 for l in lines)
    print("-" * (size + 2))
    for l in lines:
        print("|{}{}|".format(l, " " * (size - len(l))))
    print("-" * (size + 2))


def main():
    if BUILD_LIBTORCH_WHL and BUILD_PYTHON_ONLY:
        raise RuntimeError(
            "Conflict: 'BUILD_LIBTORCH_WHL' and 'BUILD_PYTHON_ONLY' can't both be 1. Set one to 0 and rerun."
        )

    # the list of runtime dependencies required by this built package
    install_requires = [
        "filelock",
        "typing-extensions>=4.8.0",
        "sympy",
        "networkx",
        "jinja2",
        "fsspec",
        'mkl>=2021.1.1,<=2021.4.0; platform_system == "Windows"',
    ]

    if BUILD_PYTHON_ONLY:
        install_requires.append("libtorch")

    use_prioritized_text = str(os.getenv("USE_PRIORITIZED_TEXT_FOR_LD", ""))
    if (
        use_prioritized_text == ""
        and platform.system() == "Linux"
        and platform.processor() == "aarch64"
    ):
        print_box(
            """
            WARNING: we strongly recommend enabling linker script optimization for ARM + CUDA.
            To do so please export USE_PRIORITIZED_TEXT_FOR_LD=1
            """
        )
    if use_prioritized_text == "1" or use_prioritized_text == "True":
        gen_linker_script(
            filein="cmake/prioritized_text.txt", fout="cmake/linker_script.ld"
        )
        linker_script_path = os.path.abspath("cmake/linker_script.ld")
        os.environ["LDFLAGS"] = os.getenv("LDFLAGS", "") + f" -T{linker_script_path}"
        os.environ["CFLAGS"] = (
            os.getenv("CFLAGS", "") + " -ffunction-sections -fdata-sections"
        )
        os.environ["CXXFLAGS"] = (
            os.getenv("CXXFLAGS", "") + " -ffunction-sections -fdata-sections"
        )

    # Parse the command line and check the arguments before we proceed with
    # building deps and setup. We need to set values so `--help` works.
    dist = Distribution()
    dist.script_name = os.path.basename(sys.argv[0])
    dist.script_args = sys.argv[1:]
    try:
        dist.parse_command_line()
    except setuptools.distutils.errors.DistutilsArgError as e:
        print(e)
        sys.exit(1)

    mirror_files_into_torchgen()
    if RUN_BUILD_DEPS:
        build_deps()

    (
        extensions,
        cmdclass,
        packages,
        entry_points,
        extra_install_requires,
    ) = configure_extension_build()

    install_requires += extra_install_requires

    extras_require = {
        "optree": ["optree>=0.11.0"],
        "opt-einsum": ["opt-einsum>=3.3"],
    }

    # Read in README.md for our long_description
    with open(os.path.join(cwd, "README.md"), encoding="utf-8") as f:
        long_description = f.read()

    version_range_max = max(sys.version_info[1], 12) + 1
    torch_package_data = [
        "py.typed",
        "bin/*",
        "test/*",
        "*.pyi",
        "_C/*.pyi",
        "cuda/*.pyi",
        "fx/*.pyi",
        "optim/*.pyi",
        "autograd/*.pyi",
        "nn/*.pyi",
        "nn/modules/*.pyi",
        "nn/parallel/*.pyi",
        "utils/data/*.pyi",
        "utils/data/datapipes/*.pyi",
        "lib/*.pdb",
        "lib/torch_shm_manager",
        "lib/*.h",
        "include/*.h",
        "include/ATen/*.h",
        "include/ATen/cpu/*.h",
        "include/ATen/cpu/vec/vec256/*.h",
        "include/ATen/cpu/vec/vec256/vsx/*.h",
        "include/ATen/cpu/vec/vec256/zarch/*.h",
        "include/ATen/cpu/vec/vec512/*.h",
        "include/ATen/cpu/vec/*.h",
        "include/ATen/core/*.h",
        "include/ATen/cuda/*.cuh",
        "include/ATen/cuda/*.h",
        "include/ATen/cuda/detail/*.cuh",
        "include/ATen/cuda/detail/*.h",
        "include/ATen/cuda/tunable/*.h",
        "include/ATen/cudnn/*.h",
        "include/ATen/functorch/*.h",
        "include/ATen/ops/*.h",
        "include/ATen/hip/*.cuh",
        "include/ATen/hip/*.h",
        "include/ATen/hip/detail/*.cuh",
        "include/ATen/hip/detail/*.h",
        "include/ATen/hip/impl/*.h",
        "include/ATen/hip/tunable/*.h",
        "include/ATen/mps/*.h",
        "include/ATen/miopen/*.h",
        "include/ATen/detail/*.h",
        "include/ATen/native/*.h",
        "include/ATen/native/cpu/*.h",
        "include/ATen/native/cuda/*.h",
        "include/ATen/native/cuda/*.cuh",
        "include/ATen/native/hip/*.h",
        "include/ATen/native/hip/*.cuh",
        "include/ATen/native/mps/*.h",
        "include/ATen/native/nested/*.h",
        "include/ATen/native/quantized/*.h",
        "include/ATen/native/quantized/cpu/*.h",
        "include/ATen/native/transformers/*.h",
        "include/ATen/native/sparse/*.h",
        "include/ATen/native/utils/*.h",
        "include/ATen/quantized/*.h",
        "include/ATen/xpu/*.h",
        "include/ATen/xpu/detail/*.h",
        "include/caffe2/serialize/*.h",
        "include/c10/*.h",
        "include/c10/macros/*.h",
        "include/c10/core/*.h",
        "include/ATen/core/boxing/*.h",
        "include/ATen/core/boxing/impl/*.h",
        "include/ATen/core/dispatch/*.h",
        "include/ATen/core/op_registration/*.h",
        "include/c10/core/impl/*.h",
        "include/c10/util/*.h",
        "include/c10/cuda/*.h",
        "include/c10/cuda/impl/*.h",
        "include/c10/hip/*.h",
        "include/c10/hip/impl/*.h",
        "include/c10/xpu/*.h",
        "include/c10/xpu/impl/*.h",
        "include/torch/*.h",
        "include/torch/csrc/*.h",
        "include/torch/csrc/api/include/torch/*.h",
        "include/torch/csrc/api/include/torch/data/*.h",
        "include/torch/csrc/api/include/torch/data/dataloader/*.h",
        "include/torch/csrc/api/include/torch/data/datasets/*.h",
        "include/torch/csrc/api/include/torch/data/detail/*.h",
        "include/torch/csrc/api/include/torch/data/samplers/*.h",
        "include/torch/csrc/api/include/torch/data/transforms/*.h",
        "include/torch/csrc/api/include/torch/detail/*.h",
        "include/torch/csrc/api/include/torch/detail/ordered_dict.h",
        "include/torch/csrc/api/include/torch/nn/*.h",
        "include/torch/csrc/api/include/torch/nn/functional/*.h",
        "include/torch/csrc/api/include/torch/nn/options/*.h",
        "include/torch/csrc/api/include/torch/nn/modules/*.h",
        "include/torch/csrc/api/include/torch/nn/modules/container/*.h",
        "include/torch/csrc/api/include/torch/nn/parallel/*.h",
        "include/torch/csrc/api/include/torch/nn/utils/*.h",
        "include/torch/csrc/api/include/torch/optim/*.h",
        "include/torch/csrc/api/include/torch/optim/schedulers/*.h",
        "include/torch/csrc/api/include/torch/serialize/*.h",
        "include/torch/csrc/autograd/*.h",
        "include/torch/csrc/autograd/functions/*.h",
        "include/torch/csrc/autograd/generated/*.h",
        "include/torch/csrc/autograd/utils/*.h",
        "include/torch/csrc/cuda/*.h",
        "include/torch/csrc/distributed/c10d/*.h",
        "include/torch/csrc/distributed/c10d/*.hpp",
        "include/torch/csrc/distributed/rpc/*.h",
        "include/torch/csrc/distributed/autograd/context/*.h",
        "include/torch/csrc/distributed/autograd/functions/*.h",
        "include/torch/csrc/distributed/autograd/rpc_messages/*.h",
        "include/torch/csrc/dynamo/*.h",
        "include/torch/csrc/inductor/*.h",
        "include/torch/csrc/inductor/aoti_runner/*.h",
        "include/torch/csrc/inductor/aoti_runtime/*.h",
        "include/torch/csrc/inductor/aoti_torch/*.h",
        "include/torch/csrc/inductor/aoti_torch/c/*.h",
        "include/torch/csrc/inductor/aoti_torch/generated/*.h",
        "include/torch/csrc/jit/*.h",
        "include/torch/csrc/jit/backends/*.h",
        "include/torch/csrc/jit/generated/*.h",
        "include/torch/csrc/jit/passes/*.h",
        "include/torch/csrc/jit/passes/quantization/*.h",
        "include/torch/csrc/jit/passes/utils/*.h",
        "include/torch/csrc/jit/runtime/*.h",
        "include/torch/csrc/jit/ir/*.h",
        "include/torch/csrc/jit/frontend/*.h",
        "include/torch/csrc/jit/api/*.h",
        "include/torch/csrc/jit/serialization/*.h",
        "include/torch/csrc/jit/python/*.h",
        "include/torch/csrc/jit/mobile/*.h",
        "include/torch/csrc/jit/testing/*.h",
        "include/torch/csrc/jit/tensorexpr/*.h",
        "include/torch/csrc/jit/tensorexpr/operators/*.h",
        "include/torch/csrc/jit/codegen/cuda/*.h",
        "include/torch/csrc/onnx/*.h",
        "include/torch/csrc/profiler/*.h",
        "include/torch/csrc/profiler/orchestration/*.h",
        "include/torch/csrc/profiler/standalone/*.h",
        "include/torch/csrc/profiler/stubs/*.h",
        "include/torch/csrc/profiler/unwind/*.h",
        "include/torch/csrc/profiler/python/*.h",
        "include/torch/csrc/utils/*.h",
        "include/torch/csrc/tensor/*.h",
        "include/torch/csrc/lazy/backend/*.h",
        "include/torch/csrc/lazy/core/*.h",
        "include/torch/csrc/lazy/core/internal_ops/*.h",
        "include/torch/csrc/lazy/core/ops/*.h",
        "include/torch/csrc/lazy/python/python_util.h",
        "include/torch/csrc/lazy/ts_backend/*.h",
        "include/torch/csrc/xpu/*.h",
        "include/pybind11/*.h",
        "include/pybind11/detail/*.h",
        "include/pybind11/eigen/*.h",
        "include/TH/*.h*",
        "include/TH/generic/*.h*",
        "include/THC/*.cuh",
        "include/THC/*.h*",
        "include/THC/generic/*.h",
        "include/THH/*.cuh",
        "include/THH/*.h*",
        "include/THH/generic/*.h",
        "include/sleef.h",
        "_inductor/codegen/*.h",
        "_inductor/codegen/aoti_runtime/*.cpp",
        "_export/serde/*.yaml",
        "share/cmake/ATen/*.cmake",
        "share/cmake/Caffe2/*.cmake",
        "share/cmake/Caffe2/public/*.cmake",
        "share/cmake/Caffe2/Modules_CUDA_fix/*.cmake",
        "share/cmake/Caffe2/Modules_CUDA_fix/upstream/*.cmake",
        "share/cmake/Caffe2/Modules_CUDA_fix/upstream/FindCUDA/*.cmake",
        "share/cmake/Gloo/*.cmake",
        "share/cmake/Tensorpipe/*.cmake",
        "share/cmake/Torch/*.cmake",
        "utils/benchmark/utils/*.cpp",
        "utils/benchmark/utils/valgrind_wrapper/*.cpp",
        "utils/benchmark/utils/valgrind_wrapper/*.h",
        "utils/model_dump/skeleton.html",
        "utils/model_dump/code.js",
        "utils/model_dump/*.mjs",
    ]

    if BUILD_PYTHON_ONLY:
        torch_package_data.extend(
            [
                "lib/libtorch_python*",
                "lib/*shm*",
                "lib/libtorch_global_deps*",
            ]
        )
    else:
        torch_package_data.extend(
            [
                "lib/*.so*",
                "lib/*.dylib*",
                "lib/*.dll",
                "lib/*.lib",
            ]
        )
    if get_cmake_cache_vars()["BUILD_CAFFE2"]:
        torch_package_data.extend(
            [
                "include/caffe2/**/*.h",
                "include/caffe2/utils/*.h",
                "include/caffe2/utils/**/*.h",
            ]
        )
    if get_cmake_cache_vars()["USE_TENSORPIPE"]:
        torch_package_data.extend(
            [
                "include/tensorpipe/*.h",
                "include/tensorpipe/channel/*.h",
                "include/tensorpipe/channel/basic/*.h",
                "include/tensorpipe/channel/cma/*.h",
                "include/tensorpipe/channel/mpt/*.h",
                "include/tensorpipe/channel/xth/*.h",
                "include/tensorpipe/common/*.h",
                "include/tensorpipe/core/*.h",
                "include/tensorpipe/transport/*.h",
                "include/tensorpipe/transport/ibv/*.h",
                "include/tensorpipe/transport/shm/*.h",
                "include/tensorpipe/transport/uv/*.h",
            ]
        )
    if get_cmake_cache_vars()["USE_KINETO"]:
        torch_package_data.extend(
            [
                "include/kineto/*.h",
            ]
        )
    torchgen_package_data = [
        # Recursive glob doesn't work in setup.py,
        # https://github.com/pypa/setuptools/issues/1806
        # To make this robust we should replace it with some code that
        # returns a list of everything under packaged/
        "packaged/ATen/*",
        "packaged/ATen/native/*",
        "packaged/ATen/templates/*",
        "packaged/autograd/*",
        "packaged/autograd/templates/*",
    ]

    if BUILD_LIBTORCH_WHL:
        modified_packages = []
        for package in packages:
            parts = package.split(".")
            if parts[0] == "torch":
                modified_packages.append(DEFAULT_PACKAGE_NAME + package[len("torch") :])
        packages = modified_packages
        package_dir = {"libtorch": "torch"}
        torch_package_dir_name = "libtorch"
        package_data = {"libtorch": torch_package_data}
        extensions = []
    else:
        torch_package_dir_name = "torch"
        package_dir = {}
        package_data = {
            "torch": torch_package_data,
            "torchgen": torchgen_package_data,
            "caffe2": [
                "python/serialized_test/data/operator_test/*.zip",
            ],
        }

    setup(
        name=package_name,
        version=version,
        description=(
            "Tensors and Dynamic neural networks in "
            "Python with strong GPU acceleration"
        ),
        long_description=long_description,
        long_description_content_type="text/markdown",
        ext_modules=extensions,
        cmdclass=cmdclass,
        packages=packages,
        entry_points=entry_points,
        install_requires=install_requires,
        extras_require=extras_require,
        package_data=package_data,
        package_dir=package_dir,
        url="https://pytorch.org/",
        download_url="https://github.com/pytorch/pytorch/tags",
        author="PyTorch Team",
        author_email="packages@pytorch.org",
        python_requires=f">={python_min_version_str}",
        # PyPI package information.
        classifiers=[
            "Development Status :: 5 - Production/Stable",
            "Intended Audience :: Developers",
            "Intended Audience :: Education",
            "Intended Audience :: Science/Research",
            "License :: OSI Approved :: BSD License",
            "Topic :: Scientific/Engineering",
            "Topic :: Scientific/Engineering :: Mathematics",
            "Topic :: Scientific/Engineering :: Artificial Intelligence",
            "Topic :: Software Development",
            "Topic :: Software Development :: Libraries",
            "Topic :: Software Development :: Libraries :: Python Modules",
            "Programming Language :: C++",
            "Programming Language :: Python :: 3",
        ]
        + [
            f"Programming Language :: Python :: 3.{i}"
            for i in range(python_min_version[1], version_range_max)
        ],
        license="BSD-3",
        keywords="pytorch, machine learning",
    )
    if EMIT_BUILD_WARNING:
        print_box(build_update_message)


if __name__ == "__main__":
    main()<|MERGE_RESOLUTION|>--- conflicted
+++ resolved
@@ -132,15 +132,6 @@
 #   MKL_THREADING
 #     MKL threading mode: SEQ, TBB or OMP (default)
 #
-<<<<<<< HEAD
-#   USE_REDIS
-#     Whether to use Redis for distributed workflows (Linux only)
-#
-#   USE_ZSTD
-#     Enables use of ZSTD, if the libraries are found
-#
-=======
->>>>>>> 0910429d
 #   USE_ROCM_KERNEL_ASSERT=1
 #     Enable kernel assert in ROCm platform
 #
