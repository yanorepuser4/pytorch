# Owner(s): ["module: intel"]

import math
import sys
import unittest

import numpy as np

import torch
<<<<<<< HEAD
import torch.xpu._gpu_trace as gpu_trace
import torch.nn as nn
=======
>>>>>>> b5d5753f
from torch.testing._internal.common_device_type import (
    instantiate_device_type_tests,
    onlyXPU,
    OpDTypes,
    ops,
    dtypes,
    precisionOverride,
    floating_and_complex_types_and,
)
from torch.testing._internal.common_methods_invocations import ops_and_refs
from torch.testing._internal.common_utils import (
    NoTest,
    run_tests,
    suppress_warnings,
    TEST_WITH_UBSAN,
    TEST_XPU,
    TestCase,
)

if not TEST_XPU:
    print("XPU not available, skipping tests", file=sys.stderr)
    TestCase = NoTest  # noqa: F811

TEST_MULTIXPU = torch.xpu.device_count() > 1

cpu_device = torch.device("cpu")
xpu_device = torch.device("xpu")

any_common_cpu_xpu_one = OpDTypes.any_common_cpu_cuda_one
_xpu_computation_op_list = [
    "fill",
    "zeros",
    "zeros_like",
    "clone",
    "view_as_real",
    "view_as_complex",
    "view",
    "resize_",
    "resize_as_",
    "add",
    "sub",
    "mul",
    "div",
    "abs",
]
_xpu_tensor_factory_op_list = [
    "as_strided",
    "empty",
    "empty_strided",
]
_xpu_not_test_dtype_op_list = [
    "resize_",  # Skipped by CPU
    "resize_as_",  # Skipped by CPU
    "abs",  # Not aligned dtype
]
_xpu_all_op_list = _xpu_computation_op_list + _xpu_tensor_factory_op_list
_xpu_all_ops = [op for op in ops_and_refs if op.name in _xpu_all_op_list]
_xpu_computation_ops = [
    op for op in ops_and_refs if op.name in _xpu_computation_op_list
]


class TestXpu(TestCase):
    def test_device_behavior(self):
        current_device = torch.xpu.current_device()
        torch.xpu.set_device(current_device)
        self.assertEqual(current_device, torch.xpu.current_device())

    @unittest.skipIf(not TEST_MULTIXPU, "only one GPU detected")
    def test_multi_device_behavior(self):
        current_device = torch.xpu.current_device()
        target_device = (current_device + 1) % torch.xpu.device_count()

        with torch.xpu.device(target_device):
            self.assertEqual(target_device, torch.xpu.current_device())
        self.assertEqual(current_device, torch.xpu.current_device())

        with torch.xpu._DeviceGuard(target_device):
            self.assertEqual(target_device, torch.xpu.current_device())
        self.assertEqual(current_device, torch.xpu.current_device())

    def test_get_device_properties(self):
        current_device = torch.xpu.current_device()
        device_properties = torch.xpu.get_device_properties(current_device)
        self.assertEqual(device_properties, torch.xpu.get_device_properties(None))
        self.assertEqual(device_properties, torch.xpu.get_device_properties())

        device_name = torch.xpu.get_device_name(current_device)
        self.assertEqual(device_name, torch.xpu.get_device_name(None))
        self.assertEqual(device_name, torch.xpu.get_device_name())

        device_capability = torch.xpu.get_device_capability(current_device)
        self.assertTrue(device_capability["max_work_group_size"] > 0)
        self.assertTrue(device_capability["max_num_sub_groups"] > 0)

    def test_wrong_xpu_fork(self):
        stderr = TestCase.runWithPytorchAPIUsageStderr(
            """\
import torch
from torch.multiprocessing import Process
def run(rank):
    torch.xpu.set_device(rank)
if __name__ == "__main__":
    size = 2
    processes = []
    for rank in range(size):
        # it would work fine without the line below
        torch.xpu.set_device(0)
        p = Process(target=run, args=(rank,))
        p.start()
        processes.append(p)
    for p in processes:
        p.join()
"""
        )
        self.assertRegex(stderr, "Cannot re-initialize XPU in forked subprocess.")

    def test_streams(self):
        s0 = torch.xpu.Stream()
        torch.xpu.set_stream(s0)
        s1 = torch.xpu.current_stream()
        self.assertEqual(s0, s1)
        s2 = torch.xpu.Stream()
        self.assertFalse(s0 == s2)
        torch.xpu.set_stream(s2)
        with torch.xpu.stream(s0):
            self.assertEqual(s0, torch.xpu.current_stream())
        self.assertEqual(s2, torch.xpu.current_stream())

    def test_stream_priority(self):
        low, high = torch.xpu.Stream.priority_range()
        s0 = torch.xpu.Stream(device=0, priority=low)

        self.assertEqual(low, s0.priority)
        self.assertEqual(torch.device("xpu:0"), s0.device)

        s1 = torch.xpu.Stream(device=0, priority=high)

        self.assertEqual(high, s1.priority)
        self.assertEqual(torch.device("xpu:0"), s1.device)

    def test_stream_event_repr(self):
        s = torch.xpu.current_stream()
        self.assertTrue("torch.xpu.Stream" in str(s))
        e = torch.xpu.Event()
        self.assertTrue("torch.xpu.Event(uninitialized)" in str(e))
        s.record_event(e)
        self.assertTrue("torch.xpu.Event" in str(e))

    def test_events(self):
        stream = torch.xpu.current_stream()
        event = torch.xpu.Event()
        self.assertTrue(event.query())
        stream.record_event(event)
        event.synchronize()
        self.assertTrue(event.query())

    def test_generator(self):
        torch.manual_seed(2024)
        g_state0 = torch.xpu.get_rng_state()
        torch.manual_seed(1234)
        g_state1 = torch.xpu.get_rng_state()
        self.assertNotEqual(g_state0, g_state1)

        torch.xpu.manual_seed(2024)
        g_state2 = torch.xpu.get_rng_state()
        self.assertEqual(g_state0, g_state2)

        torch.xpu.set_rng_state(g_state1)
        self.assertEqual(g_state1, torch.xpu.get_rng_state())

        torch.manual_seed(1234)
        torch.xpu.set_rng_state(g_state0)
        self.assertEqual(2024, torch.xpu.initial_seed())

<<<<<<< HEAD
class TestXpuTrace(TestCase):
    def setUp(self):
        torch._C._activate_gpu_trace()
        self.mock = unittest.mock.MagicMock()

    def test_event_creation_callback(self):
        gpu_trace.register_callback_for_event_creation(self.mock)

        event = torch.xpu.Event()
        event.record()
        self.mock.assert_called_once_with(event._as_parameter_.value)

    def test_event_deletion_callback(self):
        gpu_trace.register_callback_for_event_deletion(self.mock)

        event = torch.xpu.Event()
        event.record()
        event_id = event._as_parameter_.value
        del event
        self.mock.assert_called_once_with(event_id)

    def test_event_record_callback(self):
        gpu_trace.register_callback_for_event_record(self.mock)

        event = torch.xpu.Event()
        event.record()
        self.mock.assert_called_once_with(
            event._as_parameter_.value, torch.xpu.current_stream().sycl_queue
        )

    def test_event_wait_callback(self):
        gpu_trace.register_callback_for_event_wait(self.mock)

        event = torch.xpu.Event()
        event.record()
        event.wait()
        self.mock.assert_called_once_with(
            event._as_parameter_.value, torch.xpu.current_stream().sycl_queue
        )

    def test_device_synchronization_callback(self):
        gpu_trace.register_callback_for_device_synchronization(self.mock)
=======
    @onlyXPU
    @suppress_warnings
    @ops(_xpu_computation_ops, dtypes=any_common_cpu_xpu_one)
    def test_compare_cpu(self, device, dtype, op):
        def to_cpu(arg):
            if isinstance(arg, torch.Tensor):
                return arg.to(device="cpu")
            return arg

        samples = op.reference_inputs(device, dtype)

        for sample in samples:
            cpu_sample = sample.transform(to_cpu)
            xpu_results = op(sample.input, *sample.args, **sample.kwargs)
            cpu_results = op(cpu_sample.input, *cpu_sample.args, **cpu_sample.kwargs)

            xpu_results = sample.output_process_fn_grad(xpu_results)
            cpu_results = cpu_sample.output_process_fn_grad(cpu_results)

            # Lower tolerance because we are running this as a `@slowTest`
            # Don't want the periodic tests to fail frequently
            self.assertEqual(xpu_results, cpu_results, atol=1e-4, rtol=1e-4)

    @onlyXPU
    @ops(_xpu_computation_ops, allowed_dtypes=(torch.bool,))
    @unittest.skipIf(TEST_WITH_UBSAN, "Test uses undefined behavior")
    def test_non_standard_bool_values(self, device, dtype, op):
        # Test boolean values other than 0x00 and 0x01 (gh-54789)
        def convert_boolean_tensors(x):
            if not isinstance(x, torch.Tensor) or x.dtype != torch.bool:
                return x

            # Map False -> 0 and True -> Random value in [2, 255]
            true_vals = torch.randint(
                2, 255, x.shape, dtype=torch.uint8, device=x.device
            )
            false_vals = torch.zeros((), dtype=torch.uint8, device=x.device)
            x_int = torch.where(x, true_vals, false_vals)

            ret = x_int.view(torch.bool)
            self.assertEqual(ret, x)
            return ret
>>>>>>> b5d5753f

        for sample in op.sample_inputs(device, dtype):
            expect = op(sample.input, *sample.args, **sample.kwargs)

            transformed = sample.transform(convert_boolean_tensors)
            actual = op(transformed.input, *transformed.args, **transformed.kwargs)

            self.assertEqual(expect, actual)


instantiate_device_type_tests(TestXpu, globals(), only_for="xpu")

class TestBasicGEMM(TestCase):
    @precisionOverride(
        {
            torch.double: 1e-8,
            torch.float: 1e-4,
            torch.half: 1e-1,
            torch.cfloat: 1e-4,
            torch.cdouble: 1e-8,
        }
    )
    @dtypes(*floating_and_complex_types_and(torch.half))
    def test_addmm(self, device, dtype):
        m1 = torch.randn((10, 50), dtype=dtype, device="cpu").to(device)
        m2 = torch.randn((50, 25), dtype=dtype, device="cpu").to(device)
        M = torch.zeros((10, 25), dtype=dtype, device="cpu").to(device)

        res1 = torch.addmm(M, m1, m2)
        res2 = torch.full_like(res1, math.nan)

        torch.addmm(M, m1, m2, out=res2)

        res3 = m1.cpu().numpy() @ m2.cpu().numpy()
        res3 += M.cpu().numpy()
        res3 = torch.from_numpy(res3).to(dtype)

        self.assertEqual(res1.cpu(), res3.cpu())
        self.assertEqual(res1.cpu(), res3.cpu())

    @dtypes(torch.half, torch.float, torch.double, torch.cfloat, torch.cdouble)
    def test_addmv(self, device, dtype):
        m1 = torch.randn([2, 3], dtype=dtype)
        m2 = torch.randn([3], dtype=dtype)
        x = torch.randn([2], dtype=dtype)

        res1 = torch.addmv(x, m1, m2)

        res2 = torch.full_like(res1, math.nan)

        torch.addmv(x, m1, m2, out=res2)

        res3 = m1.cpu().numpy() @ m2.cpu().numpy()
        res3 += x.cpu().numpy()
        res3 = torch.from_numpy(res3).to(dtype)

        self.assertEqual(res1.cpu(), res2.cpu())
        self.assertEqual(res1.cpu(), res3.cpu())

    @dtypes(
        torch.half,
        torch.float32,
        torch.float64,
        torch.int32,
        torch.int64,
        torch.cfloat,
        torch.cdouble,
    )
    def test_mm(self, device, dtype):
        def genf_int(x, y):
            return torch.randint(0, 100, (x, y), dtype=dtype, device="cpu").to(device)

        def genf_bfloat(x, y):
            return torch.randn(x, y, dtype=torch.float32, device=device).to(dtype) * 0.1

        def genf_float(x, y):
            return torch.randn(x, y, dtype=dtype, device="cpu").to(device)

        for n, m, p in [(20, 10, 15), (15, 20, 10), (25, 18, 10)]:
            if (dtype == torch.int32) or (dtype == torch.int64):
                genf = genf_int
            elif dtype == torch.bfloat16:
                genf = genf_bfloat
            else:
                genf = genf_float
            mat1 = genf(n, m)
            mat2 = genf(m, p)
            # mat1 = torch.randn((n, m), device=device, dtype=dtype)
            # mat2 = torch.randn((m, p), device=device, dtype=dtype)
            res = torch.mm(mat1, mat2)
            ref = mat1.cpu().numpy() @ mat2.cpu().numpy()
            self.assertEqual(res.cpu(), ref)

    @dtypes(*floating_and_complex_types_and(torch.half))
    def test_bmm(self, device, dtype):
        b1 = torch.randn((3, 3, 4), device="cpu", dtype=dtype).to(device)
        b2 = torch.randn((3, 4, 5), device="cpu", dtype=dtype).to(device)

        res1 = torch.bmm(b1, b2)
        # res2 = torch.full((3, 3, 5), math.nan, dtype=dtype, devcie=device)
        res2 = torch.full((3, 3, 5), math.nan, dtype=dtype, device=device)
        torch.bmm(b1, b2, out=res2)
        expect = torch.from_numpy(
            b1.to(dtype).cpu().numpy() @ b2.to(dtype).cpu().numpy()
        ).to(device)
        self.assertEqual(expect, res1.cpu())
        self.assertEqual(expect, res2.cpu())

    @dtypes(*floating_and_complex_types_and(torch.half))
    def test_addbmm(self, device, dtype):
        M = torch.zeros([3, 2], dtype=dtype, device="cpu").to(device)
        b1 = torch.randn([10, 3, 4], dtype=dtype, device="cpu").to(device)
        b2 = torch.randn([10, 4, 2], dtype=dtype, device="cpu").to(device)

        res1 = torch.addbmm(M, b1, b2)
        res2 = torch.full([3, 2], math.nan, dtype=dtype, device=device)
        torch.addbmm(M, b1, b2, out=res2)
        expect = (
            torch.from_numpy(b1.to(dtype).cpu().numpy() @ b2.to(dtype).cpu().numpy())
            .sum(0)
            .to(device)
        )

        self.assertEqual(res1.cpu(), res2.cpu())
        self.assertEqual(res1.cpu(), expect)

    @dtypes(*floating_and_complex_types_and(torch.half))
    def test_baddbmm(self, device, dtype):
        M, N, O = 12, 8, 50
        num_batches = 10
        b1 = torch.randn((num_batches, M, N), dtype=dtype, device="cpu").to(device)
        b2 = torch.randn((num_batches, N, O), dtype=dtype, device="cpu").to(device)
        x = torch.zeros((num_batches, M, O), dtype=dtype, device="cpu").to(device)

        res1 = torch.baddbmm(x, b1, b2)
        res2 = torch.full((num_batches, M, O), math.nan, dtype=dtype, device=device)
        torch.baddbmm(x, b1, b2, out=res2)
        expect = torch.from_numpy(
            b1.to(dtype).cpu().numpy() @ b2.to(dtype).cpu().numpy()
        ).to(device)

        self.assertEqual(res1.cpu(), res2.cpu())
        self.assertEqual(res1.cpu(), expect)

    def test_tensordot(self, device):
        a = torch.randn((3, 4, 5), device="cpu").to(device)
        b = torch.randn((4, 3, 2), device="cpu").to(device)
        c = torch.tensordot(a, b, dims=([1, 0], [0, 1])).cpu()
        cn = torch.from_numpy(
            np.tensordot(a.cpu().numpy(), b.cpu().numpy(), axes=([1, 0], [0, 1]))
        )
        self.assertEqual(c, cn)

        cout = torch.zeros((5, 2), device=device)
        torch.tensordot(a, b, dims=([1, 0], [0, 1]), out=cout).cpu()
        self.assertEqual(c, cout)

        a = torch.randn(2, 3, 4, 5, device="cpu").to(device)
        b = torch.randn(4, 5, 6, 7, device="cpu").to(device)
        c = torch.tensordot(a, b, dims=2).cpu()
        cn = torch.from_numpy(np.tensordot(a.cpu().numpy(), b.cpu().numpy(), axes=2))

        self.assertEqual(c, cn)

        c = torch.tensordot(a, b).cpu()
        cn = torch.from_numpy(np.tensordot(a.cpu().numpy(), b.cpu().numpy()))
        self.assertEqual(c, cn)

        a = torch.tensordot(torch.tensor(0.0), torch.tensor(0.0), 0)
        an = torch.from_numpy(
            np.tensordot(
                np.zeros((), dtype=np.float32), np.zeros((), dtype=np.float32), 0
            )
        )
        self.assertEqual(a, an)

class TestBasicConv(TestCase):
    @dtypes(torch.float32, torch.bfloat16)
    def test_conv2d(self, device, dtype):
        inchannel = 16
        outchannel = 64
        x_ref = torch.randn(
            [1, inchannel, 256, 256], dtype=dtype, device="cpu", requires_grad=True
        )
        conv_ref = nn.Conv2d(
            inchannel, outchannel, kernel_size=3, stride=1, padding=1
        ).to(dtype)

        x = x_ref.detach().clone().contiguous().to(device).requires_grad_()
        conv = nn.Conv2d(inchannel, outchannel, kernel_size=3, stride=1, padding=1).to(
            dtype
        )
        conv.load_state_dict(conv_ref.state_dict())
        conv.to(device)

        y_ref = conv_ref(x_ref)
        y = conv(x)

        grad_ref = torch.full(
            [1, outchannel, 256, 256], 1e-3, dtype=dtype, device="cpu"
        )
        grad = grad_ref.detach().clone().contiguous().to(device)

        y_ref.backward(grad_ref)
        y.backward(grad)

        self.assertEqual(y_ref, y.cpu())
        self.assertEqual(
            conv.weight.grad, conv_ref.weight.grad, atol=5 * 1e-5, rtol=5 * 1e-5
        )
        self.assertEqual(
            conv.bias.grad, conv_ref.bias.grad, atol=5 * 1e-5, rtol=5 * 1e-5
        )
        self.assertEqual(x.grad, x_ref.grad, atol=5 * 1e-5, rtol=5 * 1e-5)

    @dtypes(torch.float32, torch.bfloat16)
    def test_conv3d(self, device, dtype):
        x_ref = torch.randn(
            [1, 3, 16, 32, 32], dtype=dtype, device="cpu", requires_grad=True
        )
        conv_ref = nn.Conv3d(3, 3, kernel_size=3, stride=1, padding=1).to(dtype)

        x = x_ref.detach().clone().contiguous().to(device).requires_grad_()
        conv = nn.Conv3d(3, 3, kernel_size=3, stride=1, padding=1).to(dtype)
        conv.load_state_dict(conv_ref.state_dict())
        conv.to(device)

        y_ref = conv_ref(x_ref)
        y = conv(x)

        grad_ref = torch.full([1, 3, 16, 32, 32], 1e-3, dtype=dtype, device="cpu")
        grad = grad_ref.detach().clone().contiguous().to(device)

        y_ref.backward(grad_ref)
        y.backward(grad)

        self.assertEqual(y_ref, y.cpu())
        self.assertEqual(
            conv.weight.grad, conv_ref.weight.grad, atol=5 * 1e-5, rtol=5 * 1e-5
        )
        self.assertEqual(
            conv.bias.grad, conv_ref.bias.grad, atol=5 * 1e-5, rtol=5 * 1e-5
        )
        self.assertEqual(x.grad, x_ref.grad, atol=5 * 1e-5, rtol=5 * 1e-5)

    def _test_conv_xpu_nhwc_nchw(self, layer, n, c, h, w, k, filter_size, device):
        ref_x = torch.randn([n, c, h, w], dtype=torch.float32, device="cpu")
        ref_conv = layer(c, k, kernel_size=filter_size)
        ref_y = ref_conv(ref_x)

        x = ref_x.to(memory_format=torch.channels_last).to(device)
        conv = ref_conv.to(memory_format=torch.channels_last).to(device)
        y = conv(x)

        # self.assertTrue(y.is_contiguous(memory_format=torch.channels_last))
        self.assertEqual(y.cpu(), ref_y.to(memory_format=torch.channels_last))

    @dtypes(torch.float32, torch.half)
    def test_conv2d_channels_last(self, device, dtype):
        configs = [[1, 256, 5, 5, 64, 3]]

        for n, c, h, w, k, filter_size in configs:
            self._test_conv_xpu_nhwc_nchw(nn.Conv2d, n, c, h, w, k, filter_size, device)
            self._test_conv_xpu_nhwc_nchw(
                nn.ConvTranspose2d, n, c, h, w, k, filter_size, device
            )

    def _test_conv3d_xpu_ndhwc_ncdhw(
        self, layer, n, c, d, h, w, k, filter_size, device
    ):
        ref_x = torch.randn([n, c, d, h, w], dtype=torch.float32, device="cpu")
        ref_conv = layer(c, k, kernel_size=filter_size)
        ref_y = ref_conv(ref_x)

        x = ref_x.to(memory_format=torch.channels_last_3d).to(device)
        conv = ref_conv.to(memory_format=torch.channels_last_3d).to(device)
        y = conv(x)

        self.assertTrue(y.is_contiguous(memory_format=torch.channels_last_3d))
        self.assertEqual(y.cpu().to(memory_format=torch.channels_last_3d), ref_y)

    @dtypes(torch.float32, torch.half)
    def test_conv3d_channels_last(self, device, dtype):
        configs = [[1, 256, 5, 5, 5, 64, 3]]

        for n, c, d, h, w, k, filter_size in configs:
            self._test_conv3d_xpu_ndhwc_ncdhw(
                nn.Conv3d, n, c, d, h, w, k, filter_size, device
            )
            # self._test_conv3d_xpu_ndhwc_ncdhw(nn.ConvTranspose3d, n, c, d, h, w, k, filter_size, device)

    @dtypes(torch.float32)
    def test_conv2d_channels_last_backward(self, device, dtype):
        in_channel = 3
        out_channel = 32
        x_ref = (
            torch.randn([1, in_channel, 256, 256], dtype=dtype, device="cpu")
            .to(memory_format=torch.channels_last)
            .requires_grad_()
        )
        grad_ref = (
            torch.full([1, out_channel, 256, 256], 1e-3, dtype=dtype, device="cpu")
            .to(memory_format=torch.channels_last)
            .requires_grad_()
        )
        conv_ref = (
            nn.Conv2d(in_channel, out_channel, kernel_size=3, stride=1, padding=1)
            .to(memory_format=torch.channels_last)
            .to(dtype)
        )

        conv = (
            nn.Conv2d(in_channel, out_channel, kernel_size=3, stride=1, padding=1)
            .to(memory_format=torch.channels_last)
            .to(dtype)
        )
        conv.load_state_dict(conv_ref.state_dict())
        conv.to(device)

        y_ref = conv_ref(x_ref)
        y_ref.backward(grad_ref)
        ref_gw = conv_ref.weight.grad.detach().clone()

        x = x_ref.detach().clone().to(device).requires_grad_()
        grad = (
            torch.full([1, out_channel, 256, 256], 1e-3, dtype=dtype, device="cpu")
            .to(memory_format=torch.channels_last)
            .to(device)
            .requires_grad_()
        )
        y = conv(x)
        y.backward(grad)
        gw = conv.weight.grad.detach()

        self.assertEqual(y_ref, y.cpu())
        self.assertEqual(conv.bias.grad, conv_ref.bias.grad, atol=3e-4, rtol=3e-2)
        self.assertEqual(gw, ref_gw.to(memory_format=torch.channels_last))
        self.assertEqual(
            conv.weight.grad,
            ref_gw.to(memory_format=torch.channels_last),
            atol=3e-4,
            rtol=3e-2,
        )

    @dtypes(torch.float32)
    def test_conv3d_channels_last_backward(self, device, dtype):
        inchannel = 3
        outchannel = 64
        x_ref = (
            torch.randn([1, inchannel, 16, 32, 32], dtype=dtype, device="cpu")
            .to(memory_format=torch.channels_last_3d)
            .requires_grad_()
        )
        grad_ref = (
            torch.full([1, outchannel, 16, 32, 32], 1e-3, dtype=dtype, device="cpu")
            .to(memory_format=torch.channels_last_3d)
            .requires_grad_()
        )
        conv_ref = (
            nn.Conv3d(
                inchannel, outchannel, kernel_size=3, stride=1, padding=1, dilation=1
            )
            .to(memory_format=torch.channels_last_3d)
            .to(dtype)
        )

        conv = (
            nn.Conv3d(
                inchannel, outchannel, kernel_size=3, stride=1, padding=1, dilation=1
            )
            .to(memory_format=torch.channels_last_3d)
            .to(dtype)
        )
        conv.load_state_dict(conv_ref.state_dict())
        conv.to(device)

        y_ref = conv_ref(x_ref)
        y_ref.backward(grad_ref)
        ref_gw = conv_ref.weight.grad.detach()

        conv_ref.zero_grad()

        x = x_ref.detach().clone().to(device).requires_grad_()
        grad = (
            torch.full([1, 64, 16, 32, 32], 1e-3, dtype=dtype, device="cpu")
            .to(memory_format=torch.channels_last_3d)
            .to(device)
            .requires_grad_()
        )
        y = conv(x)
        y.backward(grad)
        gw = conv.weight.grad.detach()

        self.assertEqual(y_ref, y.cpu())
        self.assertEqual(gw.cpu(), ref_gw.to(memory_format=torch.channels_last_3d))

    @dtypes(torch.float32)
    def test_to_channels_last(self, device, dtype):
        x_ref = torch.randn([1, 3, 9, 9], device="cpu").to(device)
        x_ref = x_ref.to(memory_format=torch.channels_last)


instantiate_device_type_tests(TestBasicGEMM, globals(), only_for="cpu, xpu")
instantiate_device_type_tests(TestBasicConv, globals(), only_for="xpu")

if __name__ == "__main__":
    run_tests()<|MERGE_RESOLUTION|>--- conflicted
+++ resolved
@@ -7,11 +7,7 @@
 import numpy as np
 
 import torch
-<<<<<<< HEAD
-import torch.xpu._gpu_trace as gpu_trace
 import torch.nn as nn
-=======
->>>>>>> b5d5753f
 from torch.testing._internal.common_device_type import (
     instantiate_device_type_tests,
     onlyXPU,
@@ -187,50 +183,7 @@
         torch.xpu.set_rng_state(g_state0)
         self.assertEqual(2024, torch.xpu.initial_seed())
 
-<<<<<<< HEAD
-class TestXpuTrace(TestCase):
-    def setUp(self):
-        torch._C._activate_gpu_trace()
-        self.mock = unittest.mock.MagicMock()
-
-    def test_event_creation_callback(self):
-        gpu_trace.register_callback_for_event_creation(self.mock)
-
-        event = torch.xpu.Event()
-        event.record()
-        self.mock.assert_called_once_with(event._as_parameter_.value)
-
-    def test_event_deletion_callback(self):
-        gpu_trace.register_callback_for_event_deletion(self.mock)
-
-        event = torch.xpu.Event()
-        event.record()
-        event_id = event._as_parameter_.value
-        del event
-        self.mock.assert_called_once_with(event_id)
-
-    def test_event_record_callback(self):
-        gpu_trace.register_callback_for_event_record(self.mock)
-
-        event = torch.xpu.Event()
-        event.record()
-        self.mock.assert_called_once_with(
-            event._as_parameter_.value, torch.xpu.current_stream().sycl_queue
-        )
-
-    def test_event_wait_callback(self):
-        gpu_trace.register_callback_for_event_wait(self.mock)
-
-        event = torch.xpu.Event()
-        event.record()
-        event.wait()
-        self.mock.assert_called_once_with(
-            event._as_parameter_.value, torch.xpu.current_stream().sycl_queue
-        )
-
-    def test_device_synchronization_callback(self):
-        gpu_trace.register_callback_for_device_synchronization(self.mock)
-=======
+
     @onlyXPU
     @suppress_warnings
     @ops(_xpu_computation_ops, dtypes=any_common_cpu_xpu_one)
@@ -273,7 +226,6 @@
             ret = x_int.view(torch.bool)
             self.assertEqual(ret, x)
             return ret
->>>>>>> b5d5753f
 
         for sample in op.sample_inputs(device, dtype):
             expect = op(sample.input, *sample.args, **sample.kwargs)
