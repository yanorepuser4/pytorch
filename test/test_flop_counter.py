--- conflicted
+++ resolved
@@ -133,54 +133,6 @@
 
     def test_conv_backwards_as_decomposition(self):
         # [conv backwards decomposition as conv forwards]
-<<<<<<< HEAD
-=======
-
-        class onlyConvs(torch.autograd.Function):
-            @staticmethod
-            def forward(inp, weight, transposed):
-                if not transposed:
-                    return F.conv1d(inp, weight)
-                else:
-                    return F.conv_transpose1d(inp, weight)
-
-            @staticmethod
-            def setup_context(ctx, inputs, output):
-                inp, weight, transposed = inputs
-                ctx.save_for_backward(inp, weight)
-                ctx.transposed = transposed
-
-            @staticmethod
-            def backward(ctx, grad_out):
-                inp, weight = ctx.saved_tensors
-                if not ctx.transposed:
-                    grad_inp = F.conv_transpose1d(grad_out, weight)
-                    grad_weight = F.conv1d(inp, grad_out)
-                    return grad_inp, grad_weight, None
-                else:
-                    grad_inp = F.conv1d(grad_out, weight)
-                    grad_weight = F.conv1d(grad_out.transpose(1, 0), inp.transpose(1, 0))
-                    return grad_inp, grad_weight.transpose(1, 0), None
-
-
-        from torch.func import grad
-        x = torch.randn(2, 3, 16, dtype=torch.float64)
-        weight = torch.randn(3, 4, 4, dtype=torch.float64)
-
-        def boring_conv(x, weight, transposed):
-            if not transposed:
-                return F.conv1d(x, weight).pow(2).sum()
-            else:
-                return F.conv_transpose1d(x, weight).pow(2).sum()
-
-        def only_convs(x, weight, transposed):
-            return onlyConvs.apply(x, weight, transposed).pow(2).sum()
-
-        boring_grads = grad(boring_conv, argnums=(0, 1))(x, weight, True)
-        fun_grads = grad(only_convs, argnums=(0, 1))(x, weight, True)
-
-        self.assertEqual(boring_grads, fun_grads)
->>>>>>> f34905f6
 
         class onlyConvs(torch.autograd.Function):
             @staticmethod
@@ -262,40 +214,6 @@
             transposed_weight = torch.randn(in_channels, out_channels, 2, 2, requires_grad=True)
             assert_equivalence(lambda: F.conv_transpose2d(x, transposed_weight).sum().backward())
 
-    def test_convs(self):
-        def assert_equivalence(f, expected_forward=None):
-            mode = FlopCounterMode()
-            with mode:
-                f()
-            conv_forward_flops = mode.get_flop_counts()['Global'][torch.ops.aten.convolution]
-            conv_backward_flops = mode.get_flop_counts()['Global'][torch.ops.aten.convolution_backward]
-
-            self.assertEqual(conv_forward_flops * 2, conv_backward_flops)
-            if expected_forward is not None:
-                self.assertEqual(conv_forward_flops, expected_forward)
-
-        x = torch.rand(1, 1, 2, 2, requires_grad=True)
-        weight = torch.randn(1, 1, 2, 2, requires_grad=True)
-        assert_equivalence(lambda: F.conv_transpose2d(x, weight).sum().backward(), 32)
-
-        x = torch.rand(1, 1, 2, 2, requires_grad=True)
-        weight = torch.randn(1, 1, 1, 1, requires_grad=True)
-        assert_equivalence(lambda: F.conv2d(x, weight).sum().backward(), 8)
-
-        for in_channels, out_channels, groups in [
-            (1, 1, 1),
-            (1, 3, 1),
-            (3, 1, 1),
-            (3, 7, 1),
-            (2, 4, 2),
-            (4, 2, 2),
-        ]:
-            x = torch.rand(1, in_channels, 4, 4, requires_grad=True)
-            weight = torch.randn(out_channels, in_channels, 2, 2, requires_grad=True)
-            assert_equivalence(lambda: F.conv2d(x, weight).sum().backward())
-            transposed_weight = torch.randn(in_channels, out_channels, 2, 2, requires_grad=True)
-            assert_equivalence(lambda: F.conv_transpose2d(x, transposed_weight).sum().backward())
-
     @skipIfNoTorchVision
     def test_module(self):
         resnet18 = torchvision_models.resnet18()
