# Owner(s): ["oncall: export"]
# flake8: noqa
import copy
import dataclasses
import unittest
from contextlib import contextmanager
from dataclasses import dataclass
from re import escape
from typing import Any, List

import torch
import torch._dynamo as torchdynamo
from functorch.experimental.control_flow import cond, map
from torch import Tensor
from torch._export.utils import (
    get_buffer,
    get_param,
    is_buffer,
    is_param,
    register_dataclass_as_pytree_node,
)
from torch._higher_order_ops.torchbind import enable_torchbind_tracing
from torch.export import (
    Constraint,
    Dim,
    dynamic_dim,
    export,
    FlatArgsAdapter,
    unflatten,
)
from torch.export._trace import DEFAULT_EXPORT_DYNAMO_CONFIG
from torch.fx.experimental.proxy_tensor import make_fx
from torch.testing import FileCheck
from torch.testing._internal.common_utils import (
    find_library_location,
    IS_FBCODE,
    IS_MACOS,
    IS_SANDCASTLE,
    IS_WINDOWS,
    run_tests,
    skipIfTorchDynamo,
    TestCase,
)
from torch.utils._pytree import (
    LeafSpec,
    tree_flatten,
    tree_unflatten,
    TreeSpec,
    treespec_dumps,
    treespec_loads,
)


@unittest.skipIf(not torchdynamo.is_dynamo_supported(), "dynamo isn't support")
class TestUnflatten(TestCase):
    def compare_outputs(self, eager, unflattened, args):
        orig_output = eager(*args)
        unflattened_output = unflattened(*args)
        self.assertTrue(torch.allclose(orig_output, unflattened_output))

    def test_unflatten_nested(self):
        class NestedChild(torch.nn.Module):
            def forward(self, x):
                return x / x

        class Child1(torch.nn.Module):
            def __init__(self):
                super().__init__()
                self.nested = NestedChild()
                self.register_parameter(
                    "child1param", torch.nn.Parameter(torch.ones(2, 3))
                )

            def forward(self, x):
                x = self.nested(x)
                return x + self.child1param

        class Child2(torch.nn.Module):
            def __init__(self):
                super().__init__()
                self.register_buffer("child2buffer", torch.ones(2, 3))

            def forward(self, x):
                return x - self.child2buffer

        class MyModule(torch.nn.Module):
            def __init__(self):
                super().__init__()
                self.foo = Child1()
                self.bar = Child2()
                self.register_parameter(
                    "rootparam", torch.nn.Parameter(torch.ones(2, 3))
                )

            def forward(self, x):
                x = x * self.rootparam
                x = self.foo(x)
                x = self.bar(x)
                return x

        orig_eager = MyModule()
        export_module = export(orig_eager, (torch.rand(2, 3),), {})
        unflattened = unflatten(export_module)

        inputs = (torch.rand(2, 3),)

        # Compare the root modules and all submodules
        self.compare_outputs(orig_eager, unflattened, inputs)
        self.compare_outputs(orig_eager.foo, unflattened.foo, inputs)
        self.compare_outputs(orig_eager.bar, unflattened.bar, inputs)
        self.compare_outputs(orig_eager.foo.nested, unflattened.foo.nested, inputs)

        # Check state dicts are equal
        orig_state_dict = orig_eager.state_dict()
        exported_state_dict = unflattened.state_dict()
        for name, value in orig_state_dict.items():
            self.assertTrue(torch.allclose(value, exported_state_dict[name]))

    def test_unflatten_buffer_mutation(self):
        class Child(torch.nn.Module):
            def __init__(self):
                super().__init__()
                self.register_buffer("child2buffer", torch.ones(2, 3))

            def forward(self, x):
                self.child2buffer.add_(x)
                return x - self.child2buffer

        class MyModule(torch.nn.Module):
            def __init__(self):
                super().__init__()
                self.foo = Child()
                self.register_parameter(
                    "rootparam", torch.nn.Parameter(torch.ones(2, 3))
                )

            def forward(self, x):
                x = self.foo(x)
                return x * self.rootparam

        eager_module = MyModule()
        export_module = export(eager_module, (torch.rand(2, 3),), {})
        unflattened_module = unflatten(export_module)

        # Buffer should look the same before and after one run
        eager_buffer = eager_module.foo.child2buffer
        unflattened_buffer = unflattened_module.foo.child2buffer
        self.assertTrue(torch.allclose(eager_buffer, unflattened_buffer))

        inputs = (torch.rand(2, 3),)
        eager_module(*inputs)
        unflattened_module(*inputs)
        self.assertTrue(torch.allclose(eager_buffer, unflattened_buffer))

    def test_unflatten_nested_access(self):
        class Child(torch.nn.Module):
            def __init__(self):
                super().__init__()
                self.register_buffer("child2buffer", torch.ones(2, 3))

            def forward(self, x):
                return x - self.child2buffer

        class MyModule(torch.nn.Module):
            def __init__(self):
                super().__init__()
                self.foo = Child()
                self.register_parameter(
                    "rootparam", torch.nn.Parameter(torch.ones(2, 3))
                )

            def forward(self, x):
                x = x + self.foo.child2buffer
                x = self.foo(x)
                return x

        eager_module = MyModule()
        export_module = export(eager_module, (torch.rand(2, 3),), {})
        unflattened_module = unflatten(export_module)

        inputs = (torch.rand(2, 3),)
        self.compare_outputs(eager_module, unflattened_module, inputs)

    def test_unflatten_shared_submodule(self):
        class Shared(torch.nn.Module):
            def __init__(self):
                super().__init__()
                layernorm = torch.nn.LayerNorm(10)
                self.sub_net = torch.nn.Sequential(
                    layernorm,
                    torch.nn.ReLU(),
                    layernorm,
                    torch.nn.ReLU(),
                )

            def forward(self, x):
                return self.sub_net(x)

        eager_module = Shared()
        inps = (torch.rand(10),)
        export_module = export(eager_module, inps, {})
        unflattened_module = unflatten(export_module)
        self.compare_outputs(eager_module, unflattened_module, inps)
        self.assertTrue(hasattr(unflattened_module, "sub_net"))
        for i in range(len(eager_module.sub_net)):
            self.assertTrue(hasattr(unflattened_module.sub_net, str(i)))
        self.assertEqual(
            id(getattr(unflattened_module.sub_net, "0")),
            id(getattr(unflattened_module.sub_net, "2")),
        )

    @unittest.skipIf(IS_WINDOWS, "Windows not supported for this test")
    @skipIfTorchDynamo("Non strict mode is not meant to run with dynamo")
    def test_unflatten_preserve_signature(self):
        class NestedChild(torch.nn.Module):
            def forward(self, zx, y):
                return {"x": y["key"] + zx[1], "w": y["key"] * zx[1]}

        class Child1(torch.nn.Module):
            def __init__(self):
                super().__init__()
                self.nested = NestedChild()

            def forward(self, x, y):
                z = torch.ones_like(x)
                xw = self.nested((z, x), y={"key": y})
                return xw["w"] + z - xw["x"]

        class Child2(torch.nn.Module):
            def __init__(self):
                super().__init__()

            def forward(self, x):
                return x - 1

        class MyModule(torch.nn.Module):
            def __init__(self):
                super().__init__()
                self.foo = Child1()
                self.bar = Child2()

            def forward(self, x, y):
                x = self.foo(x, y)
                x = self.bar(x)
                return x

        orig_eager = MyModule()
        inps = torch.rand(2, 3), torch.rand(2, 3)
        for strict in [True, False]:
            export_module = export(
                orig_eager,
                inps,
                {},
                preserve_module_call_signature=("foo.nested",),
                strict=strict,
            )
            unflattened = unflatten(export_module)
            self.compare_outputs(export_module.module(), unflattened, inps)
            unflattened.foo.nested = NestedChild()
            self.compare_outputs(export_module.module(), unflattened, inps)

            # Test tree spec mismatched input
            orig_outs = export_module.module()(*inps)
            new_inps = *inps, torch.rand(2, 3)
            with self.assertRaisesRegex(
                TypeError,
                "There is no flat args adapter sepcified. Are you sure you are calling this with the right arguments?",
            ):
                unflattened(new_inps)

            # With flat args adapter
            class KeepTwoFlatArgsAdapter(FlatArgsAdapter):
                def adapt(
                    self,
                    target_spec: TreeSpec,
                    input_spec: TreeSpec,
                    input_args: List[Any],
                ) -> List[Any]:
                    while len(input_args) > 2:
                        input_args.pop(-1)
                    return input_args

            unflattened = unflatten(export_module, KeepTwoFlatArgsAdapter())
            new_outs = unflattened(*new_inps)
            self.assertTrue(torch.allclose(orig_outs, new_outs))

    def test_unflatten_param_list_dict(self):
        class Mod(torch.nn.Module):
            def __init__(self):
                super().__init__()
                self.param_list = torch.nn.ParameterList()
                self.param_dict = torch.nn.ParameterDict()
                for i in range(2):
                    self.param_list.append(torch.nn.Parameter(torch.randn((2, 3))))
                    self.param_dict[f"key_{i}"] = torch.nn.Parameter(
                        torch.randn((2, 3))
                    )

            def forward(self, x):
                for i in range(2):
                    x = x + self.param_list[i]
                    x = x + self.param_dict[f"key_{i}"]
                return x

        export_module = torch.export.export(Mod(), (torch.randn((2, 3)),))
        unflattened = unflatten(export_module)

        self.compare_outputs(
            export_module.module(), unflattened, (torch.randn((2, 3)),)
        )

    def test_unflatten_wrong_input(self):
        class Mod(torch.nn.Module):
            def __init__(self):
                super().__init__()
                self.param_list = torch.nn.ParameterList()
                self.param_dict = torch.nn.ParameterDict()
                for i in range(2):
                    self.param_list.append(torch.nn.Parameter(torch.randn((2, 3))))
                    self.param_dict[f"key_{i}"] = torch.nn.Parameter(
                        torch.randn((2, 3))
                    )

            def forward(self, x):
                a = x.sum()
                for i in range(2):
                    a = a + self.param_list[i].sum()
                    a = a + self.param_dict[f"key_{i}"].sum()
                return a

        export_module = torch.export.export(Mod(), (torch.randn((2, 3)),))
        with self.assertRaisesRegex(
            RuntimeError,
            escape("Expected input at *args[0].shape[0] to be equal to 2, but got 6"),
        ):
            export_module.module()(torch.randn(6, 6))

        unflattened = unflatten(export_module)
        with self.assertRaisesRegex(
            RuntimeError,
            escape("Expected input at *args[0].shape[0] to be equal to 2, but got 6"),
        ):
            unflattened(torch.randn(6, 6))

    def test_unflatten_with_inplace_compile(self):
        class NestedChild(torch.nn.Module):
            def forward(self, x):
                return x / x

        class Child1(torch.nn.Module):
            def __init__(self):
                super().__init__()
                self.nested = NestedChild()
                self.register_parameter(
                    "child1param", torch.nn.Parameter(torch.ones(2, 3))
                )

            def forward(self, x):
                x = self.nested(x)
                return x + self.child1param

        class Child2(torch.nn.Module):
            def __init__(self):
                super().__init__()
                self.register_buffer("child2buffer", torch.ones(2, 3))

            def forward(self, x):
                return x - self.child2buffer

        class MyModule(torch.nn.Module):
            def __init__(self):
                super().__init__()
                self.foo = Child1()
                self.bar = Child2()
                self.register_parameter(
                    "rootparam", torch.nn.Parameter(torch.ones(2, 3))
                )

            def forward(self, x):
                x = x * self.rootparam
                x = self.foo(x)
                x = self.bar(x)
                return x

        orig_eager = MyModule()
        export_module = torch.export.export(orig_eager, (torch.rand(2, 3),), {})
        unflattened = unflatten(export_module)

        # in-place compilation should work. Pass fullgraph to ensure no graph breaks.
        unflattened.foo.compile(fullgraph=True)

        inputs = (torch.rand(2, 3),)
        self.compare_outputs(orig_eager, unflattened, inputs)

    def test_fx_trace(self):
        class MyModule(torch.nn.Module):
            def __init__(self):
                super().__init__()

            def forward(self, x, y):
                x = x[0] + x[1]
                x = x + y["foo"]
                return x

        orig_eager = MyModule()
        inputs = ((torch.rand(2, 3), torch.rand(2, 3)), {"foo": torch.rand(2, 3)})
        export_module = export(orig_eager, inputs, {})

        unflattened = unflatten(export_module)
        torch.fx.symbolic_trace(
            unflattened, concrete_args=(torch.fx.PH, torch.fx.PH, torch.fx.PH)
        )

    def test_double_nested_submodule(self):
        class SubSubMod(torch.nn.Module):
            def __init__(self):
                super().__init__()

            def forward(self, x):
                return x * x

        class SubMod(torch.nn.Module):
            def __init__(self):
                super().__init__()
                self.subsubmod = SubSubMod()

            def forward(self, x):
                return x - x

        class MyModule(torch.nn.Module):
            def __init__(self):
                super().__init__()
                self.submod = SubMod()

            def forward(self, x):
                return x + self.submod.subsubmod(x)

        orig_eager = MyModule()
        export_module = torch.export.export(orig_eager, (torch.rand(2, 3),), {})
        unflattened = unflatten(export_module)

        inputs = (torch.rand(2, 3),)
        self.compare_outputs(orig_eager, unflattened, inputs)

    def test_unflatten_container_type(self):
        class Leaf(torch.nn.Module):
            def __init__(self):
                super().__init__()
                self.linear = torch.nn.Linear(4, 4)

            def forward(self, x):
                return self.linear(x)

        class Bar(torch.nn.Module):
            def __init__(self):
                super().__init__()
                self.leaf = Leaf()
                self.register_buffer("buffer", torch.randn(4, 4))

            def forward(self, x, z):
                return self.buffer.sum() + self.leaf(x).sum() + z[0].sum() + z[1].sum()

        class Foo(torch.nn.Module):
            def __init__(self):
                super().__init__()
                self.bar = Bar()

            def forward(self, x, z):
                y = self.bar.buffer + x + z[0] + z[1]
                return self.bar(x, z) + y.sum()

        inp = (torch.randn(4, 4), [torch.randn(4, 4), torch.randn(4, 4)])
        mod = Foo()
        ep_strict = torch.export.export(mod, inp)
        ep_non_strict = torch.export.export(mod, inp, strict=False)

        gm_unflat_non_strict = unflatten(ep_non_strict)
        ep = torch.export.export(gm_unflat_non_strict, inp, strict=False)
        self.assertTrue(torch.allclose(ep.module()(*inp), mod(*inp)))

    def test_unflattened_module_nodes_has_meta_val(self):
        class SubMod(torch.nn.Module):
            def __init__(self):
                super().__init__()

            def forward(self, x):
                return x + x, x * x

        class MyModule(torch.nn.Module):
            def __init__(self):
                super().__init__()
                self.submod = SubMod()

            def forward(self, x):
                return x + sum(self.submod(x))

        orig_eager = MyModule()
        export_module = torch.export.export(orig_eager, (torch.rand(2, 3),), {})
        unflattened = unflatten(export_module)

        inputs = (torch.rand(2, 3),)
        self.compare_outputs(orig_eager, unflattened, inputs)

        def check_meta(gm):
            for n in gm.graph.nodes:
                if n.op == "output":
                    continue
                self.assertTrue(n.meta.get("val") is not None)

        for m in unflattened.modules():
            check_meta(m)

    def test_placeholder_and_get_attr_ordering_after_unflattened(self):
        class TransposeModule(torch.nn.Module):
            def __init__(self):
                super().__init__()
                self.conv = torch.nn.Conv2d(3, 1, 3, stride=2)

            def forward(self, x):
                x = self.conv(x)
                return x.transpose(0, 1)

        x = torch.randn(32, 3, 64, 64)
        exported_program = export(TransposeModule(), args=(x,))
        unflattened_module = unflatten(exported_program)

        # Check the inputs of the created call_module node are in order
        call_module_input_order = []
        for node in unflattened_module.graph.nodes:
            if node.op == "call_module":
                transpose_module = unflattened_module.get_submodule(node.target)
                for sub_node in transpose_module.graph.nodes:
                    if sub_node.op == "placeholder" or sub_node.op == "get_attr":
                        call_module_input_order.append(sub_node.op)
        self.assertEqual(
            call_module_input_order, ["placeholder", "get_attr", "get_attr"]
        )

    def test_unflatten_constant_tensor(self):
        class SubMod(torch.nn.Module):
            def __init__(self):
                super().__init__()
                self.initializer = 0.1

            def forward(self, x):
                return x + torch.tensor(self.initializer)

        class Mod(torch.nn.Module):
            def __init__(self):
                super().__init__()
                self.submod = SubMod()

            def forward(self, x):
                return x + self.submod(x)

        export_module = torch.export.export(Mod(), (torch.randn((2, 3)),))
        unflattened = unflatten(export_module)

        self.compare_outputs(
            export_module.module(), unflattened, (torch.randn((2, 3)),)
        )

    @skipIfTorchDynamo("custom objects not supported in dynamo yet")
    def test_unflatten_constant_obj(self):
<<<<<<< HEAD
        if IS_MACOS:
            raise unittest.SkipTest("non-portable load_library call used in test")
        elif IS_SANDCASTLE or IS_FBCODE:
            torch.ops.load_library(
                "//caffe2/test/cpp/jit:test_custom_class_registrations"
            )
        elif IS_WINDOWS:
            lib_file_path = find_library_location("torchbind_test.dll")
            torch.ops.load_library(str(lib_file_path))
        else:
            lib_file_path = find_library_location("libtorchbind_test.so")
            torch.ops.load_library(str(lib_file_path))
=======
        init_torchbind_implementations()

        @torch._library.register_fake_class("_TorchScriptTesting::_Foo")
        class FakeFoo:
            def __init__(self, x: int, y: int):
                self.x = x
                self.y = y

            @classmethod
            def __obj_unflatten__(cls, flat_ctx):
                return cls(**dict(flat_ctx))

            def add_tensor(self, z):
                return (self.x + self.y) * z
>>>>>>> 92eb1731

        class SubMod(torch.nn.Module):
            def __init__(self):
                super().__init__()
                self.attr = torch.classes._TorchScriptTesting._Foo(10, 20)

            def forward(self, x):
                return x + self.attr.add_tensor(x)

        class Mod(torch.nn.Module):
            def __init__(self):
                super().__init__()
                self.submod = SubMod()

            def forward(self, x):
                return x + self.submod(x)

        with enable_torchbind_tracing():
            export_module = torch.export.export(
                Mod(), (torch.randn((2, 3)),), strict=False
            )
        unflattened = unflatten(export_module)

        self.compare_outputs(
            export_module.module(), unflattened, (torch.randn((2, 3)),)
        )

    def test_nested_leaf_non_strict(self):
        class Leaf(torch.nn.Module):
            def forward(self, x):
                return x + 1

        class Nested(torch.nn.Module):
            def __init__(self):
                super().__init__()
                self.leaf = Leaf()

            def forward(self, x):
                return self.leaf(x) + 2

        class TopLevel(torch.nn.Module):
            def __init__(self):
                super().__init__()
                self.nested = Nested()

            def forward(self, x):
                return self.nested(x) + 3

        ep = torch.export.export(
            TopLevel(),
            (torch.randn(3),),
            strict=False,
            preserve_module_call_signature=("nested",),
        )

        torch.export.unflatten(ep)

    def test_unflatten_submodule_ordering(self):
        class Module2(torch.nn.Module):
            def __init__(self):
                super().__init__()
                self.register_buffer("buffer", torch.rand(3, 4))
                self.register_parameter("param", torch.nn.Parameter(torch.rand(3, 4)))

            def forward(self, x):
                return x + self.buffer + self.param

        class Module1(torch.nn.Module):
            def __init__(self):
                super().__init__()
                self.register_buffer("buffer", torch.rand(3, 4))
                self.register_parameter("param", torch.nn.Parameter(torch.rand(3, 4)))

            def forward(self, x):
                return x + self.buffer + self.param

        class Module(torch.nn.Module):
            def __init__(self):
                super().__init__()
                self.mod2 = Module2()
                self.mod3 = self.mod2
                self.mod1 = Module1()

            def forward(self, x):
                return self.mod3(self.mod2(self.mod1(x)))

        mod = Module()

        ep = torch.export.export(mod, (torch.randn(3, 4),))

        unflattened = torch.export.unflatten(ep)
        fqn_list = [x for x, _ in unflattened.named_modules(remove_duplicate=False)]
        self.assertEqual(len(fqn_list), 4)
        self.assertEqual(
            [x for x, _ in mod.named_modules(remove_duplicate=False)],
            fqn_list,
        )

    def test_duplicate_placeholder(self):
        N, C, H, W = 1, 2, 2, 3

        class MyModule(torch.nn.Module):
            def __init__(self):
                super().__init__()
                layer = torch.nn.LayerNorm([C, H, W])
                self.norms = torch.nn.ModuleList(
                    [
                        layer,  # reuse layer norm
                        layer,
                        layer,
                    ]
                )

            def forward(self, input_):
                for i in range(len(self.norms)):
                    output = self.norms[i](input_)
                    input_ = output
                return output

        mod = MyModule()
        input_ = torch.randn(N, C, H, W)

        ep_strict = export(copy.deepcopy(mod), (input_,), strict=True)
        umod = unflatten(ep_strict)
        self.assertTrue(torch.allclose(umod(input_), mod(input_)))

        ep_non_strict = export(copy.deepcopy(mod), (input_,), strict=False)
        umod = unflatten(ep_non_strict)
        self.assertTrue(torch.allclose(umod(input_), mod(input_)))

    def test_simple_alias(self):
        # handle weight sharing, check tensor ids after unflattening
        class Foo(torch.nn.Module):
            def __init__(self):
                super().__init__()
                # alias param
                self.bias = torch.nn.Parameter(torch.randn(4))
                self.m = torch.nn.Linear(4, 4)
                self.m.bias = self.bias

            def forward(self, x):
                return self.m(x) + self.bias

        m = Foo()
        inps = (torch.randn(4, 4),)
        ep = export(m, inps)
        unep = unflatten(ep)
        self.assertTrue(id(unep.m.bias) == id(unep.bias))

        # handle aliasing where one alias is unused
        class Foo(torch.nn.Module):
            def __init__(self):
                super().__init__()
                self.bias = torch.nn.Parameter(torch.randn(4))
                self.m = torch.nn.Linear(4, 4)
                self.m.bias = (
                    self.bias
                )  # self.bias is unused, aliasing should be handled

            def forward(self, x):
                return self.m(x)

        m = Foo()
        inps = (torch.randn(4, 4),)
        ep = export(m, inps)
        unep = unflatten(ep)
        self.assertTrue(torch.allclose(unep(*inps), m(*inps)))


if __name__ == "__main__":
    run_tests()<|MERGE_RESOLUTION|>--- conflicted
+++ resolved
@@ -41,6 +41,8 @@
     skipIfTorchDynamo,
     TestCase,
 )
+
+from torch.testing._internal.torchbind_impls import init_torchbind_implementations
 from torch.utils._pytree import (
     LeafSpec,
     tree_flatten,
@@ -562,20 +564,6 @@
 
     @skipIfTorchDynamo("custom objects not supported in dynamo yet")
     def test_unflatten_constant_obj(self):
-<<<<<<< HEAD
-        if IS_MACOS:
-            raise unittest.SkipTest("non-portable load_library call used in test")
-        elif IS_SANDCASTLE or IS_FBCODE:
-            torch.ops.load_library(
-                "//caffe2/test/cpp/jit:test_custom_class_registrations"
-            )
-        elif IS_WINDOWS:
-            lib_file_path = find_library_location("torchbind_test.dll")
-            torch.ops.load_library(str(lib_file_path))
-        else:
-            lib_file_path = find_library_location("libtorchbind_test.so")
-            torch.ops.load_library(str(lib_file_path))
-=======
         init_torchbind_implementations()
 
         @torch._library.register_fake_class("_TorchScriptTesting::_Foo")
@@ -590,7 +578,6 @@
 
             def add_tensor(self, z):
                 return (self.x + self.y) * z
->>>>>>> 92eb1731
 
         class SubMod(torch.nn.Module):
             def __init__(self):
