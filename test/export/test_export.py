# Owner(s): ["oncall: export"]
# flake8: noqa
import copy
import dataclasses
import io
import logging
import re
import unittest
import warnings
from contextlib import contextmanager
from dataclasses import dataclass
from re import escape

import torch
import torch._dynamo as torchdynamo
import torch.nn.functional as F
from functorch.experimental.control_flow import cond, map
from torch import Tensor
from torch._dynamo.test_case import TestCase
from torch._export.pass_base import _ExportPassBaseDeprecatedDoNotUse
from torch._export.utils import (
    get_buffer,
    get_param,
    is_buffer,
    is_param,
    register_dataclass_as_pytree_node,
)
from torch._subclasses import FakeTensorMode
from torch.export import Dim, dynamic_dim, export, unflatten
from torch.export._trace import (
    _export,
    _export_to_torch_ir,
    DEFAULT_EXPORT_DYNAMO_CONFIG,
)
from torch.export.graph_signature import InputKind
from torch.fx.experimental.proxy_tensor import make_fx
from torch.fx.experimental.symbolic_shapes import ShapeEnv
from torch.testing import FileCheck
from torch.testing._internal.common_cuda import PLATFORM_SUPPORTS_FLASH_ATTENTION
from torch.testing._internal.common_device_type import onlyCPU, onlyCUDA
from torch.testing._internal.common_utils import (
    find_library_location,
    IS_FBCODE,
    IS_MACOS,
    IS_SANDCASTLE,
    IS_WINDOWS,
    run_tests,
    TEST_TRANSFORMERS,
    TestCase as TorchTestCase,
)
from torch.utils._pytree import (
    LeafSpec,
    tree_flatten,
    tree_map,
    tree_unflatten,
    TreeSpec,
    treespec_dumps,
    treespec_loads,
)

try:
    from torchrec.sparse.jagged_tensor import KeyedJaggedTensor

    HAS_TORCHREC = True
except ImportError:
    HAS_TORCHREC = False

try:
    from . import testing
except ImportError:
    import testing
# The following import pattern matters as `test_export.export` is patched
# in other files (like test_export_nonstrict.py). `torch.export.export`
# will invalidate the patch.
from torch.export import export


torch.library.define("testlib::returns_tensor_symint", "(Tensor x) -> (Tensor, SymInt)")
torch.library.define(
    "testlib::foo",
    "(Tensor(a!) x, Tensor(b!) z) -> (Tensor, Tensor, Tensor)",
    tags=torch.Tag.pt2_compliant_tag,
)
torch.library.define(
    "testlib::foo_mutated",
    "(Tensor(a!) x) -> (Tensor, Tensor)",
    tags=torch.Tag.pt2_compliant_tag,
)
torch.library.define(
    "testlib::foo_functional",
    "(Tensor x) -> (Tensor)",
    tags=torch.Tag.pt2_compliant_tag,
)


@torch.library.impl("testlib::returns_tensor_symint", "cpu")
@torch.library.impl_abstract("testlib::returns_tensor_symint")
def returns_tensor_symint_impl(x):
    return x, x.shape[0]


@torch.library.impl("testlib::foo", "cpu")
@torch._dynamo.disable
def foo_impl(x, z):
    x.add_(5)
    z.add_(5)
    return x, z, x + z


@torch.library.impl_abstract("testlib::foo")
def foo_abstract(x, z):
    return x, z, x + z


@torch.library.impl("testlib::foo_mutated", "CompositeImplicitAutograd")
def foo_mutated(x):
    a, b, c = torch.ops.testlib.foo(x, x.cos())
    return a, a.cos()


@torch.library.impl("testlib::foo_functional", "CompositeImplicitAutograd")
def foo_functional(x):
    a, b, c = torch.ops.testlib.foo(x.cos(), x.cos())
    return a.cos()


NON_STRICT_SUFFIX = "_non_strict"
RETRACEABILITY_SUFFIX = "_retraceability"


def is_non_strict_test(test_name):
    return test_name.endswith(NON_STRICT_SUFFIX)


def is_retracebility_test(test_name):
    return test_name.endswith(RETRACEABILITY_SUFFIX)


@unittest.skipIf(not torchdynamo.is_dynamo_supported(), "dynamo isn't support")
class TestDynamismExpression(TestCase):
    def test_export_inline_constraints(self):
        class Module(torch.nn.Module):
            def forward(self, x):
                b = x.item()
                torch._constrain_as_size(b)
                return torch.full((b, 1), 1)

        f = Module()
        inp = (torch.tensor([3]),)
        ref = f(*inp)

        gm = export(f, inp)
        res = gm.module()(*inp)

        self.assertTrue(torchdynamo.utils.same(ref, res))

        gm = make_fx(f, tracing_mode="symbolic")(*inp)
        res = gm(*inp)
        self.assertTrue(torchdynamo.utils.same(ref, res))

    def test_export_constraints_error(self):
        class InvalidInputConflictWithInputConstraints(torch.nn.Module):
            def forward(self, x):
                return x + 1

        inp = torch.zeros([3])
        dim_x = torch.export.Dim("dim_x", min=6)
        with self.assertRaisesRegex(torch._dynamo.exc.UserError, "not in range"):
            torch.export.export(
                InvalidInputConflictWithInputConstraints(),
                (inp,),
                dynamic_shapes={"x": {0: dim_x}},
            )

        class ConflictingConstraints(torch.nn.Module):
            def forward(self, x):
                b = x.item()
                torch._constrain_as_size(b)
                torch._constrain_as_value(b, min=4, max=5)
                return torch.full((b, 1), 1)

        inp = (torch.tensor([3]),)
        ep = torch.export.export(ConflictingConstraints(), inp)

        with self.assertRaisesRegex(
            RuntimeError, r"is outside of inline constraint \[4, 5\]"
        ):
            ep.module()(torch.tensor([3]))

    def test_export_assume_static_by_default(self):
        class Module(torch.nn.Module):
            def forward(self, x: torch.Tensor):
                if x.shape[0] == 4:
                    return x + 1
                else:
                    return x

        branch_on_shape = Module()
        inp = (torch.rand(4, 5),)

        # Being able to export means shape is preserved as static
        export(branch_on_shape, inp)


@unittest.skipIf(IS_WINDOWS, "Windows isn't supported for this case")
@unittest.skipIf(not torchdynamo.is_dynamo_supported(), "dynamo isn't support")
class TestExport(TestCase):
    def _test_export_same_as_eager(self, f, args, kwargs=None):
        kwargs = kwargs or {}
        exported_program = export(f, args, kwargs)
        self.assertEqual(exported_program.module()(*args, **kwargs), f(*args, **kwargs))
        # this is not supported by .module()
        # reversed_kwargs = {key: kwargs[key] for key in reversed(kwargs)}
        # self.assertEqual(
        #     exported_program.module()(*args, **reversed_kwargs), f(*args, **reversed_kwargs)
        # )

    def test_basic(self):
        class Module(torch.nn.Module):
            def forward(self, x, y):
                return x[0] + y

        f = Module()
        inp = ([torch.ones(1, 3)], torch.ones(1, 3))
        self._test_export_same_as_eager(f, inp)

    def test_external_call_non_strict_real_tensor(self):
        class ExternalMethod:
            def add(self, x):
                return x + x

        class Basic(torch.nn.Module):
            def __init__(self):
                super().__init__()
                self.external_add = ExternalMethod().add

            def forward(self, x):
                return self.external_add(x)

        f = Basic()
        args = (torch.randn(1, 3),)
        ep = export(f, args, strict=False)
        self.assertEqual(ep.module()(*args), f(*args))

    def test_colon_parameter(self):
        class M(torch.nn.Module):
            def __init__(self):
                super().__init__()
                self.register_parameter("foo:bar", torch.nn.Parameter(torch.ones(3, 3)))

            def forward(self, x):
                return x + getattr(self, "foo:bar")

        ep = export(M(), (torch.randn(3, 3),))
        x = torch.randn(3, 3)
        self.assertEqual(ep.module()(x), M()(x))

    def test_conv_dynamic(self):
        # Simple module for demonstration
        class M(torch.nn.Module):
            def __init__(self) -> None:
                super().__init__()
                self.conv = torch.nn.Conv2d(
                    in_channels=3, out_channels=32, kernel_size=3, padding=1
                )
                self.relu = torch.nn.ReLU()
                self.maxpool = torch.nn.MaxPool2d(kernel_size=3)

            def forward(self, x: torch.Tensor, y: torch.Tensor) -> torch.Tensor:
                a = self.conv(x)
                a.add_(y)
                return self.maxpool(self.relu(a))

        example_args = (torch.randn(2, 3, 256, 256), torch.ones(2, 32, 256, 256))
        dynamic_shapes = {"x": {0: Dim("batch")}, "y": {0: Dim("batch")}}
        m = M()
        exported_program: torch.export.ExportedProgram = export(
            m, args=example_args, dynamic_shapes=dynamic_shapes
        )

        args = (torch.randn(17, 3, 256, 256), torch.ones(17, 32, 256, 256))
        self.assertEqual(exported_program.module()(*args), m(*args))
        args = (torch.randn(15, 3, 256, 256), torch.ones(15, 32, 256, 256))
        self.assertEqual(exported_program.module()(*args), m(*args))

    def test_basic_non_strict_real_tensor(self):
        class Basic(torch.nn.Module):
            def __init__(self):
                super().__init__()
                self.param = torch.nn.Parameter(torch.randn(1, 3))

            def forward(self, x, y):
                return x[0] + y - self.param

        f = Basic()
        args = ([torch.randn(1, 3)], torch.randn(1, 3))
        ep = export(f, args, strict=False)
        self.assertEqual(ep.module()(*args), f(*args))

    def test_basic_non_strict_fake_tensor(self):
        class Basic(torch.nn.Module):
            def __init__(self):
                super().__init__()
                self.param = torch.nn.Parameter(torch.randn(3, 2))

            def forward(self, x, y):
                return x[0] + y - self.param

        fake_mode = FakeTensorMode(shape_env=ShapeEnv(tracked_fakes=[]))
        f = Basic()
        with fake_mode:
            args = ([torch.empty(3, 2)], torch.empty(3, 2))
        ep = export(f, args, strict=False)
        inputs = ([torch.randn(3, 2)], torch.randn(3, 2))
        self.assertEqual(ep.module()(*inputs), f(*inputs))

    def test_non_strict_dynamic_shapes(self):
        class Foo(torch.nn.Module):
            def __init__(self):
                super().__init__()
                self.register_buffer("u", torch.ones(1))
                self.register_buffer("v", torch.ones(1))

            def forward(self, x, ys, zs, c):
                y = ys[0] + ys[1] + zs["a"] + zs["b"]
                self.v.add_(3)
                w = self.u - self.v
                if x.shape[0] < 3 and c.shape[0] != 4:
                    return x + w, x + y
                else:
                    return x - w, x - y

        foo = Foo()

        inp = (
            torch.ones(5),
            [torch.zeros(5), torch.ones(5)],
            {"a": torch.zeros(5), "b": torch.ones(5)},
            torch.ones(4),
        )
        dim = torch.export.Dim("dim", min=3)
        dynamic_shapes = (
            {0: dim},
            [{0: dim}, {0: dim}],
            {"a": {0: dim}, "b": {0: dim}},
            None,
        )

        ep_ns = torch.export.export(
            foo, inp, dynamic_shapes=dynamic_shapes, strict=False
        )

        bad_runtime_inp1 = (
            torch.ones(6),
            [torch.zeros(5), torch.ones(5)],
            {"a": torch.zeros(5), "b": torch.ones(5)},
            torch.ones(4),
        )
        with self.assertRaisesRegex(
            RuntimeError,
            escape(
                "Expected input at *args[1][0].shape[0] to be equal to 6, but got 5"
            ),
        ):
            ep_ns.module()(*bad_runtime_inp1)

        bad_runtime_inp2 = (
            torch.ones(5),
            [torch.zeros(5), torch.ones(5)],
            {"a": torch.zeros(5), "b": torch.ones(5)},
            torch.ones(6),
        )
        with self.assertRaisesRegex(
            RuntimeError,
            escape("Expected input at *args[3].shape[0] to be equal to 4, but got 6"),
        ):
            ep_ns.module()(*bad_runtime_inp2)

        good_runtime_inp = (
            torch.ones(7),
            [torch.zeros(7), torch.ones(7)],
            {"a": torch.zeros(7), "b": torch.ones(7)},
            torch.ones(4),
        )
        ep_ns.module()(*good_runtime_inp)

        bad_example_inp = (
            torch.ones(2),
            [torch.zeros(2), torch.ones(2)],
            {"a": torch.zeros(2), "b": torch.ones(2)},
            torch.ones(4),
        )
        with self.assertRaisesRegex(
            torch.fx.experimental.symbolic_shapes.ConstraintViolationError,
            "2 not in range.*3,",
        ):
            ep_ns = torch.export.export(
                foo, bad_example_inp, dynamic_shapes=dynamic_shapes, strict=False
            )

    def test_non_strict_dynamic_shapes_suggested_fixes(self):
        class Foo(torch.nn.Module):
            def forward(self, x, c):
                if x.shape[0] <= 6:
                    return x + 1, c + 2
                else:
                    return x - 1, c - 2

        foo = Foo()

        bad_example_inp = (
            torch.ones(5),
            torch.ones(4),
        )
        dim = torch.export.Dim("dim", min=3)
        dynamic_shapes = (
            {0: dim},
            None,
        )

        with self.assertRaisesRegex(
            torch._dynamo.exc.UserError,
            "Constraints violated \\(dim\\)!(.*\n)*.*"
            "Not all values of dim.*satisfy the generated guard(.*\n)*.*"
            "Suggested fixes:(.*\n)*.*"
            "dim = Dim\\('dim', min=3, max=6\\)",
        ):
            torch.export.export(
                foo, bad_example_inp, dynamic_shapes=dynamic_shapes, strict=False
            )

    def test_state_tensors(self):
        class M(torch.nn.Module):  # simple with register buffer
            def __init__(self):
                super().__init__()
                self.register_buffer("buf", torch.ones(2, 3), persistent=False)

            def forward(self, x):
                # x = 2
                y = self.buf
                # y = 1
                w1 = self.buf + 3
                w2 = self.buf + 4
                w3 = self.buf + 5
                self.buf = w1
                z = self.buf
                self.buf = w3
                # z = 4
                return x + y + z + w2

        ep = torch.export.export(M(), (torch.randn(2, 3),), strict=False)
        self.assertEqual(ep.graph_signature.buffers_to_mutate, {"add_2": "buf"})
        self.assertTrue(
            torch.allclose(ep.module()(torch.ones(2, 3) + 1), torch.ones(2, 3) * 12)
        )

        class M(torch.nn.Module):  # simple without register buffer
            def __init__(self):
                super().__init__()
                self.buf = torch.ones(2, 3)

            def forward(self, x):
                # x = 2
                y = self.buf
                # y = 1
                self.buf = self.buf + 3
                z = self.buf
                # z = 3
                return x + y + z

        with self.assertRaisesRegex(
            ValueError,
            "The tensor attribute self.buf was assigned during export",
        ):
            torch.export.export(M(), (torch.randn(2, 3),), strict=False)

        class M(torch.nn.Module):  # complex with register buffer
            def __init__(self):
                super().__init__()
                tensors = [torch.ones(2, 3), torch.ones(2, 3)]
                for i, tensor in enumerate(tensors):
                    self.register_buffer(f"buf_{i}", tensor, persistent=False)

            def get_tensor(self, i):
                return getattr(self, f"buf_{i}")

            def set_tensor(self, i, val):
                setattr(self, f"buf_{i}", val)

            def forward(self, x):
                # x = 2
                y = self.get_tensor(0) + self.get_tensor(1)
                # y = 1 + 1
                self.set_tensor(0, torch.ones(2, 3) + 2)
                self.set_tensor(1, torch.ones(2, 3) + 2)
                z = self.get_tensor(0) + self.get_tensor(1)
                # z = 3 + 3
                return x + y + z

        ep = torch.export.export(M(), (torch.randn(2, 3),), strict=False)
        self.assertEqual(
            ep.graph_signature.buffers_to_mutate, {"add_1": "buf_0", "add_2": "buf_1"}
        )
        self.assertTrue(
            torch.allclose(ep.module()(torch.ones(2, 3) + 1), torch.ones(2, 3) * 10)
        )

        class M(torch.nn.Module):  # complex without register buffer
            def __init__(self):
                super().__init__()
                self.tensors = [torch.ones(2, 3), torch.ones(2, 3)]

            def get_tensor(self, i):
                return self.tensors[i]

            def set_tensor(self, i, val):
                self.tensors[i] = val

            def forward(self, x):
                # x = 2
                y = self.get_tensor(0) + self.get_tensor(1)
                # y = 1 + 1
                self.set_tensor(0, torch.ones(2, 3) + 2)
                self.set_tensor(1, torch.ones(2, 3) + 2)
                z = self.get_tensor(0) + self.get_tensor(1)
                # z = 3 + 3
                return x + y + z

        with self.assertRaisesRegex(
            ValueError,
            "The tensor attributes self.tensors\\[0\\], self.tensors\\[1\\] were assigned during export",
        ):
            torch.export.export(M(), (torch.randn(2, 3),), strict=False)

    def test_state_primitives(self):
        class M(torch.nn.Module):
            def __init__(self):
                super().__init__()
                self.x = 1
                self.y = {"k": 2}
                self.z = (3,)

            def forward(self, x):
                self.x = self.x + 4
                self.y["k"] = self.y["k"] + 5
                self.z = (self.z[0] + 6,)
                return x + self.x + self.y["k"] + self.z[0]

        ep = torch.export.export(M(), (torch.randn(2, 3),), strict=False)
        self.assertTrue(
            torch.allclose(ep.module()(torch.zeros(2, 3)), torch.ones(2, 3) * 21)
        )

    def test_torch_fn(self):
        class M1(torch.nn.Module):
            def __init__(self):
                super().__init__()
                self.linear = torch.nn.Linear(3, 3)
                self.relu = torch.nn.ReLU()

            def forward(self, x):
                x = self.linear(x)
                x = self.linear(x)
                x = self.relu(x)
                x = x + x
                return x

        ep1 = export(M1(), (torch.randn(3, 3),)).run_decompositions()
        expected_result = [
            ("linear_1", "builtin_function_or_method.linear"),
            ("linear_1", "builtin_function_or_method.linear"),
            ("linear_2", "builtin_function_or_method.linear"),
            ("linear_2", "builtin_function_or_method.linear"),
            ("relu_1", "function.relu"),
            ("add_1", "method_descriptor.add"),
        ]
        actual_result = []
        for i, node in enumerate(ep1.graph.nodes):
            if node.op == "call_function":
                actual_result.append(node.meta.get("torch_fn"))
        self.assertEqual(actual_result, expected_result)

        class M2(torch.nn.Module):
            def __init__(self):
                super().__init__()

            def forward(self, x, weight, bias):
                x = torch.nn.functional.linear(x, weight, bias)
                x = torch.nn.functional.relu(x)
                x = torch.add(x, x)
                return x

        ep2 = export(
            M2(), (torch.randn(3, 3), torch.randn(3, 3), torch.randn(3))
        ).run_decompositions()
        expected_result = [
            ("linear_1", "builtin_function_or_method.linear"),
            ("linear_1", "builtin_function_or_method.linear"),
            ("relu_1", "function.relu"),
            ("add_1", "builtin_function_or_method.add"),
        ]
        actual_result = []
        for i, node in enumerate(ep2.graph.nodes):
            if node.op == "call_function":
                actual_result.append(node.meta.get("torch_fn"))
        self.assertEqual(actual_result, expected_result)

    # TODO(yidi)
    @unittest.expectedFailure
    def test_export_cond_preserve_torch_fn_for_subgraphs(self):
        class MySubModule(torch.nn.Module):
            def foo(self, x):
                return x.cos()

            def forward(self, x):
                return self.foo(x)

        class CondBranchClassMethod(torch.nn.Module):
            def __init__(self):
                super().__init__()
                self.subm = MySubModule()

            def bar(self, x):
                return x.sin()

            def forward(self, x):
                return cond(x.shape[0] <= 2, self.subm.forward, self.bar, [x])

        example_inputs = (torch.randn(1, 3, 3, 3),)
        m = CondBranchClassMethod()
        m.eval()
        gm = export(m, example_inputs).module()

        actual_torch_fns = []
        for mod in gm.modules():
            for node in mod.graph.nodes:
                if node.name in {"sin", "cos"}:
                    torch_fn = node.meta.get("torch_fn")
                    print(torch_fn)
                    actual_torch_fns.append(torch_fn)
        exp_torch_fns = [
            ("cos_1", "method_descriptor.cos"),
            ("sin_1", "method_descriptor.sin"),
        ]
        self.assertEqual(actual_torch_fns, exp_torch_fns)

    def test_derived_dim_basic(self):
        class Foo(torch.nn.Module):
            def forward(self, x, y):
                return x + y[1:]

        foo = Foo()

        x, y = torch.randn(5), torch.randn(6)
        dimx = torch.export.Dim("dimx", min=3, max=6)

        dimy = torch.export.Dim("dimy", min=4, max=7)  # doesn't work
        with self.assertRaisesRegex(
            torch._dynamo.exc.UserError,
            (
                "Constraints violated \\(dimy\\)!(.*\n)*.*"
                "The values of dimy.*must always be related to the values of dimx.*by.*(.*\n)*.*"
                "Suggested fixes:(.*\n)*.*"
                "dimy = dimx \\+ 1"
            ),
        ):
            export(
                foo,
                (x, y),
                dynamic_shapes=({0: dimx}, {0: dimy}),
            )

        dimy = dimx * 2  # doesn't work
        with self.assertRaisesRegex(
            torch._dynamo.exc.UserError,
            "Expected input.*size.* to be equal to 2\\*dimx, where dimx = 5, but got 6",
        ):
            export(
                foo,
                (x, y),
                dynamic_shapes=({0: dimx}, {0: dimy}),
            )

        dimy = dimx + 1  # works
        ep = export(
            foo,
            (x, y),
            dynamic_shapes=({0: dimx}, {0: dimy}),
        )
        with self.assertRaisesRegex(
            RuntimeError,
            "Expected input.*shape.*to be equal to 5, but got 6",
        ):
            ep.module()(torch.randn(4), torch.randn(6))

        self.assertEqual(ep.module()(torch.randn(4), torch.randn(5)).size()[0], 4)

    def test_derived_dim_nested(self):
        class Foo(torch.nn.Module):
            def forward(self, x, y):
                return x + y[1::2]

        foo = Foo()

        x, y = torch.randn(5), torch.randn(11)
        dimx = torch.export.Dim("dimx", min=3, max=6)
        dimy = dimx * 2 + 1  # works
        ep = export(
            foo,
            (x, y),
            dynamic_shapes=({0: dimx}, {0: dimy}),
        )
        self.assertEqual(ep.module()(torch.randn(4), torch.randn(9)).size()[0], 4)

        class Foo(torch.nn.Module):
            def forward(self, z, y):
                return z[1:] + y[1::2]

        foo = Foo()

        z, y = torch.randn(6), torch.randn(11)

        dimz = dimx
        dimy = dimx * 2 - 1  # works
        ep = export(
            foo,
            (z, y),
            dynamic_shapes=({0: dimz}, {0: dimy}),
        )
        self.assertEqual(ep.module()(torch.randn(5), torch.randn(9)).size()[0], 4)

        dimz = dimx + 1
        dimy = dimx * 2 - 1  # doesn't work

        with self.assertRaisesRegex(
            torch._dynamo.exc.UserError,
            "Expected input.*size.*to be equal to 2\\*dimx - 1, where dimx = 5, but got 11",
        ):
            export(
                foo,
                (z, y),
                dynamic_shapes=({0: dimz}, {0: dimy}),
            )

        dimy = dimx * 2 + 1  # works
        ep = export(
            foo,
            (z, y),
            dynamic_shapes=({0: dimz}, {0: dimy}),
        )
        with self.assertRaisesRegex(
            RuntimeError, "Expected input.*shape.*to be <= 7, but got 8"
        ):
            ep.module()(torch.randn(8), torch.randn(15))
        with self.assertRaisesRegex(
            RuntimeError,
            "Expected input.*shape.*to be equal to 9, but got 8",
        ):
            ep.module()(torch.randn(5), torch.randn(8))

        self.assertEqual(ep.module()(torch.randn(5), torch.randn(9)).size()[0], 4)

    def test_derived_dim_integer(self):
        class Foo(torch.nn.Module):
            def forward(self, w):
                if w.shape[0] % 2 == 0:
                    return w[::2]
                else:
                    return w[1:-1:2]

        foo = Foo()

        w = torch.randn(10)
        dimx = torch.export.Dim("dimx", min=3, max=6)
        dimw = dimx * 2 + 1  # doesn't work
        with self.assertRaisesRegex(
            torch._dynamo.exc.UserError,
            "Expected shape.*= 10 of input Tensor to be "
            "of the form 2\\*dimx \\+ 1, where dimx is an integer",
        ):
            export(
                foo,
                (w,),
                dynamic_shapes=({0: dimw},),
            )

        dimw = dimx * 2  # works
        ep = export(
            foo,
            (w,),
            dynamic_shapes=({0: dimw},),
        )
        with self.assertRaisesRegex(
            RuntimeError,
            "Expected input.*shape.*= 9 to be "
            "of the form 2\\*s1, where s1 is an integer",
        ):
            ep.module()(torch.randn(9))

        self.assertEqual(ep.module()(torch.randn(8)).size()[0], 4)
        with self.assertRaisesRegex(
            RuntimeError,
            "Expected input.*shape.*to be <= 12, but got 14",
        ):
            ep.module()(torch.randn(14))

    def test_derived_dim_repeat_derived(self):
        class Foo(torch.nn.Module):
            def forward(self, u, v):
                return u[::2] + v[::2]

        foo = Foo()

        u, v = torch.randn(10), torch.randn(10)
        dimx = torch.export.Dim("dimx", min=3, max=6)
        dimw = dimx * 2  # works
        ep = export(
            foo,
            (u, v),
            dynamic_shapes=({0: dimw}, {0: dimw}),
        )
        self.assertEqual(ep.module()(torch.randn(8), torch.randn(8)).size()[0], 4)

    def test_derived_dim_out_of_order(self):
        dimy = torch.export.Dim("dimy", min=5, max=7)
        dimx = dimy - 1  # out of order, effectively dimy = dimx + 1
        dimz = dimy + 1  # out of order, effectively dimz = dimx + 2

        class Foo(torch.nn.Module):
            def forward(self, x, y, z):
                return x + y[1:] + z[2:]

        foo = Foo()

        u, v, w = torch.randn(5), torch.randn(6), torch.randn(7)
        ep = export(
            foo,
            (u, v, w),
            dynamic_shapes=({0: dimx}, {0: dimy}, {0: dimz}),
        )
        with self.assertRaisesRegex(
            RuntimeError,
            "Expected input.*shape.*to be equal to 8, but got 5",
        ):
            ep.module()(torch.randn(6), torch.randn(7), torch.randn(5))

        self.assertEqual(
            ep.module()(torch.randn(6), torch.randn(7), torch.randn(8)).size()[0], 6
        )

    def test_derived_dim_out_of_order_repeat_derived(self):
        dimy = torch.export.Dim("dimy", min=5, max=7)
        dimx = dimy - 1  # out of order, effectively dimy = dimx + 1
        dimz = dimy + 1  # out of order, effectively dimz = dimx + 2
        dimx1 = dimx
        dimx2 = dimz - 2  # works, effectively = dimx

        class Foo(torch.nn.Module):
            def forward(self, x, y, z, x1, x2):
                return x + y[1:] + z[2:] + x1 + x2

        foo = Foo()

        u, v, w, u1, u2 = (
            torch.randn(5),
            torch.randn(6),
            torch.randn(7),
            torch.randn(5),
            torch.randn(5),
        )
        ep = export(
            foo,
            (u, v, w, u1, u2),
            dynamic_shapes=({0: dimx}, {0: dimy}, {0: dimz}, {0: dimx1}, {0: dimx2}),
        )
        with self.assertRaisesRegex(
            RuntimeError,
            "Expected input.*shape.*to be equal to 6, but got 5",
        ):
            ep.module()(
                torch.randn(6),
                torch.randn(7),
                torch.randn(8),
                torch.randn(6),
                torch.randn(5),
            )

        self.assertEqual(
            ep.module()(
                torch.randn(6),
                torch.randn(7),
                torch.randn(8),
                torch.randn(6),
                torch.randn(6),
            ).size()[0],
            6,
        )

        ep = export(
            foo,
            (u, v, w, u, u),  # reused inputs
            dynamic_shapes=({0: dimx}, {0: dimy}, {0: dimz}, {0: dimx1}, {0: dimx2}),
        )
        with self.assertRaisesRegex(
            RuntimeError,
            "Expected input.*shape.*to be equal to 6, but got 5",
        ):
            ep.module()(
                torch.randn(6),
                torch.randn(7),
                torch.randn(8),
                torch.randn(6),
                torch.randn(5),
            )

        self.assertEqual(
            ep.module()(
                torch.randn(6),
                torch.randn(7),
                torch.randn(8),
                torch.randn(6),
                torch.randn(6),
            ).size()[0],
            6,
        )

    def test_derived_dim_out_of_order_simplified(self):
        _dimz = torch.export.Dim("_dimz", min=6, max=8)
        dimy = _dimz - 1
        dimx = dimy - 1
        dimz = torch.export.Dim("dimz", min=6, max=8)  # doesn't work, should be = _dimz

        class Foo(torch.nn.Module):
            def forward(self, x, y, z):
                return x + y[1:] + z[2:]

        foo = Foo()

        u, v, w = torch.randn(5), torch.randn(6), torch.randn(7)
        with self.assertRaisesRegex(
            torch._dynamo.exc.UserError,
            (
                "Constraints violated \\(dimz\\)!(.*\n)*.*"
                "The values of dimz.*must always be related to the values of _dimz - 2.*by.*(.*\n)*.*"
                "Suggested fixes:(.*\n)*.*"
                "dimz = _dimz"
            ),
        ):
            export(
                foo,
                (u, v, w),
                dynamic_shapes=({0: dimx}, {0: dimy}, {0: dimz}),
            )

        dimz = dimx + 2  # works, effectively = _dimz
        ep = export(
            foo,
            (u, v, w),
            dynamic_shapes=({0: dimx}, {0: dimy}, {0: dimz}),
        )
        with self.assertRaisesRegex(
            RuntimeError,
            "Expected input.*shape.*to be equal to 8, but got 5",
        ):
            ep.module()(torch.randn(6), torch.randn(7), torch.randn(5))

        self.assertEqual(
            ep.module()(torch.randn(6), torch.randn(7), torch.randn(8)).size()[0], 6
        )

    def test_derived_dim_out_of_order_simplified_repeat_non_derived(self):
        class Foo(torch.nn.Module):
            def forward(self, x, y, y1, z):
                return x + y[1:] + y1[1:] + z[2:]

        foo = Foo()

        u, v, v1, w = torch.randn(5), torch.randn(6), torch.randn(6), torch.randn(7)
        _dimz = torch.export.Dim("_dimz", min=6, max=8)
        dimy = _dimz - 1
        dimx = dimy - 1
        dimz = dimx + 2  # works, effectively = _dimz
        ep = export(
            foo,
            (u, v, v1, w),
            dynamic_shapes=({0: dimx}, {0: dimy}, {0: dimy}, {0: dimz}),
        )
        with self.assertRaisesRegex(
            RuntimeError,
            "Expected input.*shape.*to be equal to 7, but got 5",
        ):
            ep.module()(
                torch.randn(6),
                torch.randn(7),
                torch.randn(5),
                torch.randn(8),
            )

        self.assertEqual(
            ep.module()(
                torch.randn(6),
                torch.randn(7),
                torch.randn(7),
                torch.randn(8),
            ).size()[0],
            6,
        )

    def test_static_dim_constraints(self):
        class Foo(torch.nn.Module):
            def __init__(self):
                super().__init__()
                self.l = torch.nn.Linear(6, 4)

            def forward(self, x, y, z):
                x0 = self.l(x) + y[1:]
                return x0, z * 2.0

        foo = Foo()
        inputs = (torch.randn(4, 6), torch.randn(5, 4), torch.randn(3, 3))
        dx = Dim("dx", min=3, max=6)
        dy = dx + 1
        dz = Dim("dz", min=3, max=6)

        # all of these should be fine
        for dynamic_shapes in [
            ({0: dx, 1: 6}, {0: dy, 1: 4}, {0: dz, 1: 3}),
            ((dx, None), (dy, 4), (dz, 3)),
            ((None, 6), (5, None), (None, None)),
            ((4, 6), {0: None, 1: 4}, {0: None, 1: 3}),
        ]:
            ep = export(foo, inputs, dynamic_shapes=dynamic_shapes)
            self.assertEqual(foo(*inputs), ep.module()(*inputs))

        # check range_constraints - static dims shouldn't be present
        ep = export(foo, inputs, dynamic_shapes=((dx, None), (dy, 4), (dz, 3)))
        self.assertEqual(len(ep.range_constraints), 3)
        for vr in ep.range_constraints.values():
            self.assertTrue(vr.lower < vr.upper)

        # check raised errors
        with self.assertRaisesRegex(
            (
                torch.fx.experimental.symbolic_shapes.ConstraintViolationError,
                torch._dynamo.exc.UserError,
            ),
            "Static shape constraint of 5 does not match input size of 4, for .*",
        ):
            _ = export(foo, inputs, dynamic_shapes=((5, None), None, None))
        with self.assertRaisesRegex(
            (
                torch.fx.experimental.symbolic_shapes.ConstraintViolationError,
                torch._dynamo.exc.UserError,
            ),
            "Static shape constraint of 9 does not match input size of 6, for .*",
        ):
            _ = export(foo, inputs, dynamic_shapes=((dx, 9), (dy, 4), (3, 3)))

    @testing.expectedFailurePreDispatchRunDecomp  # T183703911
    def test_dim_1_2(self):
        class Foo(torch.nn.Module):
            def forward(self, x):
                return x * 2

        dx = Dim("dx", min=1, max=2)
        ep = export(Foo(), (torch.randn(2, 2),), dynamic_shapes=({0: dx, 1: None},))
        ep.module()(torch.randn(1, 2))
        ep.module()(torch.randn(2, 2))
        with self.assertRaisesRegex(
            RuntimeError, "Expected input at .* to be <= 2, but got 3"
        ):
            ep.module()(torch.randn(3, 2))
        vr = list(ep.range_constraints.values())[0]
        self.assertEqual(vr.lower, 1)
        self.assertEqual(vr.upper, 2)

    @testing.expectedFailurePreDispatchRunDecomp  # T183703911
    def test_derived_dim_1_2(self):
        class Bar(torch.nn.Module):
            def forward(self, x, y):
                return x + y[1:]

        dx = Dim("dx", min=1, max=2)
        ep = export(
            Bar(),
            (torch.randn(2, 2), torch.randn(3, 2)),
            dynamic_shapes=({0: dx, 1: None}, {0: dx + 1, 1: None}),
        )
        ep.module()(torch.randn(1, 2), torch.randn(2, 2))
        range_lower_bounds = sorted(vr.lower for vr in ep.range_constraints.values())
        range_upper_bounds = sorted(vr.upper for vr in ep.range_constraints.values())
        self.assertEqual(range_lower_bounds, [1, 2])
        self.assertEqual(range_upper_bounds, [2, 3])

    def test_raise_user_error_when_guard_on_data_dependent_operation(self):
        class M(torch.nn.Module):
            def forward(self, x):
                y = x.nonzero()
                z = y.shape[0]
                if z > 2:
                    return x.cos()
                else:
                    return x.sin()

        with self.assertRaisesRegex(
            (
                torchdynamo.exc.UserError,
                torch.fx.experimental.symbolic_shapes.GuardOnDataDependentSymNode,
            ),
            "Could not guard on data-dependent expression",
        ):
            _ = export(M(), (torch.tensor([2, 3, 5]),))

    def test_if_functional(self):
        class Module(torch.nn.Module):
            def forward(self, x):
                z = x + 4
                z.add_(4)
                y = z.view(x.shape)
                return x.cos() + y.cos()

        foo = Module()
        gm = export(foo, (torch.tensor([2, 3, 5]),))

        view_count = 0
        for node in gm.graph.nodes:
            if node.op == "call_function" and node.target == torch.ops.aten.add_.Tensor:
                # No more inplace mutation
                self.assertNotEqual(
                    node.target,
                    torch.ops.aten.add_.Tensor,
                    "There shouldn't be any inplace mutation node in the graph.",
                )
            if (
                node.op == "call_function"
                and node.target == torch.ops.aten.view.default
            ):
                view_count += 1

        # There should be nonzero view nodes in the graph
        self.assertTrue(view_count > 0)

    def test_export_mod_constraints(self):
        class BasicDynamiShapeModel(torch.nn.Module):
            def forward(self, x: torch.Tensor) -> torch.Tensor:
                return x.view(x.shape[0] - 1, -1)

        m = BasicDynamiShapeModel()
        a = torch.randn(3, 4)
        dim0_x = torch.export.Dim("dim0_x", min=3)
        dim1_x = torch.export.Dim("dim1_x", max=8000)
        dynamic_shapes = {"x": (dim0_x, dim1_x)}
        with self.assertRaisesRegex(
            torch._dynamo.exc.UserError,
            (
                "Specializations unexpectedly required"
                ".*\n.*\\[0\\] must be specialized to 3.*guards.*too complex(.*\n)*.*"
                "Suggested fixes:(.*\n)*.*"
                "dim0_x = None  # 3(.*\n)*.*"
                "dim1_x = 2\\*_dim1_x"
            ),
        ):
            torch.export.export(m, (a,), dynamic_shapes=dynamic_shapes)
        dim0_x = None
        dim1_x = 2 * torch.export.Dim("_dim1_x", max=4000)
        dynamic_shapes = {"x": (dim0_x, dim1_x)}
        em = torch.export.export(m, (a,), dynamic_shapes=dynamic_shapes)
        x = torch.randn(3, 5)
        with self.assertRaisesRegex(
            RuntimeError,
            "Expected.*shape\\[1\\] = 5 to be of the form 2\\*s1, where s1 is an integer",
        ):
            em.module()(x)

    def test_not_correct_dim(self):
        def f(x):
            return x.cos()

        def g(x):
            return x + 4

        inp_for_f = torch.tensor(5)
        with self.assertRaisesRegex(
            torchdynamo.exc.UserError, "Cannot mark 0-dimension tensors to be dynamic"
        ):
            constraints = [dynamic_dim(inp_for_f, 0)]

        inp_for_f_mul_dim = torch.ones(5, 5)
        with self.assertRaisesRegex(
            torchdynamo.exc.UserError,
            "Expected the dimension passed to dynamic_dim to be in the range \\[0:1\\]",
        ):
            constraints = [dynamic_dim(inp_for_f_mul_dim, 2)]

        inp_for_g = 4
        with self.assertRaisesRegex(
            torchdynamo.exc.UserError, "Expected tensor as input to dynamic_dim"
        ):
            constraints = [dynamic_dim(inp_for_g, 0)]

    @testing.expectedFailureRetraceability  # T183144629
    def test_map(self):
        class Module(torch.nn.Module):
            def forward(self, xs, y, z):
                def body(x, y, z):
                    return x + y + z

                return map(body, xs, y, z)

        list_tensor_map = Module()
        inps = (torch.ones(6, 4), torch.tensor(5), torch.tensor(4))
        self._test_export_same_as_eager(list_tensor_map, inps)

    @unittest.expectedFailure
    def test_crop_like(self):
        # https://fb.workplace.com/groups/1405155842844877/posts/8195050017188725/

        # Minimal crop code copied from https://github.com/pytorch/vision/blob/main/torchvision/transforms/v2/functional
        class CropLike(torch.nn.Module):
            def forward(self, image, crop_height, crop_width):
                c, image_height, image_width = image.shape
                crop_top = int(round((image_height - crop_height) / 2.0))
                crop_left = int(round((image_width - crop_width) / 2.0))
                return image[
                    ...,
                    crop_top : crop_top + crop_height,
                    crop_left : crop_left + crop_width,
                ]

        crop = CropLike()
        imagew = Dim("width")
        imageh = Dim("height")
        dynamic_dims = {
            "image": {0: None, 1: imageh, 2: imagew},
            "crop_height": None,
            "crop_width": None,
        }
        args = (torch.rand(3, 512, 512), 150, 150)
        ecrop = export(crop, args=args, dynamic_shapes=dynamic_dims)

        args = (torch.rand(3, 700, 700), 150, 150)
        self.assertEqual(ecrop.module()(*args), ecrop(*args))

    def test_export_func_with_kwargs(self):
        class Module(torch.nn.Module):
            def forward(self, arg1, arg2, kw1, kw2):
                return arg1 + arg2, kw1 + kw2

        kw_func = Module()
        args = (torch.ones(6, 4), torch.ones(1, 1))
        kwargs = {"kw1": torch.ones(1, 1), "kw2": torch.ones(6, 4)}
        self._test_export_same_as_eager(kw_func, args, kwargs)

    def test_export_func_with_pytree_kwargs(self):
        class Module(torch.nn.Module):
            def forward(self, arg1, arg2, a, b):
                return arg1 + a["kw1"] + b[0], arg2 + a["kw2"] + b[1]

        kw_func = Module()
        args = (torch.ones(2, 3), torch.ones(3, 4))
        kwargs = {
            "a": {"kw1": torch.ones(2, 3), "kw2": torch.ones(3, 4)},
            "b": [torch.ones(2, 3), torch.ones(3, 4)],
        }
        self._test_export_same_as_eager(kw_func, args, kwargs)

    def test_export_func_with_default_kwargs(self):
        class Module(torch.nn.Module):
            def forward(self, arg1, arg2, a, b=1):
                return arg1 + arg2, a["kw1"] + a["kw2"] + b

        kw_func = Module()

        class Module2(torch.nn.Module):
            def forward(self, arg1, arg2, a=1, b=2):
                return arg1 + a, arg2 + b

        kw_func2 = Module2()

        args = (torch.ones(6, 4), torch.ones(1, 1))
        kwargs1 = {"a": {"kw1": torch.ones(1, 1), "kw2": torch.ones(6, 4)}}
        kwargs2 = {"a": {"kw1": torch.ones(1, 1), "kw2": torch.ones(6, 4)}, "b": 2}
        self._test_export_same_as_eager(kw_func, args, kwargs1)
        self._test_export_same_as_eager(kw_func, args, kwargs2)
        kwargs3 = {"b": 1}
        self._test_export_same_as_eager(kw_func2, args, kwargs3)

    def test_export_func_with_var_postional_args(self):
        class Module(torch.nn.Module):
            def forward(self, arg1, arg2, *args):
                return arg1 + args[0], arg2 + args[1]

        kw_func = Module()
        args = (torch.ones(2, 3), torch.ones(3, 4), torch.ones(2, 3), torch.ones(3, 4))
        self._test_export_same_as_eager(kw_func, args)

    def test_export_func_with_keyword_only_args(self):
        class Module(torch.nn.Module):
            def forward(self, arg1, arg2, *args, kw1, kw2):
                return arg1 + args[0] + kw1, arg2 + args[1] + kw2

        kw_func = Module()
        args = (torch.ones(2, 3), torch.ones(3, 4), torch.ones(2, 3), torch.ones(3, 4))
        kwargs = {"kw1": torch.ones(2, 3), "kw2": torch.ones(3, 4)}
        self._test_export_same_as_eager(kw_func, args, kwargs)

    def test_export_func_with_var_keyword_args(self):
        class Module(torch.nn.Module):
            def forward(self, arg1, arg2, *args, kw1, kw2, **kwargs):
                return (
                    arg1 + args[0] + kw1 + kwargs["kw3"],
                    arg2 + args[1] + kw2 + kwargs["kw4"],
                )

        kw_func = Module()
        args = (torch.ones(2, 3), torch.ones(3, 4), torch.ones(2, 3), torch.ones(3, 4))
        kwargs = {
            "kw1": torch.ones(2, 3),
            "kw2": torch.ones(3, 4),
            "kw3": torch.ones(2, 3),
            "kw4": torch.ones(3, 4),
        }
        self._test_export_same_as_eager(kw_func, args, kwargs)

    def test_unbacked_slice(self):
        class M(torch.nn.Module):
            def forward(self, scores, score_thr, topk: torch.Tensor, results=None):
                valid_mask = scores > score_thr
                scores = scores[valid_mask]
                valid_idxs = torch.nonzero(valid_mask).to(scores.device)

                num_topk = torch.minimum(topk, torch.tensor(valid_idxs.shape[0])).item()
                torch._constrain_as_size(num_topk)
                torch._check(scores.shape[0] >= num_topk)
                scores, idxs = scores.sort(descending=True)
                scores = scores[:num_topk]
                topk_idxs = valid_idxs[idxs[:num_topk]]
                keep_idxs, labels = topk_idxs.unbind(dim=1)

                return scores, labels, keep_idxs

        score = torch.tensor(
            [[0.1, 0.3, 0.2], [0.12, 0.7, 0.9], [0.02, 0.8, 0.08], [0.4, 0.1, 0.08]]
        )
        bbox_pred = torch.tensor([[0.2, 0.3], [0.4, 0.7], [0.1, 0.1], [0.5, 0.1]])
        score_thr = 0.15
        nms_pre = torch.tensor(4)
        inputs = (score, score_thr, nms_pre, dict(bbox_pred=bbox_pred))

        ep = torch.export.export(M(), inputs)
        orig_res = M()(*inputs)
        ep_res = ep.module()(*inputs)
        self.assertTrue(torch.allclose(orig_res[0], ep_res[0]))
        self.assertTrue(torch.allclose(orig_res[1], ep_res[1]))
        self.assertTrue(torch.allclose(orig_res[2], ep_res[2]))

    def test_export_func_with_var_keyword_pytree_args(self):
        class Module(torch.nn.Module):
            def forward(self, arg1, arg2, *args, kw1, kw2, **kwargs):
                return (
                    arg1 + arg2[0][0] + args[0] + kw1[0] + kwargs["kw3"][0],
                    arg2[1] + args[1] + kw2 + kwargs["kw4"],
                )

        kw_func = Module()
        args = (
            torch.ones(2, 3),
            [(torch.ones(2, 3),), torch.ones(3, 4)],
            torch.ones(2, 3),
            torch.ones(3, 4),
        )
        kwargs = {
            "kw1": (torch.ones(2, 3),),
            "kw2": torch.ones(3, 4),
            "kw3": (torch.ones(2, 3), torch.ones(3, 4)),
            "kw4": torch.ones(3, 4),
        }
        self._test_export_same_as_eager(kw_func, args, kwargs)

    @testing.expectedFailureSerDer  # we don't save placeholder metadata
    @testing.expectedFailureSerDerPreDispatch
    @testing.expectedFailureNonStrict
    def test_linear_conv(self):
        class MyLinear(torch.nn.Module):
            def __init__(self):
                super().__init__()
                self.weight = torch.randn(20, 98)
                self.bias = torch.randn(20)

            def forward(self, x):
                return torch.nn.functional.linear(x, self.weight, self.bias)

        class Foo(torch.nn.Module):
            def __init__(self):
                super().__init__()
                self.conv = torch.nn.Conv2d(16, 33, 3)
                self.linear = MyLinear()

            def forward(self, x):
                x_conv = self.conv(x)
                x_linear = self.linear(x_conv)
                return x_linear.cos()

        ep = export(Foo(), (torch.randn(20, 16, 50, 100),))
        for node in ep.graph.nodes:
            if (
                node.op == "placeholder"
                and node.name in ep.graph_signature.inputs_to_buffers
                or node.name in ep.graph_signature.inputs_to_parameters
            ):
                self.assertTrue("source_fn_stack" in node.meta)

    def test_export_api_with_dynamic_shapes(self):
        from torch.export import Dim, dims, export

        # pass dynamic shapes of inputs [args]
        class Foo(torch.nn.Module):
            def forward(self, x, y):
                return torch.matmul(x, y)

        foo = Foo()
        inputs = (torch.randn(10, 2, 3), torch.randn(10, 3, 4))
        batch = Dim("batch")
        efoo = export(
            foo,
            inputs,
            dynamic_shapes={k: {0: batch} for k in ["x", "y"]},
        )
        self.assertEqual(efoo.module()(*inputs).shape, foo(*inputs).shape)

        foo = Foo()
        inputs = (torch.randn(10, 2, 3),)
        kwinputs = {"y": torch.randn(10, 3, 4)}
        batch = Dim("batch")
        efoo = export(
            foo, inputs, kwinputs, dynamic_shapes={k: {0: batch} for k in ["x", "y"]}
        )
        self.assertEqual(
            efoo.module()(*inputs, **kwinputs).shape, foo(*inputs, **kwinputs).shape
        )

        # pass dynamic shapes of inputs [partial, error]
        foo = Foo()
        inputs = (torch.randn(10, 2, 3),)
        kwinputs = {"y": torch.randn(10, 3, 4)}
        batch = Dim("batch")
        with self.assertRaisesRegex(
            torch._dynamo.exc.UserError,
            (
                "Constraints violated \\(batch\\)!(.*\n)*.*"
                "batch was inferred to be a constant(.*\n)*.*"
                "Suggested fixes:(.*\n)*.*"
                "batch = None  # 10"
            ),
        ):
            export(
                foo,
                inputs,
                kwinputs,
                dynamic_shapes={"x": {0: batch}, "y": None},
            )

        # pass dynamic shapes of inputs [module]
        foo = Foo()
        inputs = (torch.randn(10, 2, 3), torch.randn(10, 3, 4))
        batch = Dim("batch")
        efoo = export(
            foo,
            inputs,
            dynamic_shapes={"x": {0: batch}, "y": {0: batch}},
        )
        self.assertEqual(efoo.module()(*inputs).shape, foo(*inputs).shape)

        # pass dynamic shapes of inputs [bounds, mostly shared]
        foo = Foo()
        inputs = (torch.randn(10, 3, 3), torch.randn(10, 3, 3))
        batch = Dim("batch", min=8, max=64)
        size = Dim("size")
        efoo = export(
            foo,
            inputs,
            dynamic_shapes={
                "x": (batch, size, size),
                "y": (batch, size, size),
            },
        )
        self.assertEqual(
            [
                str(node.meta["val"].shape)
                for node in efoo.graph_module.graph.nodes
                if node.op == "placeholder"
            ],
            ["torch.Size([s0, s1, s1])", "torch.Size([s0, s1, s1])"],
        )
        self.assertEqual(efoo.module()(*inputs).shape, foo(*inputs).shape)

        # pass dynamic shapes of inputs [multiple, mostly distinct]
        inputs = (torch.randn(10, 2, 3), torch.randn(10, 3, 4))
        batch, M, K, N = dims("batch", "M", "K", "N")
        efoo = export(
            Foo(),
            inputs,
            dynamic_shapes={"x": (batch, M, K), "y": (batch, K, N)},
        )
        self.assertEqual(
            [
                str(node.meta["val"].shape)
                for node in efoo.graph_module.graph.nodes
                if node.op == "placeholder"
            ],
            ["torch.Size([s0, s1, s2])", "torch.Size([s0, s2, s5])"],
        )
        self.assertEqual(efoo.module()(*inputs).shape, foo(*inputs).shape)

        # pass dynamic shapes of inputs [dict]
        class Foo(torch.nn.Module):
            def forward(self, inputs):
                return torch.matmul(inputs["x"], inputs["y"])

        foo = Foo()
        inputs = ({"x": torch.randn(10, 2, 3), "y": torch.randn(10, 3, 4)},)
        batch = Dim("batch")
        efoo = export(
            foo, inputs, dynamic_shapes={"inputs": {k: {0: batch} for k in ["x", "y"]}}
        )
        self.assertEqual(
            [
                str(node.meta["val"].shape)
                for node in efoo.graph_module.graph.nodes
                if node.op == "placeholder"
            ],
            ["torch.Size([s0, 2, 3])", "torch.Size([s0, 3, 4])"],
        )
        self.assertEqual(efoo.module()(*inputs).shape, foo(*inputs).shape)

        # pass dynamic shapes of inputs [list]
        class Foo(torch.nn.Module):
            def forward(self, inputs):
                return torch.matmul(inputs[0], inputs[1])

        foo = Foo()
        inputs = ((torch.randn(10, 2, 3), torch.randn(10, 3, 4)),)
        batch = Dim("batch")
        efoo = export(
            foo, inputs, dynamic_shapes={"inputs": [{0: batch} for _ in range(2)]}
        )
        self.assertEqual(
            [
                str(node.meta["val"].shape)
                for node in efoo.graph_module.graph.nodes
                if node.op == "placeholder"
            ],
            ["torch.Size([s0, 2, 3])", "torch.Size([s0, 3, 4])"],
        )
        self.assertEqual(efoo.module()(*inputs).shape, foo(*inputs).shape)

        # pass dynamic shapes of inputs [dataclass]
        @dataclass
        class DataClass:
            a: Tensor
            b: Tensor

        register_dataclass_as_pytree_node(
            DataClass,
            serialized_type_name="test_export_api_with_dynamic_shapes.DataClass",
        )

        class Foo(torch.nn.Module):
            def forward(self, inputs):
                return torch.matmul(inputs.a, inputs.b)

        foo = Foo()
        inputs = (DataClass(a=torch.randn(10, 2, 3), b=torch.randn(10, 3, 4)),)
        batch = Dim("batch")
        efoo = export(
            foo,
            inputs,
            dynamic_shapes={"inputs": [{0: batch}, {0: batch}]},
        )
        self.assertEqual(
            [
                str(node.meta["val"].shape)
                for node in efoo.graph_module.graph.nodes
                if node.op == "placeholder"
            ],
            ["torch.Size([s0, 2, 3])", "torch.Size([s0, 3, 4])"],
        )

        # pass dynamic shapes of inputs [pytree-registered classes]
        if HAS_TORCHREC:
            # skipping tests if torchrec not available
            class Foo(torch.nn.Module):
                def forward(self, kjt) -> torch.Tensor:
                    return kjt.values() + 0, kjt.offsets() + 0

            foo = Foo()
            kjt = KeyedJaggedTensor(
                values=torch.Tensor([1.0, 2.0, 3.0, 4.0, 5.0, 6.0, 7.0, 8.0]),
                keys=["index_0", "index_1"],
                lengths=torch.IntTensor([0, 2, 0, 1, 1, 1, 0, 3]),
                offsets=torch.IntTensor([0, 0, 2, 2, 3, 4, 5, 5, 8]),
            )
            inputs = (kjt,)
            dim = Dim("dim")
            dim_plus_one = Dim("dim_plus_one")
            efoo = torch.export.export(
                foo,
                inputs,
                dynamic_shapes={"kjt": [{0: dim}, None, {0: dim}, {0: dim_plus_one}]},
            )
            self.assertEqual(
                [out.shape for out in efoo.module()(*inputs)],
                [out.shape for out in foo(*inputs)],
            )

        # pass dynamic shapes of inputs [distinct, error]
        class Foo(torch.nn.Module):
            def forward(self, x, y):
                return torch.matmul(x, y)

        foo = Foo()
        inputs = (torch.randn(10, 2, 3), torch.randn(10, 3, 4))
        batch, M, K1, K2, N = dims("batch", "M", "K1", "K2", "N")
        with self.assertRaisesRegex(
            torch._dynamo.exc.UserError,
            (
                "Constraints violated \\(K2\\)!(.*\n)*.*"
                "K2.*and.*K1.*must always be equal(.*\n)*.*"
                "Suggested fixes:(.*\n)*.*"
                "K2 = K1"
            ),
        ):
            export(
                foo,
                inputs,
                dynamic_shapes={"x": (batch, M, K1), "y": (batch, K2, N)},
            )

        # pass dynamic shapes of inputs [specialized, error]
        foo = Foo()
        inputs = (torch.randn(10, 2, 3), torch.randn(10, 3, 4))
        batch, M, K1, N = dims("batch", "M", "K1", "N")
        with self.assertRaisesRegex(
            torch._dynamo.exc.UserError,
            (
                "Constraints violated \\(K1\\)!(.*\n)*.*"
                "K1 was inferred to be a constant(.*\n)*.*"
                "Suggested fixes:(.*\n)*.*"
                "K1 = None  # 3"
            ),
        ):
            export(
                foo,
                inputs,
                dynamic_shapes={"x": (batch, M, K1), "y": (batch, None, N)},
            )

        # pass dynamic shapes of inputs [guards, error]
        class Foo(torch.nn.Module):
            def forward(self, x, y):
                if x.shape[0] < 16 and y.shape[1] % 3 == 0:
                    return torch.matmul(x, y)
                else:
                    return x + y

        foo = Foo()
        inputs = (torch.randn(10, 2, 3), torch.randn(10, 3, 4))
        batch, M, K, N = dims("batch", "M", "K", "N")
        with self.assertRaisesRegex(
            torch._dynamo.exc.UserError,
            (
                "Constraints violated.*!(.*\n)*.*"
                "Not all values of K.*satisfy the generated guard(.*\n)*.*"
                "Not all values of batch.*satisfy the generated guard(.*\n)*.*"
                "Suggested fixes:(.*\n)*.*"
                "batch = Dim\\('batch', max=15\\)(.*\n)*.*"
                "K = 3\\*_K"
            ),
        ):
            export(
                foo,
                inputs,
                dynamic_shapes={"x": (batch, M, K), "y": (batch, K, N)},
            )

    def test_dynamic_shapes_spec_with_pytree(self):
        from torch.export import Dim, export
        from torch.utils._pytree import tree_map

        inputs = {
            "tensor": torch.randn(3),
            "dict_of_tensors": {k: torch.randn(3) for k in ["A", "B", "C", "D"]},
            "list_of_tensors": [torch.randn(3) for _ in range(4)],
        }

        batch = Dim("batch")
        # uniformly specify dynamic shapes for all inputs
        spec = tree_map(lambda x: {0: batch}, inputs)

        class Foo(torch.nn.Module):
            def forward(self, inputs):
                return (
                    inputs["tensor"]
                    + inputs["dict_of_tensors"]["A"]
                    + inputs["list_of_tensors"][0]
                )

        ep = export(Foo(), (inputs,), dynamic_shapes={"inputs": spec})
        input_shapes = [
            str(node.meta["val"].shape)
            for node in ep.graph_module.graph.nodes
            if node.op == "placeholder"
        ]
        self.assertEqual(len(input_shapes), 9)
        self.assertTrue(all(shape == "torch.Size([s0])" for shape in input_shapes))

    def test_error_does_not_reference_eager_fallback(self):
        class Module(torch.nn.Module):
            def forward(self, x):
                y = x.nonzero()
                z = y.shape[0]
                if z > 2:
                    return x.cos()
                else:
                    return x.sin()

        fn_ddo = Module()
        if is_non_strict_test(self._testMethodName):
            error = torch.fx.experimental.symbolic_shapes.GuardOnDataDependentSymNode
            error_msg = r"Could not guard on data-dependent expression"
        else:
            error = torchdynamo.exc.UserError
            error_msg = r"^(?!.*fall back to eager).*"
        with self.assertRaisesRegex(error, error_msg):
            _ = export(fn_ddo, (torch.tensor([2, 3, 5]),))

    def test_pytree_register_data_class(self):
        @dataclass
        class MyDataClass:
            x: int
            y: int
            z: int = None

        dt = MyDataClass(x=3, y=4)
        flat, spec = tree_flatten(dt)
        self.assertTrue(spec, LeafSpec())
        self.assertTrue(len(flat) == 1)

        register_dataclass_as_pytree_node(
            MyDataClass,
            serialized_type_name="test_pytree_register_data_class.MyDataClass",
        )

        flat, spec = tree_flatten(dt)
        self.assertEqual(
            spec,
            TreeSpec(MyDataClass, [["x", "y"], ["z"]], [LeafSpec(), LeafSpec()]),
        )
        self.assertEqual(flat, [3, 4])

        orig_dt = tree_unflatten(flat, spec)
        self.assertTrue(isinstance(orig_dt, MyDataClass))
        self.assertEqual(orig_dt.x, 3)
        self.assertEqual(orig_dt.y, 4)
        self.assertEqual(orig_dt.z, None)

        roundtrip_spec = treespec_loads(treespec_dumps(spec))
        self.assertEqual(roundtrip_spec, spec)

        @dataclass
        class MyOtherDataClass:  # the pytree registration don't allow registering the same class twice
            x: int
            y: int
            z: int = None

        # Override the registration with keep none fields
        register_dataclass_as_pytree_node(
            MyOtherDataClass,
            return_none_fields=True,
            serialized_type_name="test_pytree_regster_data_class.MyOtherDataClass",
        )

        dt = MyOtherDataClass(x=3, y=4)
        flat, spec = tree_flatten(dt)
        self.assertEqual(
            spec,
            TreeSpec(
                MyOtherDataClass,
                [["x", "y", "z"], []],
                [LeafSpec(), LeafSpec(), LeafSpec()],
            ),
        )
        self.assertEqual(flat, [3, 4, None])

        orig_dt = tree_unflatten(flat, spec)
        self.assertTrue(isinstance(orig_dt, MyOtherDataClass))
        self.assertEqual(orig_dt.x, 3)
        self.assertEqual(orig_dt.y, 4)
        self.assertEqual(orig_dt.z, None)

        roundtrip_spec = treespec_loads(treespec_dumps(spec))
        self.assertEqual(roundtrip_spec, spec)

    def test_pytree_register_nested_data_class(self):
        @dataclass
        class Inner:
            x: int
            y: int

        @dataclass
        class Outer:
            xy: Inner
            ab: Inner

        xy = Inner(1, 2)
        ab = Inner(3, 4)
        dt = Outer(xy, ab)
        inp = {"dt1": (dt, ({},)), "dt2": ((torch.ones(1),), dt)}

        register_dataclass_as_pytree_node(
            Inner, serialized_type_name="test_pytree_register_nested_data_class.Inner"
        )
        register_dataclass_as_pytree_node(
            Outer, serialized_type_name="test_pytree_register_nested_data_class.Outer"
        )

        flat, spec = tree_flatten(inp)
        self.assertEqual(flat, [1, 2, 3, 4, torch.ones(1), 1, 2, 3, 4])

        unflat = tree_unflatten(flat, spec)
        self.assertEqual(unflat, inp)

        roundtrip_spec = treespec_loads(treespec_dumps(spec))
        self.assertEqual(roundtrip_spec, spec)

    def test_param_util(self):
        class Basic(torch.nn.Module):
            def __init__(self):
                super().__init__()
                self.lin = torch.nn.Linear(10, 1)

            def forward(self, x):
                return self.lin(x)

        ep = export(Basic(), (torch.randn(5, 10),))
        num_params = 0
        params = []
        for node in ep.graph.nodes:
            if is_param(ep, node):
                num_params += 1
                params.append(get_param(ep, node))
        self.assertEqual(num_params, 2)
        self.assertEqual(params[0].shape, [1, 10])  # weight
        self.assertEqual(params[1].shape, [1])  # bias

    def test_buffer_util(self):
        ep = export(
            torch.nn.BatchNorm2d(100, affine=False), (torch.ones(20, 100, 35, 45),)
        )
        num_buffer = 0
        buffer = []

        for node in ep.graph.nodes:
            if is_buffer(ep, node):
                num_buffer += 1
                buffer.append(get_buffer(ep, node))
        self.assertEqual(num_buffer, 3)

        self.assertEqual(buffer[0].shape, torch.Size([100]))  # running_mean
        self.assertEqual(buffer[1].shape, torch.Size([100]))  # running_var
        self.assertEqual(buffer[2].shape, torch.Size([]))  # num_batches_tracked

    def test_export_dynamo_config(self):
        class MyModule(torch.nn.Module):
            def __init__(self):
                super().__init__()
                self.lstm = torch.nn.LSTM(input_size=4, hidden_size=5, num_layers=1)

            def forward(self, inputs: torch.Tensor) -> torch.Tensor:
                return self.lstm(inputs)

        config = DEFAULT_EXPORT_DYNAMO_CONFIG
        mod = MyModule()

        @contextmanager
        def _patch_config(kwargs):
            orig_config_dict = dataclasses.asdict(config)

            try:
                for k, v in kwargs.items():
                    setattr(config, k, v)
                yield
            finally:
                for k, v in orig_config_dict.items():
                    setattr(config, k, v)

        inp = (torch.rand(5, 4),)
        exported_program = export(mod, inp, strict=True)

        with _patch_config({"allow_rnn": False}):
            with self.assertRaisesRegex(
                torch._dynamo.exc.Unsupported,
                "TorchDynamo purposely graph breaks on RNN, GRU, LSTMs",
            ):
                _ = export(mod, inp, strict=True)

    def test_module(self):
        class MyLinear(torch.nn.Module):
            def __init__(self):
                super().__init__()
                self.weight = torch.randn(20, 98)
                self.bias = torch.randn(20)

            def forward(self, x):
                return torch.nn.functional.linear(x, self.weight, self.bias)

        class Foo(torch.nn.Module):
            def __init__(self):
                super().__init__()
                self.conv = torch.nn.Conv2d(16, 33, 3)
                self.linear = MyLinear()

            def forward(self, x):
                a, b = x
                a_conv = self.conv(a)
                a_linear = self.linear(a_conv)
                b_conv = self.conv(b)
                b_linear = self.linear(b_conv)
                return (
                    a_linear.cos() + b_linear.sin(),
                    a_linear.sin() + b_linear.cos(),
                )

        inp_container = ((torch.randn(20, 16, 50, 100), torch.randn(20, 16, 50, 100)),)

        ep = export(Foo(), inp_container)
        ep_rexported = export(ep.module(), inp_container)

        inp_test = ((torch.randn(20, 16, 50, 100), torch.randn(20, 16, 50, 100)),)

        self.assertTrue(
            torch.allclose(
                ep.module()(*inp_test)[0], ep_rexported.module()(*inp_test)[0]
            )
        )
        self.assertTrue(
            torch.allclose(
                ep.module()(*inp_test)[1], ep_rexported.module()(*inp_test)[1]
            )
        )

    def test_module_with_dict_container_inp_out(self):
        class MyLinear(torch.nn.Module):
            def __init__(self):
                super().__init__()
                self.weight = torch.randn(20, 98)
                self.bias = torch.randn(20)

            def forward(self, x):
                return torch.nn.functional.linear(x, self.weight, self.bias)

        class Foo(torch.nn.Module):
            def __init__(self):
                super().__init__()
                self.conv = torch.nn.Conv2d(16, 33, 3)
                self.linear = MyLinear()

            def forward(self, x):
                a1, a2 = x["a"]
                b = x["b"]
                a1_conv = self.conv(a1)
                a1_linear = self.linear(a1_conv)
                a2_conv = self.conv(a2)
                a2_linear = self.linear(a2_conv)
                b_conv = self.conv(b)
                b_linear = self.linear(b_conv)
                return {
                    "a": a1_linear.cos() + b_linear.sin(),
                    "b": a2_linear.sin() + b_linear.cos(),
                }

        inp_container = (
            {
                "a": (torch.randn(20, 16, 50, 100), torch.randn(20, 16, 50, 100)),
                "b": torch.randn(20, 16, 50, 100),
            },
        )

        ep = export(Foo(), inp_container)
        ep_rexported = export(ep.module(), inp_container)

        inp_test = (
            {
                "a": (torch.randn(20, 16, 50, 100), torch.randn(20, 16, 50, 100)),
                "b": torch.randn(20, 16, 50, 100),
            },
        )

        self.assertTrue(
            torch.allclose(
                ep.module()(*inp_test)["a"], ep_rexported.module()(*inp_test)["a"]
            )
        )
        self.assertTrue(
            torch.allclose(
                ep.module()(*inp_test)["b"], ep_rexported.module()(*inp_test)["b"]
            )
        )

    def test_args_type_checked(self):
        class M(torch.nn.Module):
            def forward(self, x):
                return x + 1

        inp = torch.rand(2, 2)
        with self.assertRaisesRegex(torch._dynamo.exc.UserError, "to be a tuple"):
            # Intentionally not wrapping `inp` in a tuple to trigger the error
            _ = export(M(), inp)

    def test_constrain_value_with_no_default(self):
        class Module(torch.nn.Module):
            def forward(self, x, y):
                n = x.max().item()
                torch._constrain_as_value(n)
                return y + n

        fn = Module()
        ep = export(
            fn,
            (torch.randint(3, 5, (2, 2)), torch.randint(3, 5, (2, 3))),
        )
        test_inp = (torch.randint(3, 5, (2, 2)), torch.randint(3, 5, (2, 3)))
        self.assertTrue(torch.allclose(ep.module()(*test_inp), fn(*test_inp)))

    def test_decomp_batch_norm_functional_predispatch(self):
        class ConvBatchnorm(torch.nn.Module):
            def __init__(self):
                super().__init__()
                self.conv = torch.nn.Conv2d(1, 3, 1, 1)
                self.bn = torch.nn.BatchNorm2d(3)

            def forward(self, x):
                x = self.conv(x)
                x = self.bn(x)
                return (x,)

        mod = ConvBatchnorm()
        mod.eval()
        inp = torch.randn(1, 1, 3, 3)

        gm = torch.export._trace._export(mod, (inp,), pre_dispatch=True).module()
        self.assertExpectedInline(
            str(gm.code).strip(),
            """\
def forward(self, arg_0):
    x, = fx_pytree.tree_flatten_spec(([arg_0], {}), self._in_spec)
    conv_weight = self.conv.weight
    conv_bias = self.conv.bias
    bn_weight = self.bn.weight
    bn_bias = self.bn.bias
    bn_running_mean = self.bn.running_mean
    bn_running_var = self.bn.running_var
    conv2d = torch.ops.aten.conv2d.default(x, conv_weight, conv_bias);  x = conv_weight = conv_bias = None
    _native_batch_norm_legit_no_training = torch.ops.aten._native_batch_norm_legit_no_training.default(conv2d, bn_weight, bn_bias, bn_running_mean, bn_running_var, 0.1, 1e-05);  conv2d = bn_weight = bn_bias = bn_running_mean = bn_running_var = None
    getitem = _native_batch_norm_legit_no_training[0];  _native_batch_norm_legit_no_training = None
    return pytree.tree_unflatten((getitem,), self._out_spec)""",
        )

        mod.train()
        gm_train = _export(mod, (inp,), pre_dispatch=True).module()
        self.assertExpectedInline(
            str(gm_train.code).strip(),
            """\
def forward(self, arg_0):
    x, = fx_pytree.tree_flatten_spec(([arg_0], {}), self._in_spec)
    conv_weight = self.conv.weight
    conv_bias = self.conv.bias
    bn_weight = self.bn.weight
    bn_bias = self.bn.bias
    bn_running_mean = self.bn.running_mean
    bn_running_var = self.bn.running_var
    bn_num_batches_tracked = self.bn.num_batches_tracked
    conv2d = torch.ops.aten.conv2d.default(x, conv_weight, conv_bias);  x = conv_weight = conv_bias = None
    add = torch.ops.aten.add.Tensor(bn_num_batches_tracked, 1)
    _native_batch_norm_legit_functional = torch.ops.aten._native_batch_norm_legit_functional.default(conv2d, bn_weight, bn_bias, bn_running_mean, bn_running_var, True, 0.1, 1e-05);  conv2d = bn_weight = bn_bias = None
    getitem = _native_batch_norm_legit_functional[0]
    getitem_3 = _native_batch_norm_legit_functional[3]
    getitem_4 = _native_batch_norm_legit_functional[4];  _native_batch_norm_legit_functional = None
    copy__default = torch.ops.aten.copy_.default(bn_running_mean, getitem_3);  bn_running_mean = getitem_3 = None
    copy__default_1 = torch.ops.aten.copy_.default(bn_running_var, getitem_4);  bn_running_var = getitem_4 = None
    copy__default_2 = torch.ops.aten.copy_.default(bn_num_batches_tracked, add);  bn_num_batches_tracked = add = None
    return pytree.tree_unflatten((getitem,), self._out_spec)""",
        )

    def test_constrain_value_with_symfloat(self):
        class Module(torch.nn.Module):
            def forward(self, x, y):
                n = x.max().item()
                torch._constrain_as_value(n)
                return y + n

        fn = Module()
        error = (
            ValueError
            if is_non_strict_test(self._testMethodName)
            else torch._dynamo.exc.TorchRuntimeError
        )
        with self.assertRaisesRegex(
            error,
            "Constraining SymFloat or Symbool is nyi",
        ):
            _ = export(fn, (torch.rand(2, 2), torch.rand(2, 3)))

    def test_constrain_size_in_eager(self):
        class Module(torch.nn.Module):
            def forward(self, x, y):
                n = x.max().item()
                torch._constrain_as_size(n)
                return y + n

        fn = Module()
        ep = export(
            fn,
            (torch.randint(1, 2, (2, 2)), torch.randint(3, 5, (2, 3))),
        )
        test_inp = (torch.randint(1, 2, (2, 2)), torch.randint(3, 5, (2, 3)))
        self.assertTrue(torch.allclose(ep.module()(*test_inp), fn(*test_inp)))

    @testing.expectedFailureNonStrict
    def test_constrain_size_with_constrain_value(self):
        class Module(torch.nn.Module):
            def forward(self, x, y):
                n = x.max().item()
                torch._constrain_as_value(n, 2, 10)
                torch._constrain_as_size(n)
                return y + n

        fn = Module()
        with self.assertRaisesRegex(
            RuntimeError, r"Invalid value range for 1 between \[2, 10\]."
        ):
            _ = fn(torch.randint(1, 2, (2, 2)), torch.randint(3, 5, (2, 3)))

        ep = export(
            fn,
            (torch.randint(3, 4, (2, 2)), torch.randint(3, 5, (2, 3))),
        )
        with self.assertRaisesRegex(RuntimeError, "is outside of inline constraint"):
            test_inp = (torch.randint(1, 2, (2, 2)), torch.randint(3, 5, (2, 3)))
            _ = ep.module()(*test_inp)

    def test_constrain_size_with_various_cases(self):
        class Module1(torch.nn.Module):
            def forward(self, x, y):
                n = x.item()
                torch._constrain_as_size(n, min=0)
                return y.sum() + torch.ones(n, 5).sum()

        case1 = Module1()

        class Module2(torch.nn.Module):
            def forward(self, x, y):
                n = x.item()
                torch._constrain_as_size(n, min=0, max=6)
                return y.sum() + torch.ones(n, 5).sum()

        case2 = Module2()

        class Module3(torch.nn.Module):
            def forward(self, x, y):
                n = x.item()
                torch._constrain_as_size(n, min=0, max=1)
                return y.sum() + torch.ones(n, 5).sum()

        case3 = Module3()

        class Module4(torch.nn.Module):
            def forward(self, x, y):
                n = x.item()
                torch._constrain_as_size(n, min=2)
                return y.sum() + torch.ones(n, 5).sum()

        case4 = Module4()

        class Module5(torch.nn.Module):
            def forward(self, x, y):
                n = x.item()
                torch._constrain_as_size(n, min=1)
                return y.sum() + torch.ones(n, 5).sum()

        case5 = Module5()

        ep = export(case1, (torch.tensor(1), torch.ones(4, 5)))

        with self.assertRaisesRegex(
            RuntimeError, r"Invalid value range for -1 between"
        ):
            _ = case1(torch.tensor(-1), torch.randn(4, 5))

        self.assertTrue(
            torch.allclose(
                ep.module()(torch.tensor(1), torch.ones(4, 5)),
                case1(torch.tensor(1), torch.ones(4, 5)),
            )
        )

        ep = export(case2, (torch.tensor(5), torch.randn(4, 5)))

        with self.assertRaisesRegex(RuntimeError, r"Invalid value range for 7 between"):
            _ = case2(torch.tensor(7), torch.randn(4, 5))

        with self.assertRaisesRegex(RuntimeError, r"Invalid value range for 9 between"):
            _ = case2(torch.tensor(9), torch.randn(4, 5))

        self.assertTrue(
            torch.allclose(
                ep.module()(torch.tensor(5), torch.ones(4, 5)),
                case2(torch.tensor(5), torch.ones(4, 5)),
            )
        )

        with self.assertRaisesRegex(
            RuntimeError,
            "Max value to constrain_range_for_size must be greater than 2. got: 1",
        ):
            _ = case3(torch.tensor(1), torch.randn(4, 5))

        with self.assertRaisesRegex(
            RuntimeError,
            r"Invalid value range for 1 between \[2, 9223372036854775807\].",
        ):
            _ = case4(torch.tensor(1), torch.randn(4, 5))

        ep = export(case4, (torch.tensor(5), torch.randn(4, 5)))

        with self.assertRaisesRegex(RuntimeError, r"Invalid value range for 1"):
            _ = case4(torch.tensor(1), torch.randn(4, 5))

        self.assertTrue(
            torch.allclose(
                ep.module()(torch.tensor(5), torch.ones(4, 5)),
                case4(torch.tensor(5), torch.ones(4, 5)),
            )
        )

        ep = export(case5, (torch.tensor(5), torch.randn(4, 5)))

        with self.assertRaisesRegex(RuntimeError, r"Invalid value range for 0"):
            _ = case5(torch.tensor(0), torch.randn(4, 5))

        self.assertTrue(
            torch.allclose(
                ep.module()(torch.tensor(5), torch.ones(4, 5)),
                case5(torch.tensor(5), torch.ones(4, 5)),
            )
        )

<<<<<<< HEAD
    @testing.expectedFailureNonStrict  # non-strict does not add deferred runtime assertions
=======
    @testing.expectedFailureSerDerPreDispatch  # .item call becomes aten.item in predispatch IR
    @testing.expectedFailurePreDispatchRunDecomp  # assert name is still referring to item
>>>>>>> a1ee3b48
    def test_automatic_constrain_size(self):
        class M(torch.nn.Module):
            def forward(self, x, y):
                n = x.item()
                return y.sum() + torch.ones(n, 5).sum()

        ep = export(M(), (torch.tensor(1), torch.ones(4, 5)))

<<<<<<< HEAD
        with self.assertRaisesRegex(
            RuntimeError,
            r"item is outside of inline constraint \[0, 9223372036854775806\]",
        ):
=======
        if is_non_strict_test(self._testMethodName):
            error_msg = r"Runtime assertion failed for _local_scalar_dense >= 0"
        elif is_retracebility_test(self._testMethodName):
            error_msg = r"Runtime assertion failed for _local_scalar_dense_default >= 0"
        else:
            error_msg = "_local_scalar_dense is outside of inline constraint \[0, 9223372036854775806\]."
        with self.assertRaisesRegex(RuntimeError, error_msg):
>>>>>>> a1ee3b48
            _ = ep.module()(torch.tensor(-1), torch.randn(4, 5))

        self.assertTrue(
            torch.allclose(
                ep.module()(torch.tensor(1), torch.ones(4, 5)),
                M()(torch.tensor(1), torch.ones(4, 5)),
            )
        )

    def test_constrain_decomp(self) -> None:
        class M(torch.nn.Module):
            def __init__(self):
                super().__init__()
                self.freq = torch.ones(5, 5)

            def forward(self, start_pos: torch.Tensor):
                pos = start_pos.item()
                torch._constrain_as_size(pos, min=0, max=4)
                return self.freq[pos] * self.freq[pos]

        ep = torch.export.export(M(), (torch.tensor(1),))
        FileCheck().check_count(
            "torch.ops.aten._assert_async.msg", 2, exactly=True
        ).run(ep.graph_module.code)
        decompose_ep = ep.run_decompositions()
        FileCheck().check_count(
            "torch.ops.aten._assert_async.msg", 2, exactly=True
        ).run(decompose_ep.graph_module.code)

    def test_mixed_input(self):
        class Module(torch.nn.Module):
            def forward(self, a, b, alpha: int):
                return torch.add(a, b, alpha=alpha)

        func = Module()

        a = torch.rand(1, 2)
        b = torch.rand(1, 2)
        alpha = 10

        exported = export(func, (a, b, alpha))
        for node in exported.graph_module.graph.nodes:
            if node.op == "placeholder":
                self.assertTrue(isinstance(node.meta["val"], (Tensor, int)))

    @testing.expectedFailureNonStrict
    def test_export_with_inline_constraints(self):
        class Module(torch.nn.Module):
            def forward(self, x):
                a = x.item()
                torch._constrain_as_value(a, 4, 7)
                return torch.empty((a, 4))

        f = Module()
        ep = export(f, (torch.tensor([5]),))
        self.assertEqual(ep.module()(torch.tensor([6])).shape, (6, 4))

        FileCheck().check_count(
            "torch.ops.aten.sym_constrain_range.default", 1, exactly=True
        ).run(ep.graph_module.code)

        with self.assertRaisesRegex(
            RuntimeError,
            r"item is outside of inline constraint \[4, 7\]",
        ) as cm:
            ep.module()(torch.tensor([30]))

    def test_export_with_inline_constraints_complex(self):
        class Module(torch.nn.Module):
            def forward(self, x):
                a = x.item()
                torch._constrain_as_value(a, 4, 7)
                empty = torch.empty((a, 4))

                return torch.cat((empty.transpose(0, 1), torch.zeros(6, a)), 0)

        f = Module()
        ep = export(f, (torch.tensor([6]),))
        self.assertEqual(ep.module()(torch.tensor([5])).shape, (10, 5))
        FileCheck().check_count(
            "torch.ops.aten.sym_constrain_range.default", 1, exactly=True
        ).run(ep.graph_module.code)

    def test_to_module_with_mutated_buffer(self):
        class Foo(torch.nn.Module):
            def __init__(self):
                super().__init__()
                self.register_buffer("buf", torch.zeros(1))

            def forward(self, x):
                self.buf.add_(1)
                return x.sum() + self.buf.sum()

        exported = export(Foo(), (torch.ones(5, 5),))
        stateful_gm = exported.module()
        export_return_val = stateful_gm(torch.ones(5, 5))
        eager = Foo()
        eager_return_val = eager(torch.ones(5, 5))
        self.assertTrue(torch.allclose(eager_return_val, export_return_val))

        for name, buffer in stateful_gm.named_buffers():
            self.assertTrue(torch.allclose(torch.ones(1), buffer))

        changed = stateful_gm.graph.eliminate_dead_code()
        self.assertFalse(changed)
        self.assertTrue(
            torch.allclose(stateful_gm(torch.ones(5, 5)), eager(torch.ones(5, 5)))
        )

        for name, buffer in stateful_gm.named_buffers():
            self.assertTrue(torch.allclose(torch.tensor(2, dtype=torch.float), buffer))

    def test_to_module_with_mutated_buffer_multiple(self):
        class Bar(torch.nn.Module):
            def __init__(self):
                super().__init__()
                self.register_buffer("buf", torch.ones(1))

            def forward(self, x):
                self.buf.add_(1)
                return x.sum() + self.buf.sum()

        class Foo(torch.nn.Module):
            def __init__(self):
                super().__init__()
                self.register_buffer("buf", torch.zeros(1))
                self.bar = Bar()

            def forward(self, x):
                self.buf.add_(1)
                self.bar.buf.add_(2)
                bar = self.bar(x)
                return bar.sum() + self.buf.sum()

        exported = export(Foo(), (torch.ones(5, 5),))
        stateful_gm = exported.module()
        export_return_val = stateful_gm(torch.ones(5, 5))
        eager = Foo()
        eager_return_val = eager(torch.ones(5, 5))
        self.assertTrue(torch.allclose(eager_return_val, export_return_val))

        for name, buffer in stateful_gm.named_buffers():
            if name == "L__self___buf":
                self.assertTrue(torch.allclose(torch.ones(1), buffer))
            if name == "L__self___bar_buf":
                self.assertTrue(
                    torch.allclose(torch.tensor(4, dtype=torch.float), buffer)
                )

        changed = stateful_gm.graph.eliminate_dead_code()
        self.assertFalse(changed)
        self.assertTrue(
            torch.allclose(stateful_gm(torch.ones(5, 5)), eager(torch.ones(5, 5)))
        )

        for name, buffer in stateful_gm.named_buffers():
            if name == "L__self___buf":
                self.assertTrue(
                    torch.allclose(torch.tensor(2, dtype=torch.float), buffer)
                )
            if name == "L__self___bar_buf":
                self.assertTrue(
                    torch.allclose(torch.tensor(7, dtype=torch.float), buffer)
                )

    def test_runtime_assert_for_prim(self):
        class Foo(torch.nn.Module):
            def forward(self, x, y):
                return x + y

        foo = Foo()
        tensor_inp = torch.ones(7, 5)
        dim0_x = torch.export.Dim("dim0_x", min=6)
        dynamic_shapes = {"x": {0: dim0_x}, "y": None}
        exported = torch.export.export(
            foo, (tensor_inp, 5), dynamic_shapes=dynamic_shapes
        )
        self.assertTrue(
            torch.allclose(
                exported.module()(torch.ones(8, 5), 5), foo(torch.ones(8, 5), 5)
            )
        )
        with self.assertRaisesRegex(
            RuntimeError,
            escape("Expected input at *args[1] to be equal to 5, but got 6"),
        ):
            _ = exported.module()(torch.ones(8, 5), 6)

        exported = torch.export.export(
            foo, (tensor_inp, 5.0), dynamic_shapes=dynamic_shapes
        )
        with self.assertRaisesRegex(
            RuntimeError,
            escape("Expected input at *args[1] to be equal to 5.0, but got 6.0"),
        ):
            _ = exported.module()(torch.ones(7, 5), 6.0)

    def test_runtime_assert_for_prm_str(self):
        class Foo(torch.nn.Module):
            def forward(self, a, b, mode):
                return torch.div(a, b, rounding_mode=mode)

        foo = Foo()
        inps = (torch.randn(4, 4), torch.randn(4), "trunc")
        exported = export(foo, inps)
        with self.assertRaisesRegex(
            RuntimeError, "to be equal to trunc, but got floor"
        ):
            _ = exported.module()(torch.randn(4, 4), torch.randn(4), "floor")
        self.assertTrue(torch.allclose(exported.module()(*inps), foo(*inps)))

    def test_to_module_with_mutated_buffer_multiple_update_sub_later(self):
        class Bar(torch.nn.Module):
            def __init__(self):
                super().__init__()
                self.register_buffer("buf", torch.ones(1))

            def forward(self, x):
                self.buf.add_(1)
                return x.sum() + self.buf.sum()

        class Foo(torch.nn.Module):
            def __init__(self):
                super().__init__()
                self.register_buffer("buf", torch.zeros(1))
                self.bar = Bar()

            def forward(self, x):
                self.buf.add_(1)
                bar = self.bar(x)
                self.bar.buf.add_(2)
                return bar.sum() + self.buf.sum()

        exported = export(Foo(), (torch.ones(5, 5),))
        stateful_gm = exported.module()
        export_return_val = stateful_gm(torch.ones(5, 5))
        eager = Foo()
        eager_return_val = eager(torch.ones(5, 5))
        self.assertTrue(torch.allclose(eager_return_val, export_return_val))

        for name, buffer in stateful_gm.named_buffers():
            if name == "L__self___buf":
                self.assertTrue(torch.allclose(torch.ones(1), buffer))
            if name == "L__self___bar_buf":
                self.assertTrue(
                    torch.allclose(torch.tensor(4, dtype=torch.float), buffer)
                )

        changed = stateful_gm.graph.eliminate_dead_code()
        self.assertFalse(changed)
        self.assertTrue(
            torch.allclose(stateful_gm(torch.ones(5, 5)), eager(torch.ones(5, 5)))
        )

        for name, buffer in stateful_gm.named_buffers():
            if name == "L__self___buf":
                self.assertTrue(
                    torch.allclose(torch.tensor(2, dtype=torch.float), buffer)
                )
            if name == "L__self___bar_buf":
                self.assertTrue(
                    torch.allclose(torch.tensor(7, dtype=torch.float), buffer)
                )

    def test_retracable_ep(self):
        class Bar(torch.nn.Module):
            def __init__(self):
                super().__init__()
                self.register_buffer("buf", torch.ones(1))

            def forward(self, x):
                self.buf.add_(1)
                return x.sum() + self.buf.sum()

        class Foo(torch.nn.Module):
            def __init__(self):
                super().__init__()
                self.register_buffer("buf", torch.zeros(1))
                self.bar = Bar()

            def forward(self, x):
                self.buf.add_(1)
                bar = self.bar(x)
                self.bar.buf.add_(2)
                return bar.sum() + self.buf.sum()

        inp = torch.ones(5, 5)
        exported = torch.export.export(Foo(), (inp,))
        reexported = torch.export.export(exported.module(), (inp,))

        self.assertTrue(torch.allclose(Foo()(inp), reexported.module()(inp)))

        dim0_x = torch.export.Dim("dim0_x")
        exported = torch.export.export(Foo(), (inp,), dynamic_shapes=({0: dim0_x},))
        reexported = torch.export.export(exported.module(), (inp,))
        with self.assertRaisesRegex(
            RuntimeError, "shape\[0\] to be equal to 5, but got 7"
        ):
            reexported.module()(torch.ones(7, 5))

        reexported = torch.export.export(
            exported.module(), (inp,), dynamic_shapes=({0: dim0_x},)
        )
        self.assertTrue(
            torch.allclose(
                Foo()(torch.ones(7, 5)), reexported.module()(torch.ones(7, 5))
            )
        )

        # can't retrace with invalid inputs with respect to the original ExportedProgram
        dim0_x_v2 = torch.export.Dim("dim0_x_v2", min=3)
        exported_v2 = torch.export.export(
            Foo(), (inp,), dynamic_shapes={"x": {0: dim0_x_v2}}
        )
        with self.assertRaisesRegex(
            RuntimeError,
            escape("Expected input at *args[0].shape[0] to be >= 3, but got 2"),
        ):
            torch.export.export(exported_v2.module(), (torch.randn(2, 2),))

    def test_export_cond(self):
        class A(torch.nn.Module):
            def __init__(self):
                super().__init__()
                self.register_buffer("buffer", torch.ones(6, 4))

            def forward(self):
                return self.buffer.cos()

        class Foo(torch.nn.Module):
            def __init__(self):
                super().__init__()
                self.a = A()

            def forward(self, x):
                def true_fn(x):
                    return x.cos() + self.a().sum()

                def false_fn(x):
                    return x.sin()

                return cond(x.shape[0] > 4, true_fn, false_fn, [x])

        inp = torch.ones(6, 4)
        ep = export(
            Foo(),
            (inp,),
        )
        self.assertTrue(
            torch.allclose(ep.module()(torch.ones(6, 4)), Foo()(torch.ones(6, 4)))
        )

    def test_aten_lift_fresh_copy(self):
        class M(torch.nn.Module):
            def forward(self, x):
                return torch.ops.aten.lift_fresh_copy(x)

        ep = export(M(), (torch.ones(6, 4),))
        found = False

        op = "torch.ops.aten.clone.default"
        FileCheck().check_count(op, 1, exactly=True).run(ep.graph_module.code)

    def test_cond_buffers(self):
        class M(torch.nn.Module):
            def __init__(self):
                super().__init__()
                self.register_parameter(
                    "param", torch.nn.Parameter(torch.ones(2, 3), requires_grad=False)
                )
                self.register_buffer("buffer", torch.ones(2, 3) + 1)

            def true_fn(self, x):
                return x + self.param

            def false_fn(self, x):
                return x + self.buffer

            def forward(self, x):
                return cond(x.shape[0] == 4, self.true_fn, self.false_fn, [x])

        inp = torch.ones(2, 3)
        ep = torch.export.export(M(), (inp,))
        inp = torch.randn(2, 3)
        epm = ep.module()
        self.assertTrue(torch.allclose(epm(inp), M()(inp)))

        for gm in epm.named_modules():
            if not isinstance(gm, torch.fx.GraphModule):
                continue
            self.assertEqual(
                len([node for node in gm.graph.nodes if node.op == "placeholder"]), 1
            )

    # map_fn references module outside the module hierarchy
    @unittest.expectedFailure
    def test_map_buffers(self):
        class M1(torch.nn.Module):
            def __init__(self):
                super().__init__()
                self.register_parameter(
                    "param", torch.nn.Parameter(torch.tensor(5), requires_grad=False)
                )
                self.register_buffer("buffer", torch.tensor(6) + 1)

        m1 = M1()

        def map_fn(x, y):
            z = x + y + m1.param + m1.buffer
            z.add_(4)
            return z

        class M(torch.nn.Module):
            def forward(self, xs, y):
                return map(map_fn, xs, y)

        example_inputs = (torch.ones(3, 2), torch.tensor(3))
        ep = torch.export.export(M(), example_inputs)
        example_inputs = (torch.randn(3, 2), torch.tensor(3))
        epm = ep.module()
        self.assertTrue(torch.allclose(epm(*example_inputs), M()(*example_inputs)))

        for gm in epm.named_modules():
            if not isinstance(gm, torch.fx.GraphModule):
                continue
            self.assertEqual(
                len([node for node in gm.graph.nodes if node.op == "placeholder"]), 2
            )

    @testing.expectedFailureSerDer  # We don't preserve metadata on graph module
    @testing.expectedFailureSerDerPreDispatch
    @testing.expectedFailureNonStrict
    def test_retrace_graph_level_meta_preservation(self):
        class Foo(torch.nn.Module):
            def __init__(self):
                super().__init__()

            def forward(self, x):
                if x.shape[0] > 4:
                    return x.cos()
                return x.sin()

        inp = torch.ones(7, 5)
        dim0_x = torch.export.Dim("dim0_x", min=6)
        exported = torch.export.export(Foo(), (inp,), dynamic_shapes={"x": {0: dim0_x}})
        stateful_module = exported.module()
        self.assertTrue(len(stateful_module.meta["input_shape_constraints"]), 1)

        re_exported = export(stateful_module, (inp,), dynamic_shapes=({0: dim0_x},))
        self.assertTrue(
            len(re_exported.graph_module.meta["input_shape_constraints"]) == 1
        )
        self.assertTrue(
            torch.allclose(
                exported.module()(torch.ones(7, 5)),
                re_exported.module()(torch.ones(7, 5)),
            )
        )

        re_exported_v2 = export(exported.module(), (inp,))
        self.assertTrue(
            len(re_exported_v2.graph_module.meta["input_shape_constraints"]) == 0
        )
        self.assertTrue(
            torch.allclose(
                exported.module()(torch.ones(7, 5)),
                re_exported_v2.module()(torch.ones(7, 5)),
            )
        )

    def test_constrain_as_size_error(self):
        class Module(torch.nn.Module):
            def forward(self, x):
                a = x.item()
                # We cannot automatically infer a is a size here because view
                # accepts -1
                return torch.randn(24).view(a, 4)

        f = Module()
        if is_non_strict_test(self._testMethodName):
            error = torch.fx.experimental.symbolic_shapes.GuardOnDataDependentSymNode
            error_msg = r"Could not guard on data-dependent expression"
        else:
            error = torch._dynamo.exc.UserError
            error_msg = (
                r"Tried to use data-dependent value in the subsequent computation"
            )
        with self.assertRaisesRegex(error, error_msg):
            _ = export(f, (torch.tensor(6),))

    def test_train_eval_on_exported_preautograd_module(self):
        class Foo(torch.nn.Module):
            def __init__(self):
                super().__init__()

            def forward(self, x):
                if x.shape[0] > 4:
                    return x.cos()
                return x.sin()

        graph_module = _export(Foo(), (torch.ones(7, 5),), pre_dispatch=True).module()
        with self.assertRaisesRegex(
            NotImplementedError, r"Calling train\(\) is not supported yet."
        ):
            graph_module.train()

        with self.assertRaisesRegex(
            NotImplementedError, r"Calling eval\(\) is not supported yet."
        ):
            graph_module.eval()

    @testing.expectedFailureRetraceability  # T183144788
    def test_lifted_constants(self) -> None:
        class Module(torch.nn.Module):
            def forward(self, x):
                return x + torch.tensor(3)

        f = Module()
        ep = export(f, (torch.tensor(1),))

        self.assertEqual(len(ep.graph_signature.input_specs), 2)
        self.assertEqual(len(ep.constants), 1)

        class Foo(torch.nn.Module):
            def __init__(self):
                super().__init__()
                self.a = torch.tensor(3)

            def forward(self, x):
                list_tensor = [torch.tensor(3), torch.tensor(4)]
                return x + self.a + list_tensor[0] + list_tensor[1]

        ep = export(Foo(), (torch.tensor(1),))

        self.assertEqual(len(ep.graph_signature.input_specs), 4)
        self.assertEqual(len(ep.state_dict), 0)
        self.assertEqual(len(ep.constants), 3)

        inp = (torch.tensor(5),)
        self.assertTrue(torch.allclose(ep.module()(*inp), Foo()(*inp)))

        transform = ep.run_decompositions()
        self.assertEqual(len(ep.graph_signature.input_specs), 4)
        self.assertTrue(torch.allclose(ep.module()(*inp), transform.module()(*inp)))

    @testing.expectedFailureRetraceability  # T183144788
    def test_tensor_attribute_zero_args(self):
        class Foo(torch.nn.Module):
            def __init__(self, value):
                super().__init__()
                self.x = torch.tensor(value)

            def forward(self):
                return self.x.clone()

        m = Foo([1, 2])
        ep = export(m, ())
        self.assertEqual(ep.graph_signature.lifted_tensor_constants, ["x"])

    def test_preserve_shape_dynamism_for_unused_inputs(self):
        @dataclass
        class Input:
            f: torch.Tensor
            p: torch.Tensor

        torch._export.utils.register_dataclass_as_pytree_node(
            Input,
            serialized_type_name="test_preserve_shape_dynamism_for_unused_inputs.Input",
        )

        class Module(torch.nn.Module):
            def forward(self, x: Input):
                return x.f + 1

        mod = Module()
        example_inputs = (Input(f=torch.ones(10, 4), p=torch.zeros(10, 4)),)
        ep_static = torch.export.export(mod, example_inputs)
        for node in ep_static.graph.nodes:
            if node.op == "placeholder":
                for s in node.meta["val"].shape:
                    self.assertIsInstance(s, int)

        dim0_x_f, dim0_x_p = torch.export.dims("dim0_x_f", "dim0_x_p")
        dynamic_shapes = {"x": [{0: dim0_x_f}, {0: dim0_x_p}]}
        ep_dynamic = torch.export.export(
            mod, example_inputs, dynamic_shapes=dynamic_shapes
        )
        for node in ep_dynamic.graph.nodes:
            if node.op == "placeholder":
                for i, s in enumerate(node.meta["val"].shape):
                    if i == 0:
                        self.assertIsInstance(s, torch.SymInt)
                    else:
                        self.assertIsInstance(s, int)

    def test_multiple_definitions_same_name_dim(self):
        class Foo(torch.nn.Module):
            def forward(self, x, y):
                return torch.matmul(x, y)

        A = torch.export.Dim("C", min=3)
        B = torch.export.Dim("C", max=12)
        with self.assertRaisesRegex(
            torch._dynamo.exc.UserError,
            "Found different definitions Dim\\(.*min=3\\) and Dim\\(.*max=12\\) "
            "for the same symbolic dimension",
        ):
            torch.export.export(
                Foo(),
                (torch.randn(10, 10), torch.randn(10, 10)),
                dynamic_shapes={"x": (A, B), "y": (B, A)},
            )

    def test_export_with_wrong_inputs(self):
        class MyModule(torch.nn.Module):
            def forward(self, x):
                return x + x

        exported_program = export(MyModule(), (torch.rand(2, 3),), {})
        with self.assertRaisesRegex(ValueError, "Trying to flatten user inputs"):
            exported_program.module()(torch.rand(2, 3), torch.rand(2, 3))

    def test_export_decomps_simple(self):
        class M(torch.nn.Module):
            def __init__(self):
                super().__init__()
                self.lin = torch.nn.Linear(10, 1)

            def forward(self, x):
                return self.lin(x)

        inp = (torch.randn(5, 10),)
        m = M()
        ep = export(m, inp)
        state_dict = ep.state_dict

        core_aten_ep = ep.run_decompositions()
        FileCheck().check_count("torch.ops.aten.permute.default", 1, exactly=True).run(
            core_aten_ep.graph_module.code
        )
        FileCheck().check_count("torch.ops.aten.t.default", 0, exactly=True).run(
            core_aten_ep.graph_module.code
        )
        self.assertTrue(torch.allclose(core_aten_ep.module()(*inp), m(*inp)))
        self.assertEqual(id(state_dict), id(ep.state_dict))

    def test_export_decomps_dynamic(self):
        class M(torch.nn.Module):
            def __init__(self):
                super().__init__()
                self.lin = torch.nn.Linear(10, 1)

            def forward(self, x):
                return self.lin(x)

        inp = (torch.randn(5, 10),)
        m = M()
        ep = export(m, inp, dynamic_shapes={"x": {0: Dim("batch")}})

        core_aten_ep = ep.run_decompositions()

        input_node = [
            node for node in core_aten_ep.graph.nodes if node.op == "placeholder"
        ][-1]
        self.assertTrue(isinstance(input_node.meta["val"].shape[0], torch.SymInt))

        FileCheck().check_count("torch.ops.aten.permute.default", 1, exactly=True).run(
            core_aten_ep.graph_module.code
        )
        FileCheck().check_count("torch.ops.aten.t.default", 0, exactly=True).run(
            core_aten_ep.graph_module.code
        )
        self.assertTrue(torch.allclose(core_aten_ep.module()(*inp), m(*inp)))

    def test_nonzero_2(self):
        class Module(torch.nn.Module):
            def forward(self, x):
                return torch.nonzero(x)

        f = Module()
        ep = export(f, (torch.ones(2),))
        inp = torch.randn(2)
        self.assertTrue(torch.allclose(ep.module()(inp), torch.nonzero(inp)))

    @testing.expectedFailureNonStrict
    def test_redundant_asserts(self):
        class Foo(torch.nn.Module):
            def forward(self, x):
                y = x.item()
                torch._constrain_as_size(y)
                return torch.zeros(y)

        f = Foo()

        ep = export(f, (torch.tensor([3]),))
        FileCheck().check_count(
            "torch.ops.aten._assert_async.msg", 2, exactly=True
        ).run(ep.graph_module.code)

    def test_non_arg_name_dynamic_shapes_api(self):
        class Foo(torch.nn.Module):
            def forward(self, a, b):
                return a.sum() + b.sum()

        foo = Foo()
        dim = torch.export.Dim("dim")
        ep = torch.export.export(
            foo,
            (torch.randn(4, 4), torch.randn(4, 4)),
            dynamic_shapes=(None, {0: dim}),
        )

        test_inp = (torch.randn(4, 4), torch.randn(7, 4))
        self.assertEqual(ep.module()(*test_inp), foo(*test_inp))

        ep_v2 = torch.export.export(
            foo,
            (torch.randn(4, 4), torch.randn(4, 4)),
            dynamic_shapes=(None, None),
        )
        with self.assertRaisesRegex(
            RuntimeError, "shape\[0\] to be equal to 4, but got 7"
        ):
            ep_v2.module()(*test_inp)

    def test_constant_output(self):
        class ModuleConstant(torch.nn.Module):
            def __init__(self):
                super().__init__()
                self.b = torch.randn(3, 2)

            def forward(self):
                return self.b

        class ModuleNestedConstant(torch.nn.Module):
            def __init__(self):
                super().__init__()
                self.bff = torch.randn(3, 2)

            def forward(self, x, y):
                return {"prediction": (x + y, self.bff)}

        mod = ModuleConstant()
        ep = torch.export.export(mod, ())
        self.assertEqual(ep.module()(), mod())

        args = (torch.randn(3, 2), torch.randn(3, 2))
        mod = ModuleNestedConstant()
        ep = torch.export.export(mod, args)
        self.assertEqual(ep.module()(*args), mod(*args))

    def test_non_arg_name_dynamic_shapes_api_with_kwarg(self):
        class Foo(torch.nn.Module):
            def forward(self, a, b, kw1, kw2):
                return a.sum() + b.sum() + kw1.sum() - kw2.sum()

        foo = Foo()
        dim = torch.export.Dim("dim")
        dim_for_kw1 = torch.export.Dim("dim_for_kw1")
        ep = torch.export.export(
            foo,
            (torch.randn(4, 4), torch.randn(4, 4)),
            {"kw2": torch.ones(4, 4), "kw1": torch.zeros(4, 4)},
            # We are specifying dynamism on the first kwarg even though user passed in
            # different order
            dynamic_shapes=(None, {0: dim}, {0: dim_for_kw1}, None),
        )

        test_inp = (torch.randn(4, 4), torch.randn(7, 4))
        test_kwargs = {"kw2": torch.ones(4, 4), "kw1": torch.zeros(9, 4)}
        # This should work even if the kwarg order are flipped.
        self.assertEqual(
            ep.module()(*test_inp, **test_kwargs), foo(*test_inp, **test_kwargs)
        )

    def test_non_arg_name_dynamic_shapes_api_with_container_type(self):
        class Foo(torch.nn.Module):
            def forward(self, a, b):
                return a[0].sum() + a[1].sum() + b.sum()

        inp_a = (torch.randn(4, 4), torch.randn(4, 4))
        inp_b = torch.randn(4, 4)
        inp = (inp_a, inp_b)

        count = 0

        def dynamify_inp(x):
            # Mark the second input a[1] dynamic
            nonlocal count
            if count == 1:
                dim = torch.export.Dim("dim", min=3)
                count += 1
                return {0: dim}
            count += 1
            return None

        dynamic_shapes = tree_map(dynamify_inp, inp)

        foo = Foo()
        ep = torch.export.export(foo, inp, dynamic_shapes=dynamic_shapes)

        test_inp = ((torch.randn(4, 4), torch.randn(2, 4)), torch.randn(4, 4))
        with self.assertRaisesRegex(RuntimeError, "shape\[0\] to be >= 3, but got 2"):
            ep.module()(*test_inp)

    def test_lazy_module_kwargs(self):
        class LazyModule(torch.nn.modules.lazy.LazyModuleMixin, torch.nn.Module):
            def initialize_parameters(self, *args, **kwargs):
                pass

            def forward(self, x, y):
                return x + y

        m = LazyModule()
        ep = torch.export.export(
            m, (), {"x": torch.randn(3, 3), "y": torch.randn(3, 3)}
        )
        inputs = {"x": torch.randn(3, 3), "y": torch.randn(3, 3)}
        self.assertEqual(ep.module()(**inputs), m(**inputs))

    def test_retrace_pre_autograd(self):
        class Foo(torch.nn.Module):
            def __init__(self):
                super().__init__()
                self.register_buffer("buffer", torch.ones(4, 4))

            def forward(self, x):
                self.buffer.add_(4)
                return x.sum() + self.buffer.sum()

        inp = torch.randn(4, 4)
        gm = _export(
            Foo(),
            (inp,),
            dynamic_shapes=({0: torch.export.Dim("dim", min=3)},),
            pre_dispatch=True,
        ).module()

        with self.assertRaisesRegex(
            RuntimeError, escape("Expected input at *args[0].shape[0]")
        ):
            gm(torch.randn(2, 2))

        with self.assertRaisesRegex(
            RuntimeError, escape("Expected input at *args[0].shape[0]")
        ):
            torch.export.export(gm, (torch.randn(2, 2),))

        ep = torch.export.export(
            gm,
            (torch.randn(5, 4),),
            dynamic_shapes=({0: torch.export.Dim("dim", min=3)},),
        )

        test_inp = torch.ones(8, 4)
        self.assertTrue(torch.allclose(ep.module()(test_inp), Foo().forward(test_inp)))

    def test_issue_113041(self):
        class TestModule(torch.nn.Module):
            def __init__(self):
                super().__init__()
                self.a = torch.tensor(1.0)

            def forward(self, x: torch.Tensor) -> torch.Tensor:
                return x + self.a

        def forward_hook(module: torch.nn.Module, inputs, output) -> torch.Tensor:
            return 2 * output

        seq = torch.nn.Sequential(TestModule()).eval()
        seq.b = torch.tensor(2)
        handle = seq.register_forward_hook(forward_hook)

        class M(torch.nn.Module):
            def __init__(self):
                super().__init__()
                self.seq = seq

            def forward(self, x):
                return self.seq(x) + self.seq.b

        inp = (torch.randn(2, 8),)
        ep = export(M(), inp)  # This errors because dynamo adds an extra input

    def test_export_with_fake_tensor_inputs(self):
        fake_mode = torch._subclasses.fake_tensor.FakeTensorMode()

        class Model(torch.nn.Module):
            def __init__(self) -> None:
                super().__init__()
                self.linear = torch.nn.Linear(2, 2)

            def forward(self, x):
                out = self.linear(x)
                return out

        # Put the inputs on a device
        with fake_mode, torch.device("meta"):
            x = torch.rand(5, 2, 2)
            model = Model()

            exported_program = torch.export.export(model, (x,))
            export_res = exported_program.module()(x)
            exp_res = model(x)
            all_meta_val = [
                node.meta["val"]
                for node in exported_program.graph_module.graph.nodes
                if "val" in node.meta
            ]
            self.assertTrue(export_res.size() == exp_res.size())
            self.assertTrue(all(val.device == x.device for val in all_meta_val))
            self.assertTrue(
                all(val.fake_mode is all_meta_val[0].fake_mode for val in all_meta_val)
            )
            decomposed_ep = exported_program.run_decompositions()
            export_res = decomposed_ep.module()(x)
            self.assertTrue(export_res.size() == exp_res.size())

    def test_export_with_fake_tensor_inputs_on_cuda_devices(self):
        fake_mode = torch._subclasses.fake_tensor.FakeTensorMode()

        class Model(torch.nn.Module):
            def __init__(self) -> None:
                super().__init__()
                self.linear = torch.nn.Linear(2, 2)

            def forward(self, x):
                out = self.linear(x)
                return out

        # Put the inputs on a device
        with fake_mode, torch.device("meta"):
            x = torch.rand(5, 2, 2)
            model = Model()

        # Manualy set the fake_device of fake tensors.
        x.fake_device = torch.device("cuda:0")
        for n, p in model.named_parameters():
            p.fake_device = torch.device("cuda:0")

        # Need to set all the requires_grad of tensors to False, because fake_tensor with CUDA device
        # doesn't quite work well with aot_autograd right now due to some logic fails
        # the check in call getDeviceGuardImpl in InputMetadata.
        x.requires_grad = False
        for n, p in model.named_parameters():
            p.requires_grad = False

        def check_device_and_fake_mode():
            exported_program = torch.export.export(model, (x,))
            export_res = exported_program.module()(x)
            exp_res = model(x)
            all_meta_val = [
                node.meta["val"]
                for node in exported_program.graph_module.graph.nodes
                if "val" in node.meta
            ]
            self.assertTrue(export_res.size() == exp_res.size())
            self.assertTrue(all(val.device == x.device for val in all_meta_val))
            self.assertTrue(
                all(val.fake_mode is all_meta_val[0].fake_mode for val in all_meta_val)
            )

        check_device_and_fake_mode()

    def test_run_decomposition_supports_user_input_mutation(self):
        class SingleOp(torch.nn.Module):
            def __init__(self):
                super().__init__()
                self.op = torch.ops.aten.native_batch_norm

            def forward(
                self,
                input,
                weight,
                bias,
                running_mean,
                running_var,
                training,
                momentum,
                eps,
                **kwargs,
            ):
                return self.op(
                    input,
                    weight,
                    bias,
                    running_mean,
                    running_var,
                    training,
                    momentum,
                    eps,
                    **kwargs,
                )

        input = torch.randn(5, 5, 5)
        weight = torch.randn(5)
        bias = torch.randn(5)
        running_mean = torch.randn(5)
        running_var = torch.randn(5)
        training = True
        momentum = 0.5
        eps = 0.6

        model = SingleOp()
        output = model(
            input, weight, bias, running_mean, running_var, training, momentum, eps
        )

        ep = torch.export.export(
            model,
            args=(
                input,
                weight,
                bias,
                running_mean,
                running_var,
                training,
                momentum,
                eps,
            ),
        )
        ep.run_decompositions(decomp_table=torch._decomp.decomposition_table)
        self.assertEqual(
            ep.module()(
                input, weight, bias, running_mean, running_var, training, momentum, eps
            ),
            output,
        )

    def test_export_graph_with_no_inputs(self):
        # We saw this pattern when users want to export
        # a graph that initlizes the states of a model.
        class Module(torch.nn.Module):
            def forward(self):
                return torch.randn(3, 4), torch.randn(3, 4)

        f = Module()
        ep = torch.export.export(f, ())
        a, b = ep.module()()
        self.assertEqual(a.size(), torch.Size([3, 4]))
        self.assertEqual(b.size(), torch.Size([3, 4]))

    def test_pad_sequence(self):
        class Module(torch.nn.Module):
            def forward(self, x):
                return torch._C._nn.pad_sequence([x])

        m0 = Module()
        inputs = (torch.randn(3, 2),)
        ep = torch.export.export(
            m0, inputs, dynamic_shapes={"x": {0: Dim("batch_size")}}
        )
        self.assertEqual(ep.module()(*inputs), m0(*inputs))

        class ModuleBatchFirst(torch.nn.Module):
            def forward(self, x):
                return torch._C._nn.pad_sequence([x], batch_first=True)

        m1 = ModuleBatchFirst()
        inputs = (torch.randn(3, 2),)
        ep = torch.export.export(
            m1, inputs, dynamic_shapes={"x": {0: Dim("batch_size")}}
        )
        self.assertEqual(ep.module()(*inputs), m1(*inputs))

        class ModuleMulti(torch.nn.Module):
            def forward(self, x, y, z):
                return torch._C._nn.pad_sequence([x, y, z])

        m2 = ModuleMulti()
        inputs = (torch.randn(5, 2), torch.randn(4, 2), torch.randn(3, 2))
        ep = torch.export.export(
            m2,
            inputs,
            dynamic_shapes={
                "x": {0: Dim("batch_size")},
                "y": {0: Dim("y")},
                "z": {0: Dim("z")},
            },
        )
        self.assertEqual(ep.module()(*inputs), m2(*inputs))

        class ModuleMultiBatchFirst(torch.nn.Module):
            def forward(self, x, y, z):
                return torch._C._nn.pad_sequence([x, y, z], batch_first=True)

        m3 = ModuleMulti()
        inputs = (torch.randn(5, 2), torch.randn(4, 2), torch.randn(3, 2))
        ep = torch.export.export(
            m2,
            inputs,
            dynamic_shapes={
                "x": {0: Dim("batch_size")},
                "y": {0: Dim("y")},
                "z": {0: Dim("z")},
            },
        )
        self.assertEqual(ep.module()(*inputs), m3(*inputs))

    def test_export_then_compile_tensor_ctor(self):
        class M(torch.nn.Module):
            def forward(self, scores, mask):
                scores = scores.masked_fill(
                    mask, torch.tensor(torch.finfo(scores.dtype).min)
                )  # (bs, n_heads, q_length, k_length)
                return scores

        tensor_cpu = torch.randn(2, 4)
        mask_cpu = torch.BoolTensor(
            [[False, True, False, False], [False, False, False, False]]
        )

        m = M().eval()
        # res_ref = m(tensor_cpu, mask_cpu)
        # print("res_ref is: {}".format(res_ref), flush=True)

        exported_model = _export(m, (tensor_cpu, mask_cpu), pre_dispatch=True).module()
        optimized_model = torch.compile(exported_model)
        optimized_model(tensor_cpu, mask_cpu)

    def test_export_input_mutation_static_shape(self):
        class MutationModel(torch.nn.Module):
            def forward(self, x, y):
                x.view(3, 2, -1).add_(y)
                return x

        inputs = (torch.randn(12), torch.tensor(2))
        model = MutationModel()
        ep = export(model, inputs)
        inputs_export = copy.deepcopy(inputs)
        inputs_model = copy.deepcopy(inputs)
        self.assertEqual(ep.module()(*inputs_export), model(*inputs_model))
        self.assertEqual(inputs[0] + torch.tensor(2), inputs_model[0])
        self.assertEqual(inputs[0] + torch.tensor(2), inputs_export[0])

    def test_export_input_mutation_dynamic_shape(self):
        class MutationModel(torch.nn.Module):
            def forward(self, x, y):
                x[0].mul_(y)
                return x

        inputs = ((torch.randn(12), torch.randn(3, 2)), 2.0)
        model = MutationModel()
        ep = torch.export.export(
            model,
            inputs,
            dynamic_shapes={"x": ({0: torch.export.Dim("dim")}, None), "y": None},
        )
        nodes = list(ep.graph.nodes)
        self.assertEqual(nodes[0].op, "placeholder")
        self.assertIsInstance(nodes[0].meta["val"], torch.Tensor)
        self.assertIsInstance(nodes[0].meta["val"].shape[0], torch.SymInt)

        inputs_export = copy.deepcopy(inputs)
        inputs_model = copy.deepcopy(inputs)
        self.assertEqual(ep.module()(*inputs_export), model(*inputs_model))
        self.assertEqual(inputs[0][0] * 2.0, inputs_model[0][0])
        self.assertEqual(inputs[0][0] * 2.0, inputs_export[0][0])

    def test_export_input_mutation_bug(self):
        class M(torch.nn.Module):
            def forward(self, x):
                x[:, :2, :] = x[:, :2, :] + 1
                return x

        inputs = (torch.ones(4, 4, 4),)
        ep = torch.export.export(M(), inputs)
        m = ep.module()

        # Make the name conflict with a placeholder name that we get from
        # aot_export
        for i, node in enumerate(m.graph.nodes):
            if node.op == "placeholder":
                node.name = f"arg0_{i + 1}"
        m.recompile()

        ep = torch.export.export(m, inputs)

        inputs = (torch.randn(4, 4, 4),)
        self.assertEqual(
            ep.module()(*copy.deepcopy(inputs)), M()(*copy.deepcopy(inputs))
        )

    def test__scaled_dot_product_flash_attention(self):
        class Module(torch.nn.Module):
            def forward(self, q, k, v):
                res = torch.nn.functional.scaled_dot_product_attention(q, k, v)
                return res[0]

        m = Module()
        inputs = (
            torch.randn(5, 4, 3, 2),
            torch.randn(5, 4, 3, 2),
            torch.randn(5, 4, 3, 2),
        )
        ep = export(m, inputs)
        self.assertEqual(ep.module()(*inputs), m(*inputs))

    @testing.expectedFailureSerDer  # symfloat nyi
    @testing.expectedFailureSerDerPreDispatch  # symfloat nyi
    def test_sym_sqrt(self):
        import math

        class M(torch.nn.Module):
            def forward(self, x):
                return x / torch.sym_sqrt(x.shape[0])

        ep = export(M(), (torch.ones(16, 4),), dynamic_shapes={"x": {0: Dim("dim")}})
        _ExportPassBaseDeprecatedDoNotUse()(ep.graph_module)
        FileCheck().check_count("torch._sym_sqrt", 1, exactly=True).run(
            ep.graph_module.code
        )

    def test_check_specialized_int(self):
        class SingleOp(torch.nn.Module):
            def __init__(self):
                super().__init__()
                self.op = torch.ops.aten.scatter_add

            def forward(self, t, dim, index, src, **kwargs):
                return self.op(t, dim, index, src, **kwargs)

        t = torch.randn(10, 5)
        dim = -1
        index = torch.tensor(
            [
                [2, 4, 3, 1, 0],
                [0, 2, 1, 4, 3],
                [3, 1, 4, 2, 0],
                [4, 0, 3, 1, 2],
                [3, 0, 4, 1, 2],
            ]
        )
        src = torch.randn(5, 5)

        model = SingleOp()
        output = model(t, dim, index, src)

        ep = torch.export.export(model, args=(t, dim, index, src))
        ep.run_decompositions(decomp_table=torch._decomp.decomposition_table)
        self.assertEqual(ep.module()(t, dim, index, src), output)

    def test_fqn(self):
        class NestedChild(torch.nn.Module):
            def forward(self, x):
                return x / x

        class Child1(torch.nn.Module):
            def __init__(self):
                super().__init__()
                self.nested = NestedChild()
                self.register_parameter(
                    "child1param", torch.nn.Parameter(torch.ones(2, 3))
                )

            def forward(self, x):
                x = self.nested(x)
                return x + self.child1param

        class Child2(torch.nn.Module):
            def __init__(self):
                super().__init__()
                self.register_buffer("child2buffer", torch.ones(2, 3))

            def forward(self, x):
                return x - self.child2buffer

        class MyModule(torch.nn.Module):
            def __init__(self):
                super().__init__()
                self.foo = Child1()
                self.bar = Child2()
                self.register_parameter(
                    "rootparam", torch.nn.Parameter(torch.ones(2, 3))
                )

            def forward(self, x):
                x = x * self.rootparam
                x = self.foo(x)
                x = self.bar(x)
                return x

        orig_eager = MyModule()
        test_inp = torch.randn(2, 3)

        torch_gm = _export_to_torch_ir(orig_eager, (torch.rand(2, 3),), {})
        for k, v in orig_eager.state_dict().items():
            normalized_k = k.replace(".", "_")
            self.assertIn(normalized_k, torch_gm.state_dict())
            self.assertEqual(v, torch_gm.state_dict()[normalized_k])
        self.assertTrue(torch.allclose(torch_gm(test_inp), orig_eager(test_inp)))

        pre_autograd_gm = torch.export._trace._export(
            orig_eager, (torch.rand(2, 3),), {}, pre_dispatch=True
        ).module()
        for k, v in orig_eager.state_dict().items():
            normalized_k = k.replace(".", "_")
            self.assertIn(k, pre_autograd_gm.state_dict())
            self.assertEqual(v, pre_autograd_gm.state_dict()[k])
        self.assertTrue(torch.allclose(pre_autograd_gm(test_inp), orig_eager(test_inp)))

        ep = export(orig_eager, (torch.rand(2, 3),), {})
        for k, v in orig_eager.state_dict().items():
            # We do not need to normalize the key here because exported
            # program's state dict is able to contain the module information.
            self.assertIn(k, ep.state_dict)
            self.assertEqual(v, ep.state_dict[k])
        self.assertTrue(torch.allclose(ep.module()(test_inp), orig_eager(test_inp)))

    def test_nn_module_stack(self):
        class Leaf(torch.nn.Module):
            def __init__(self):
                super().__init__()
                self.linear = torch.nn.Linear(4, 4)

            def forward(self, x):
                return self.linear(x)

        class Bar(torch.nn.Module):
            def __init__(self):
                super().__init__()
                self.leaf = Leaf()
                self.register_buffer("buffer", torch.randn(4, 4))

            def forward(self, x):
                return self.buffer.sum() + self.leaf(x).sum()

        class Foo(torch.nn.Module):
            def __init__(self):
                super().__init__()
                self.bar = Bar()

            def forward(self, x):
                y = self.bar.buffer + x
                return (self.bar(x) + y.sum(),)

        inp = (torch.randn(4, 4),)
        mod = Foo()
        ep_strict = torch.export.export(mod, inp).run_decompositions()
        ep_non_strict = torch.export.export(mod, inp, strict=False).run_decompositions()

        gm_unflat_non_strict = unflatten(ep_non_strict)
        self.assertTrue(hasattr(gm_unflat_non_strict, "bar"))
        self.assertTrue(hasattr(gm_unflat_non_strict.bar, "buffer"))
        self.assertTrue(hasattr(gm_unflat_non_strict.bar, "leaf"))

        gm_unflat_strict = unflatten(ep_strict)

        self.assertEqual(gm_unflat_non_strict(*inp), gm_unflat_strict(*inp))
        self.assertExpectedInline(
            str(gm_unflat_non_strict.bar.leaf.linear.graph).strip(),
            """\
graph():
    %x : [num_users=1] = placeholder[target=x]
    %weight : [num_users=1] = get_attr[target=weight]
    %bias : [num_users=1] = get_attr[target=bias]
    %permute : [num_users=1] = call_function[target=torch.ops.aten.permute.default](args = (%weight, [1, 0]), kwargs = {})
    %addmm : [num_users=1] = call_function[target=torch.ops.aten.addmm.default](args = (%bias, %x, %permute), kwargs = {})
    return addmm""",
        )

        gm_flat_non_strict = ep_non_strict.module()
        gm_flat_strict = ep_strict.module()

        self.assertEqual(gm_flat_non_strict(*inp), gm_flat_strict(*inp))

    def test_nn_module_stack_shared_submodule(self):
        class Leaf(torch.nn.Module):
            def __init__(self):
                super().__init__()
                self.linear = torch.nn.Linear(4, 4)

            def forward(self, x):
                return self.linear(x)

        class Bar(torch.nn.Module):
            def __init__(self):
                super().__init__()
                self.leaf = Leaf()
                self.register_buffer("buffer", torch.randn(4, 4))

            def forward(self, x):
                return self.buffer.sum() + self.leaf(x).sum()

        class BarDifferent(torch.nn.Module):
            def __init__(self):
                super().__init__()
                self.leaf = Leaf()

            def forward(self, x):
                a = self.leaf(x).sum()
                b = self.leaf(x).sum()
                return a + b

        class Foo(torch.nn.Module):
            def __init__(self):
                super().__init__()
                self.bar = Bar()
                self.bar_different = BarDifferent()

            def forward(self, x):
                y = self.bar.buffer + x
                return (
                    self.bar(x) + self.bar_different(x + 2),
                    y.sum(),
                )

        inp = (torch.randn(4, 4),)
        mod = Foo()
        ep_strict = torch.export.export(mod, inp)
        ep_non_strict = torch.export.export(mod, inp, strict=False)

        gm_unflat_non_strict = unflatten(ep_non_strict)
        self.assertTrue(hasattr(gm_unflat_non_strict, "bar"))
        self.assertTrue(hasattr(gm_unflat_non_strict.bar, "buffer"))
        self.assertTrue(hasattr(gm_unflat_non_strict.bar, "leaf"))
        self.assertTrue(hasattr(gm_unflat_non_strict.bar_different, "leaf"))

        gm_unflat_strict = unflatten(ep_strict)

        self.assertEqual(gm_unflat_non_strict(*inp), gm_unflat_strict(*inp))
        self.assertExpectedInline(
            str(gm_unflat_non_strict.bar.leaf.linear.graph).strip(),
            """\
graph():
    %x : [num_users=1] = placeholder[target=x]
    %weight : [num_users=1] = get_attr[target=weight]
    %bias : [num_users=1] = get_attr[target=bias]
    %linear : [num_users=1] = call_function[target=torch.ops.aten.linear.default](args = (%x, %weight, %bias), kwargs = {})
    return linear""",
        )
        self.assertExpectedInline(
            str(gm_unflat_non_strict.bar_different.leaf.linear.graph).strip(),
            """\
graph():
    %add_2 : [num_users=1] = placeholder[target=add_2]
    %weight : [num_users=1] = get_attr[target=weight]
    %bias : [num_users=1] = get_attr[target=bias]
    %linear_1 : [num_users=1] = call_function[target=torch.ops.aten.linear.default](args = (%add_2, %weight, %bias), kwargs = {})
    return linear_1""",
        )

        gm_flat_non_strict = ep_non_strict.module()
        gm_flat_strict = ep_strict.module()

        self.assertEqual(gm_flat_non_strict(*inp), gm_flat_strict(*inp))

    def test_stack_trace(self):
        class Foo(torch.nn.Module):
            def __init__(self):
                super().__init__()
                self.linear = torch.nn.Linear(4, 4)

            def forward(self, x):
                x = self.linear(x)
                x *= 2.0
                return x

        ep = export(
            Foo(),
            (torch.randn(4, 4),),
        )
        # check correct lines are in stack trace
        trace_mul = [node for node in ep.graph.nodes if node.name == "mul"][0].meta.get(
            "stack_trace", ""
        )
        self.assertTrue(
            re.search(r"test_export.py.*in forward\n.*x \*= 2.0", trace_mul)
        )
        trace_addmm = [
            node for node in ep.graph.nodes if node.name in ["addmm", "linear"]
        ][0].meta.get("stack_trace", "")
        self.assertTrue(
            re.search(
                r"test_export.py.*in forward\n.*x = self.linear\(x\)", trace_addmm
            )
        )

    def test_sym_stack_trace(self):
        class Foo(torch.nn.Module):
            def forward(self, x, y):
                y = torch._constrain_as_size(y.item(), min=2)
                z = x.shape[0] == 4
                z = torch.sym_ite(z, x.shape[0], x.shape[1])
                return z

        ep = export(
            Foo(),
            (torch.randn(4, 4), torch.tensor(5)),
            dynamic_shapes={"x": (Dim("dx0"), Dim("dx1")), "y": None},
        )
        # stack trace for sym call constrain_range
        trace_constrain_range = [  # different names for serdes/pre-dispatch
            node
            for node in ep.graph.nodes
            if node.name
            in ["sym_constrain_range_for_size", "sym_constrain_range_for_size_default"]
        ][0].meta.get("stack_trace", None)
        self.assertTrue(
            re.search(
                r"torch/__init__.py.*in _constrain_as_size\n.*torch.sym_constrain_range_for_size",
                trace_constrain_range,
            )
        )

    def test_cond_with_module_stack_export_with(self):
        class Bar(torch.nn.Module):
            def __init__(self):
                super().__init__()
                self.linear = torch.nn.Linear(4, 4)

            def forward(self, x):
                def true_fn(x):
                    return self.linear(x).cos()

                def false_fn(x):
                    return self.linear(x).sin()

                return torch.cond(x.shape[0] > 4, true_fn, false_fn, [x])

        class CondExport(torch.nn.Module):
            def __init__(self):
                super().__init__()
                self.bar = Bar()

            def forward(self, x):
                return x.cos() + self.bar(x)

        inp = (torch.randn(4, 4),)
        ep = torch.export.export(CondExport(), inp, strict=False)
        self.assertExpectedInline(
            ep.graph_module.code.strip(),
            """\
def forward(self, p_bar_linear_weight, p_bar_linear_bias, x):
    cos = torch.ops.aten.cos.default(x)
    true_graph_0 = self.true_graph_0
    false_graph_0 = self.false_graph_0
    conditional = torch.ops.higher_order.cond(False, true_graph_0, false_graph_0, [p_bar_linear_bias, p_bar_linear_weight, x]);  true_graph_0 = false_graph_0 = p_bar_linear_bias = p_bar_linear_weight = x = None
    getitem = conditional[0];  conditional = None
    add = torch.ops.aten.add.Tensor(cos, getitem);  cos = getitem = None
    return (add,)""",
        )

        cond_top_level_nn_module_stack = [
            node.meta["nn_module_stack"]
            for node in ep.graph.nodes
            if node.name == "true_graph_0"
        ][0]

        self.assertTrue(
            "test_cond_with_module_stack_export_with.<locals>.Bar"
            in str(cond_top_level_nn_module_stack)
        )

    # TODO: See https://github.com/pytorch/pytorch/issues/115790
    @unittest.expectedFailure
    def test_cond_with_module_stack_export_with_unflatten(self):
        class Bar(torch.nn.Module):
            def __init__(self):
                super().__init__()
                self.linear = torch.nn.Linear(4, 4)

            def forward(self, x):
                def true_fn(x):
                    return self.linear(x).cos()

                def false_fn(x):
                    return self.linear(x).sin()

                return torch.cond(x.shape[0] > 4, true_fn, false_fn, [x])

        class CondExport(torch.nn.Module):
            def __init__(self):
                super().__init__()
                self.bar = Bar()

            def forward(self, x):
                return x.cos() + self.bar(x)

        inp = (torch.randn(4, 4),)
        ep = torch.export.export(CondExport(), inp, strict=False)

        cond_top_level_nn_module_stack = [
            node.meta["nn_module_stack"]
            for node in ep.graph.nodes
            if node.name == "true_graph_0"
        ][0]

        # we can't preserve nn_module_stack for the subgraphs for now.
        for node in ep.graph_module.true_graph_0.graph.nodes:
            self.assertEqual(
                node.meta["nn_module_stack"], cond_top_level_nn_module_stack
            )

        # this doesn't work today
        gm_unflat_strict = unflatten(ep)

    def test_predispatch_cond(self):
        class Model(torch.nn.Module):
            def __init__(self):
                super().__init__()
                self.register_buffer("pred", torch.tensor(False))
                self.register_buffer("t", torch.tensor(10))

            def forward(self, x, y):
                def true_fn(x, y):
                    with torch.enable_grad():
                        return x - 1 + self.t + y

                return torch.cond(
                    self.pred,
                    true_fn,
                    lambda x, y: x + 1 - self.t + y,
                    [x, y],
                )

        model = Model()
        with torch.no_grad():
            exported_program = torch.export._trace._export(
                model,
                (torch.tensor(10), torch.tensor(12)),
                {},
                dynamic_shapes=None,
                pre_dispatch=True,
                strict=False,
            )

        self.assertExpectedInline(
            str(exported_program.graph_module.code.strip()),
            """\
def forward(self, b_pred, b_t, x, y):
    true_graph_0 = self.true_graph_0
    false_graph_0 = self.false_graph_0
    conditional = torch.ops.higher_order.cond(b_pred, true_graph_0, false_graph_0, [b_t, x, y]);  b_pred = true_graph_0 = false_graph_0 = b_t = x = y = None
    getitem = conditional[0];  conditional = None
    return (getitem,)""",
        )  # noqa: B950

        self.assertExpectedInline(
            str(exported_program.graph_module.true_graph_0.code.strip()),
            """\
def forward(self, b_t, x, y):
    submod_3 = self.submod_1
    add_1 = torch._higher_order_ops.wrap.wrap_with_set_grad_enabled(True, submod_3, b_t, x, y);  submod_3 = b_t = x = y = None
    return (add_1,)""",
        )

        self.assertExpectedInline(
            str(exported_program.graph_module.true_graph_0.submod_1.code.strip()),
            """\
def forward(self, b_t, x, y):
    sub = torch.ops.aten.sub.Tensor(b_t, 1);  b_t = None
    add = torch.ops.aten.add.Tensor(sub, x);  sub = x = None
    add_1 = torch.ops.aten.add.Tensor(add, y);  add = y = None
    return add_1""",
        )

    def test_predispatch_grad_wrappers(self):
        class Model(torch.nn.Module):
            def forward(self, x, y):
                with torch.enable_grad():
                    x = x - y
                with torch.no_grad():
                    x = x + y
                return x

        # no grad
        model = Model()
        with torch.no_grad():
            ep_nograd = torch.export._trace._export(
                model,
                (torch.tensor(10), torch.tensor(12)),
                {},
                dynamic_shapes=None,
                pre_dispatch=True,
                strict=False,
            )
        # check that only sub op is wrapped with grad_enabled
        getattr_nodes = [
            node for node in ep_nograd.graph.nodes if node.op == "get_attr"
        ]
        self.assertEqual(len(getattr_nodes), 1)
        grad_subgraph = getattr(ep_nograd.graph_module, getattr_nodes[0].target)
        op_node = [
            node for node in grad_subgraph.graph.nodes if node.op == "call_function"
        ][0]
        self.assertEqual(op_node.target._name, "aten::sub.Tensor")

        # enable grad
        model = Model()
        ep_grad = torch.export._trace._export(
            model,
            (torch.tensor(10), torch.tensor(12)),
            {},
            dynamic_shapes=None,
            pre_dispatch=True,
            strict=False,
        )
        # check that only add op is wrapped with grad_enabled
        getattr_nodes = [node for node in ep_grad.graph.nodes if node.op == "get_attr"]
        self.assertEqual(len(getattr_nodes), 1)
        grad_subgraph = getattr(ep_grad.graph_module, getattr_nodes[0].target)
        op_node = [
            node for node in grad_subgraph.graph.nodes if node.op == "call_function"
        ][0]
        self.assertEqual(op_node.target._name, "aten::add.Tensor")

    def test_non_persistent_buffer(self):
        class MyModule(torch.nn.Module):
            def __init__(self):
                super().__init__()
                self.register_buffer("foo", torch.rand(2, 3), persistent=False)

            def forward(self, x):
                return self.foo + x

        inp = torch.rand(2, 3)
        m = MyModule()
        ep = export(m, (inp,), {})

        self.assertEqual(ep.module()(inp), m(inp))
        # Non-persistent buffers should not show up in the state dict
        self.assertNotIn("foo", ep.state_dict)
        named_buffers = {name: buffer for (name, buffer) in ep.named_buffers()}
        # But they should show up in named_buffers()
        self.assertIn("foo", named_buffers)
        self.assertIn("foo", ep.constants)
        self.assertEqual(len(ep.constants), 1)

        # Check the same properties of the unlifted module
        mod = ep.module()
        self.assertNotIn("foo", mod.state_dict())
        mod_named_buffers = {name: buffer for (name, buffer) in mod.named_buffers()}
        self.assertIn("foo", mod_named_buffers)
        self.assertIn("foo", ep.constants)
        self.assertEqual(len(ep.constants), 1)
        self.assertEqual(mod(inp), m(inp))

    def test_nonstrict_retrace_preserves_metadata(self):
        class MyModule(torch.nn.Module):
            def __init__(self):
                super().__init__()
                self.linear = torch.nn.Linear(4, 4)

            def forward(self, x):
                return self.linear(x)

        inp = torch.randn(4, 4)
        m = MyModule()
        ep = torch.export.export(m, (inp,), {}, strict=False)
        # retrace
        ep2 = torch.export.export(ep.module(), (inp,), {}, strict=False)

        for n1, n2 in zip(list(ep.graph.nodes), list(ep2.graph.nodes)):
            self.assertEqual(n1.meta.get("stack_trace"), n2.meta.get("stack_trace"))

    def test_fake_weights(self):
        class MyModule(torch.nn.Module):
            def __init__(self):
                super().__init__()
                self.foo = torch.nn.Parameter(torch.randn(4, 4))
                self.register_buffer("bar", torch.randn(4, 4), persistent=False)
                self.register_buffer("baz", torch.randn(4, 4), persistent=True)

            def forward(self, x):
                return self.foo + x + self.bar + self.baz

        fake_mode = torch._subclasses.FakeTensorMode(
            shape_env=ShapeEnv(tracked_fakes=[])
        )
        with fake_mode:
            m = MyModule()
        inp = torch.randn(4, 4)
        ep = export(m, (inp,))
        # Can't compare outputs because the module has fake weights.

    def test_fake_inputs(self):
        class MyModule(torch.nn.Module):
            def __init__(self):
                super().__init__()
                self.foo = torch.nn.Parameter(torch.randn(4, 4))

            def forward(self, x):
                return self.foo + x

        fake_mode = torch._subclasses.FakeTensorMode(
            shape_env=ShapeEnv(tracked_fakes=[])
        )
        m = MyModule()
        with fake_mode:
            inp = torch.randn(4, 4)

        ep = export(m, (inp,))
        self.assertEqual(ep.module()(torch.ones(4, 4)), m(torch.ones(4, 4)))

    def test_trace_under_fake(self):
        class MyModule(torch.nn.Module):
            def __init__(self):
                super().__init__()
                self.foo = torch.nn.Parameter(torch.randn(4, 4))

            def forward(self, x):
                return self.foo + x

        fake_mode = torch._subclasses.FakeTensorMode(
            shape_env=ShapeEnv(tracked_fakes=[])
        )
        with fake_mode:
            m = MyModule()
            inp = torch.randn(4, 4)
            # Can't use unqualified export() as it will attempt to deserialize
            # under a new FakeTensorMode.
            ep = torch.export.export(m, (inp,))

    def test_compiling_state(self):
        class TestModule1(torch.nn.Module):
            def forward(self, x):
                if torch._dynamo.is_compiling():
                    return x * 2
                else:
                    return x * 3

        class TestModule2(torch.nn.Module):
            def forward(self, x):
                if torch._utils.is_compiling():
                    return x * 2
                else:
                    return x * 3

        class TestModule3(torch.nn.Module):
            def forward(self, x):
                if torch.compiler.is_compiling():
                    return x * 2
                else:
                    return x * 3

        for m in [TestModule1(), TestModule2(), TestModule3()]:
            input = torch.randn(5)
            ep_strict = export(m, (input,), strict=True)
            ep_non_strict = export(m, (input,), strict=False)

            self.assertTrue(torch.allclose(input * 3, m(input)))
            self.assertTrue(torch.allclose(input * 2, ep_strict.module()(input)))
            self.assertTrue(torch.allclose(input * 2, ep_non_strict.module()(input)))

    def test_user_input_and_buffer_mutation(self):
        class MyModule(torch.nn.Module):
            def __init__(self):
                super().__init__()
                self.register_buffer("foo", torch.randn(4, 4))

            def forward(self, x):
                self.foo.add_(1)
                x.add_(1)
                return self.foo + x

        mod = MyModule()
        mod_copy = copy.deepcopy(mod)
        ep = export(mod_copy, (torch.rand(4, 4),))

        self.assertEqual(mod.foo, ep.module().foo)
        self.assertEqual(mod(torch.ones(4, 4)), ep.module()(torch.ones(4, 4)))

    def test_symint_tensor_return(self):
        class Module(torch.nn.Module):
            def forward(self, x):
                return torch.ops.testlib.returns_tensor_symint(x)[0]

        self._test_export_same_as_eager(Module(), (torch.randn(4, 4),))

    def test_custom_op_auto_functionalize(self):
        class M(torch.nn.Module):
            def __init__(self):
                super().__init__()

            def forward(self, x, z):
                return torch.ops.testlib.foo(x, z)

        inps = (torch.ones(5), torch.ones(5))
        inps_for_export = (torch.ones(5), torch.ones(5))
        inps_for_export_with_decomp = (torch.ones(5), torch.ones(5))

        ep = torch.export.export(M(), inps_for_export)
        x_new_eager, z_new_eager, legit_eager = M()(*inps)
        x_new_export, z_new_export, legit_export = ep.module()(*inps_for_export)
        self.assertTrue(torch.allclose(x_new_eager, x_new_export))
        self.assertTrue(torch.allclose(z_new_eager, z_new_export))
        self.assertTrue(torch.allclose(legit_eager, legit_export))

        ep = ep.run_decompositions()
        x_new_export, z_new_export, legit_export = ep.module()(
            *inps_for_export_with_decomp
        )
        self.assertTrue(torch.allclose(x_new_eager, x_new_export))
        self.assertTrue(torch.allclose(z_new_eager, z_new_export))
        self.assertTrue(torch.allclose(legit_eager, legit_export))

    def test_custom_op_auto_functionalize_pre_dispatch(self):
        class M(torch.nn.Module):
            def __init__(self):
                super().__init__()

            def forward(self, x):
                return torch.ops.testlib.foo_mutated(x)

        inps = (torch.ones(5),)

        ep = torch.export.export(M(), inps)
        self.assertExpectedInline(
            str(ep.graph_module.code.strip()),
            """\
def forward(self, x):
    cos = torch.ops.aten.cos.default(x)
    auto_functionalized = torch._higher_order_ops.auto_functionalize.auto_functionalized(torch.ops.testlib.foo.default, x = x, z = cos);  x = cos = None
    getitem_3 = auto_functionalized[3];  auto_functionalized = None
    cos_1 = torch.ops.aten.cos.default(getitem_3)
    return (getitem_3, getitem_3, cos_1)""",
        )

        ep = torch.export._trace._export(M(), inps, pre_dispatch=True)
        self.assertExpectedInline(
            str(ep.graph_module.code.strip()),
            """\
def forward(self, x):
    cos = torch.ops.aten.cos.default(x)
    auto_functionalized = torch._higher_order_ops.auto_functionalize.auto_functionalized(torch.ops.testlib.foo.default, x = x, z = cos);  x = cos = None
    getitem_3 = auto_functionalized[3];  auto_functionalized = None
    cos_1 = torch.ops.aten.cos.default(getitem_3)
    return (getitem_3, getitem_3, cos_1)""",
        )

    def test_custom_op_auto_warn_pre_dispatch(self):
        class M(torch.nn.Module):
            def __init__(self):
                super().__init__()

            def forward(self, x):
                return torch.ops.testlib.foo_functional(x)

        inps = (torch.ones(5),)

        ep = torch.export.export(M(), inps).run_decompositions()
        self.assertExpectedInline(
            str(ep.graph_module.code.strip()),
            """\
def forward(self, x):
    cos = torch.ops.aten.cos.default(x)
    cos_1 = torch.ops.aten.cos.default(x);  x = None
    auto_functionalized = torch._higher_order_ops.auto_functionalize.auto_functionalized(torch.ops.testlib.foo.default, x = cos, z = cos_1);  cos = cos_1 = None
    getitem_3 = auto_functionalized[3];  auto_functionalized = None
    cos_2 = torch.ops.aten.cos.default(getitem_3);  getitem_3 = None
    return (cos_2,)""",
        )

        ep = torch.export._trace._export(M(), inps, pre_dispatch=True)
        self.assertExpectedInline(
            str(ep.graph_module.code.strip()),
            """\
def forward(self, x):
    foo_functional = torch.ops.testlib.foo_functional.default(x);  x = None
    return (foo_functional,)""",
        )

    # original input names aren't retraceable:
    # compilation will succeed, but names won't match forward() signature.
    @testing.expectedFailureRetraceability
    def test_placeholder_naming_collisions(self):
        # test collisions between nested user inputs
        class Foo(torch.nn.Module):
            def forward(self, x, x_foo, x_foo_0):
                return x["foo"][0] + x_foo[0] + x_foo_0

        inputs = (
            {"foo": [torch.randn(4, 4)]},
            (torch.randn(4, 4),),
            torch.randn(4, 4),
        )
        ep = export(Foo(), inputs)
        expected_names = ["x_foo_0", "x_foo_0_1", "x_foo_0_2"]
        real_names = [spec.arg.name for spec in ep.graph_signature.input_specs]
        self.assertEqual(expected_names, real_names)

        # test collisions between user inputs and params, buffers, constants
        class Foo(torch.nn.Module):
            def __init__(self):
                super().__init__()
                self.param = torch.nn.Parameter(torch.randn(4))
                self.register_buffer("alpha", torch.randn(4), persistent=True)
                self.register_buffer("beta", torch.randn(4), persistent=False)
                self.gamma = torch.randn(4)

            def forward(self, p, b_alpha, b, c_gamma):
                p = p["param"] + self.param
                b = self.alpha + self.beta + b_alpha + b["beta"]
                c = self.gamma + c_gamma
                return p, b, c

        inputs = (
            {"param": torch.randn(4)},
            torch.randn(4),
            {"beta": torch.randn(4)},
            torch.randn(4),
        )
        ep = export(Foo(), inputs)
        expected_names = [  # user inputs should be prioritized, unprefixed
            ("p_param_1", InputKind.PARAMETER),
            ("b_alpha_1", InputKind.BUFFER),
            ("b_beta_1", InputKind.BUFFER),
            ("c_gamma_1", InputKind.CONSTANT_TENSOR),
            ("p_param", InputKind.USER_INPUT),
            ("b_alpha", InputKind.USER_INPUT),
            ("b_beta", InputKind.USER_INPUT),
            ("c_gamma", InputKind.USER_INPUT),
        ]
        real_names = [
            (spec.arg.name, spec.kind) for spec in ep.graph_signature.input_specs
        ]
        self.assertEqual(expected_names, real_names)

        # test collisions between user inputs & call_function nodes
        class Foo(torch.nn.Module):
            def forward(self, mul, add, add_1):
                return mul * mul + add * add_1

        ep = export(Foo(), (torch.randn(4, 4), torch.randn(4, 4), torch.randn(4, 4)))
        expected_names_and_ops = [
            ("mul", "placeholder"),
            ("add", "placeholder"),
            ("add_1", "placeholder"),
            ("mul_1", "call_function"),
            ("mul_2", "call_function"),
            ("add_2", "call_function"),
            ("output", "output"),
        ]
        real_names_and_ops = [(node.name, node.op) for node in ep.graph.nodes]
        self.assertEqual(expected_names_and_ops, real_names_and_ops)

    @testing.expectedFailureRetraceability
    def test_placeholder_naming_collisions_hoo_subgraphs(self):
        # test collisions between user inputs, top-level nodes, and HOO subgraph nodes
        class Foo(torch.nn.Module):
            def forward(self, x, mul, mul_1):
                _mul = x * x
                y = cond(
                    _mul.sum() > 0,
                    lambda x, y, z: x * y * z,
                    lambda x, y, z: x + y + z,
                    [_mul, mul, mul_1],
                )
                with torch.enable_grad():
                    y = y * y
                return y

        with torch.no_grad():
            ep = torch.export._trace._export(
                Foo(),
                (torch.randn(4), torch.randn(4), torch.randn(4)),
                pre_dispatch=True,
            )
        # test cond subgraph
        expected_names_and_ops = [
            ("mul_2", "placeholder"),
            ("mul", "placeholder"),
            ("mul_1", "placeholder"),
            ("mul_3", "call_function"),
            ("mul_4", "call_function"),
            ("output", "output"),
        ]
        real_names_and_ops = [
            (node.name, node.op) for node in ep.graph_module.true_graph_0.graph.nodes
        ]
        self.assertEqual(expected_names_and_ops, real_names_and_ops)
        # test set_grad_enabled subgraph
        expected_names_and_ops = [
            ("getitem", "placeholder"),
            ("mul_1", "call_function"),
            ("output", "output"),
        ]
        real_names_and_ops = [
            (node.name, node.op) for node in ep.graph_module.submod_1.graph.nodes
        ]
        self.assertEqual(expected_names_and_ops, real_names_and_ops)

        # test collisions between user inputs & higher order op subgraphs
        # (please never do this)
        class Foo(torch.nn.Module):
            def forward(self, input, true_graph, body_graph):
                def map_body(x, y):
                    return x + y

                x = map(map_body, input, body_graph[0])
                x = x + true_graph[0] + true_graph[1]
                x = cond(x.sum() > 0, lambda x: x * 2.0, lambda x: x + 2.0, [x])
                x = cond(x.sum() > 0, lambda x: x * 2.0, lambda x: x + 2.0, [x])
                return x

        inputs = (
            torch.randn(10, 4),
            (torch.randn(4), torch.randn(4)),
            (torch.randn(4),),
        )
        ep = export(Foo(), inputs)
        expected_getattr_names = [
            "body_graph_1",
            "true_graph_2",
            "false_graph_0",
            "true_graph_3",
            "false_graph_1",
        ]
        real_getattr_names = [
            node.name for node in ep.graph.nodes if node.op == "get_attr"
        ]
        self.assertEqual(expected_getattr_names, real_getattr_names)

    # original input names aren't retraceable:
    # compilation will succeed, but names won't match forward() signature.
    @testing.expectedFailureRetraceability
    def test_constant_input_naming(self):
        class Foo(torch.nn.Module):
            def forward(self, x, y, div="floor"):
                return torch.div(x, y, rounding_mode=div)

        f = Foo()
        inputs = (torch.randn(4), torch.randn(4), "floor")
        ep = export(f, inputs)
        div_spec = ep.graph_signature.input_specs[2]
        self.assertEqual(div_spec.arg.name, "div")
        self.assertEqual(div_spec.arg.value, "floor")


@unittest.skipIf(not torchdynamo.is_dynamo_supported(), "dynamo isn't support")
class TestOneOffModelExportResult(TestCase):
    def test_scaled_dot_product_attention_cpu(self):
        """
        This test makes sure we are always getting the same decomposition result for SDPA.
        As of now _scaled_dot_product_flash_attention_for_cpu is expected to show up in
        export() result. Some downstream backend then further decompose it into core ATen
        ops in torch/_decomp/decompositions.py (search for
        _scaled_dot_product_flash_attention_for_cpu).

        Export is decomposing based on the CompositeImplicitAutograd kernel implementation
        of SDPA. If this test fails, it means the kernel is being modified. In this case
        we strongly encourage you to change the decomposition rule under
        torch/_decomp/decompositions.py along with the kernel changes, so all of the
        downstream backends are not being affected.
        """

        class ScaledDotProductAttention(torch.nn.Module):
            def __init__(self):
                super().__init__()

            def forward(self, q, k, v):
                attn_output = F.scaled_dot_product_attention(
                    q, k, v, None, dropout_p=0.0, is_causal=True
                )
                return attn_output

        q = torch.randn(1, 1, 8, 8, device="cpu")
        k = torch.randn(1, 1, 8, 8, device="cpu")
        v = torch.randn(1, 1, 8, 8, device="cpu")

        from torch.nn.attention import SDPBackend

        with torch.nn.attention.sdpa_kernel([SDPBackend.MATH]):
            ep = torch.export.export(ScaledDotProductAttention(), (q, k, v))
            print(ep.graph)
            ep.run_decompositions()
            print(ep.graph)

    #         self.assertExpectedInline(ep.graph_module.code.strip(), """\
    # def forward(self, arg0_1, arg1_1, arg2_1):
    #     _scaled_dot_product_flash_attention_for_cpu = torch.ops.aten._scaled_dot_product_flash_attention_for_cpu.default(arg0_1, arg1_1, arg2_1, 0.0, True);  arg0_1 = arg1_1 = arg2_1 = None
    #     getitem = _scaled_dot_product_flash_attention_for_cpu[0];  _scaled_dot_product_flash_attention_for_cpu = None
    #     return (getitem,)""")

    @unittest.skipIf(
        not PLATFORM_SUPPORTS_FLASH_ATTENTION,
        "Can't run fused SDPA on this platform",
    )
    def test_scaled_dot_product_attention_cuda(self):
        """
        This test makes sure we are always getting the same decomposition result for SDPA.
        As of now _scaled_dot_product_flash_attention is expected to show up in
        export() result (GPU tensors are given). Currently there's no downstream
        backend relies on this export result so if this test fails, feel free to
        change it to the latest export() result.
        """

        class ScaledDotProductAttention(torch.nn.Module):
            def __init__(self):
                super().__init__()

            def forward(self, q, k, v):
                attn_output = F.scaled_dot_product_attention(
                    q, k, v, None, dropout_p=0.0, is_causal=True
                )
                return attn_output

        q = torch.randn(1, 16, 16, 64, dtype=torch.bfloat16, device="cuda")
        k = torch.randn(1, 16, 16, 64, dtype=torch.bfloat16, device="cuda")
        v = torch.randn(1, 16, 16, 64, dtype=torch.bfloat16, device="cuda")

        ep = torch.export.export(
            ScaledDotProductAttention(), (q, k, v)
        ).run_decompositions()
        self.assertExpectedInline(
            ep.graph_module.code.strip(),
            """\
def forward(self, q, k, v):
    _scaled_dot_product_flash_attention = torch.ops.aten._scaled_dot_product_flash_attention.default(q, k, v, 0.0, True, scale = 0.125);  q = k = v = None
    getitem = _scaled_dot_product_flash_attention[0];  _scaled_dot_product_flash_attention = None
    return (getitem,)""",
        )

    def test_int_list_output(self):
        class M(torch.nn.Module):
            def forward(self, x):
                return [((1, 3), [x + x, x * x])]

        ep = torch.export.export(M(), (torch.ones(2, 3),))
        res = ep.module()(torch.ones(2, 3))
        self.assertEqual(res[0][0], (1, 3))

    def test_primitive_constant_output(self):
        class Z(torch.nn.Module):
            def forward(self, x, y):
                return y * x

        ep = torch.export.export(Z(), (torch.tensor(3), 5))
        res = ep.module()(torch.tensor(4), 5)
        self.assertEqual(res, torch.tensor(20))

        class B(torch.nn.Module):
            def forward(self, x, y):
                return y * x, y

        ep = torch.export.export(B(), (torch.tensor(3), 5))
        res = ep.module()(torch.tensor(4), 5)
        self.assertEqual(res[0], torch.tensor(20))
        self.assertEqual(res[1], 5)

        with self.assertRaisesRegex(
            RuntimeError,
            escape("Expected input at *args[1] to be equal to 5, but got 20"),
        ):
            res = ep.module()(torch.tensor(4), 20)

        class F(torch.nn.Module):
            def forward(self, x):
                # return a constant of primitive type
                y = 5
                return y * x, y

        ep = torch.export.export(F(), (torch.tensor(3),))
        res = ep.module()(torch.tensor(4))
        self.assertEqual(res[0], torch.tensor(20))
        self.assertEqual(res[1], 5)

        class Q(torch.nn.Module):
            def forward(self, x, y):
                return y * x, y - 1

        ep = torch.export.export(Q(), (torch.tensor(3), 5))
        res = ep.module()(torch.tensor(4), 5)
        self.assertEqual(res[0], torch.tensor(20))
        self.assertEqual(res[1], 4)

    def test_unbacked_sdpa(self):
        import torch
        from torch.nn.attention import sdpa_kernel, SDPBackend
        from torch.nn.functional import scaled_dot_product_attention

        class Module(torch.nn.Module):
            def forward(
                self, query: torch.Tensor, cache: torch.Tensor, start_pos: torch.Tensor
            ) -> torch.Tensor:
                # x.sizes(): 1, 128, 16, 128
                sp = start_pos.item()
                torch._constrain_as_size(sp, min=0, max=126)
                key = cache[:, : sp + 1, :, :]  # 1, sp+1, 16, 128
                value = cache[:, : sp + 1, :, :]  # 1, sp+1, 16, 128
                query = query.transpose(1, 2)  # (bs, n_local_heads, seqlen, head_dim)
                key = key.transpose(1, 2)
                value = value.transpose(1, 2)
                # https://github.com/pytorch/pytorch/blob/main/aten/src/ATen/native/transformers/attention.cpp#L732
                return scaled_dot_product_attention(query, key, value)

        cache = torch.randn(1, 128, 16, 128, dtype=torch.float16)
        query = torch.randn(1, 1, 16, 128, dtype=torch.float16)
        start_pos = torch.tensor([0])
        with sdpa_kernel(SDPBackend.MATH), torch.no_grad():
            ep = torch.export.export(Module(), (query, cache, start_pos))
            args = (query, cache, start_pos)
            self.assertEqual(ep.module()(*args), Module()(*args))
            args = (query, cache, torch.tensor([3]))
            self.assertEqual(ep.module()(*args), Module()(*args))
            args = (query, cache, torch.tensor([126]))
            self.assertEqual(ep.module()(*args), Module()(*args))

    def test_none_input_output(self):
        class Z(torch.nn.Module):
            def forward(self, x, y):
                return x * x

        ep = torch.export.export(Z(), (torch.tensor(3), None))
        res = ep.module()(torch.tensor(4), None)
        self.assertEqual(res, torch.tensor(16))

        class B(torch.nn.Module):
            def forward(self, x, y):
                return x * x, y

        ep = torch.export.export(B(), (torch.tensor(3), None))
        res = ep.module()(torch.tensor(4), None)
        self.assertEqual(res[0], torch.tensor(16))
        self.assertEqual(res[1], None)

        decomp = ep.run_decompositions()
        gm = decomp.module()
        res = gm(torch.tensor(4), None)
        self.assertEqual(res[0], torch.tensor(16))
        self.assertEqual(res[1], None)

    def test_print(self):
        class M(torch.nn.Module):
            def forward(self, x):
                print("start")
                x1 = x + x
                print(x1)
                x2 = x1 * x1
                print(1, 2, 3)
                x3 = x2 + x2
                return (x1, x3)

        gm = export(M(), (torch.randn(3, 3),)).graph_module
        self.assertExpectedInline(
            gm.code.strip(),
            """\
def forward(self, x):
    add = torch.ops.aten.add.Tensor(x, x);  x = None
    mul = torch.ops.aten.mul.Tensor(add, add)
    add_1 = torch.ops.aten.add.Tensor(mul, mul);  mul = None
    return (add, add_1)""",
        )

    def test_logging_logger(self):
        logger = logging.getLogger(__name__)

        class M(torch.nn.Module):
            def forward(self, x):
                logger.log("start")
                x1 = x + x
                logger.debug(x1)
                x2 = x1 * x1
                logger.info(1, 2, 3)
                x3 = x2 + x2
                return (x1, x3)

        gm = export(M(), (torch.randn(3, 3),)).graph_module
        self.assertExpectedInline(
            gm.code.strip(),
            """\
def forward(self, x):
    add = torch.ops.aten.add.Tensor(x, x);  x = None
    mul = torch.ops.aten.mul.Tensor(add, add)
    add_1 = torch.ops.aten.add.Tensor(mul, mul);  mul = None
    return (add, add_1)""",
        )

    @unittest.skipIf(not TEST_TRANSFORMERS, "No transformers")
    def test_hf_logging_logger(self):
        import transformers

        logger = transformers.utils.logging.get_logger(__name__)

        class M(torch.nn.Module):
            def forward(self, x):
                logger.warning_once("start")
                x1 = x + x
                x2 = x1 * x1
                x3 = x2 + x2
                return (x1, x3)

        gm = export(M(), (torch.randn(3, 3),)).graph_module
        self.assertExpectedInline(
            gm.code.strip(),
            """\
def forward(self, x):
    add = torch.ops.aten.add.Tensor(x, x);  x = None
    mul = torch.ops.aten.mul.Tensor(add, add)
    add_1 = torch.ops.aten.add.Tensor(mul, mul);  mul = None
    return (add, add_1)""",
        )

    def test_warning(self):
        class M(torch.nn.Module):
            def forward(self, x):
                warnings.warn("moo")
                res = x + x
                warnings.warn(f"{res}")
                return res

        gm = export(M(), (torch.randn(3, 3),)).graph_module
        self.assertExpectedInline(
            gm.code.strip(),
            """\
def forward(self, x):
    add = torch.ops.aten.add.Tensor(x, x);  x = None
    return (add,)""",
        )

    def test_constant_fqn(self):
        class Nested(torch.nn.Module):
            def __init__(self):
                super().__init__()
                self.constant = torch.rand(2, 3)
                self.parameter = torch.nn.Parameter(torch.rand(2, 3))

            def forward(self, x):
                return x + self.constant

        class Mod(torch.nn.Module):
            def __init__(self):
                super().__init__()
                self.nested = Nested()

            def forward(self, x):
                return self.nested(x) + self.nested.constant + self.nested.parameter

        m = Mod()
        ep = export(m, (torch.rand(2, 3),), strict=True)
        self.assertEqual(ep.constants["nested.constant"], m.nested.constant)
        self.assertEqual(ep.module()(torch.ones(2, 3)), m(torch.ones(2, 3)))

    def test_constant_name(self):
        class Nested(torch.nn.Module):
            def __init__(self):
                super().__init__()
                self.constant = torch.rand(2, 3)
                self.parameter = torch.nn.Parameter(torch.rand(2, 3))

            def forward(self, x):
                return x + self.constant

        class Mod(torch.nn.Module):
            def __init__(self):
                super().__init__()
                self.nested_1 = Nested()
                self.nested_2 = Nested()

            def forward(self, x):
                return (
                    self.nested_1(x)
                    + self.nested_2(x)
                    + self.nested_1.constant
                    + self.nested_2.constant
                    + self.nested_1.parameter
                    + self.nested_2.parameter
                )

        m = Mod()
        ep = export(m, (torch.rand(2, 3),), strict=False)
        self.assertEqual(ep.module()(torch.ones(2, 3)), m(torch.ones(2, 3)))

        # check constant fqn when there are multiple instances of the same class
        self.assertEqual(ep.constants["nested_1.constant"], m.nested_1.constant)
        self.assertEqual(ep.constants["nested_2.constant"], m.nested_2.constant)

        # check constant_name in the graph
        placeholders = [
            node for node in ep.graph_module.graph.nodes if node.op == "placeholder"
        ]
        self.assertEqual(len(placeholders), 5)
        self.assertTrue(all(ph.name == ph.target for ph in placeholders))
        # suffix should be added to duplicated constant_name
        self.assertEqual(placeholders[2].name, "c_nested_1_constant")
        self.assertEqual(placeholders[3].name, "c_nested_2_constant")

    def test_nested_retrace(self):
        class Nested(torch.nn.Module):
            def __init__(self):
                super().__init__()
                self.param = torch.nn.Parameter(torch.randn(3))

            def forward(self, x):
                return x + self.param

        class Foo(torch.nn.Module):
            def __init__(self):
                super().__init__()
                self.nested = Nested()

            def forward(self, x):
                return x + self.nested(x)

        # first export
        foo = Foo().to("meta")
        inputs = (torch.ones(3, device="meta"),)
        foo(*inputs)
        ep = torch.export.export(foo, inputs, strict=False)

        # second export
        foo_1 = ep.module()
        ep_1 = torch.export.export(foo_1, inputs, strict=False)

        for node1, node2 in zip(ep.graph.nodes, ep_1.graph.nodes):
            nn_module_stack_1 = node1.meta.get("nn_module_stack", None)
            nn_module_stack_2 = node2.meta.get("nn_module_stack", None)

            if nn_module_stack_1 is None:
                self.assertTrue(nn_module_stack_2 is None)
            else:
                for v1, v2 in zip(
                    nn_module_stack_1.values(), nn_module_stack_2.values()
                ):
                    self.assertEqual(v1, v2)


@unittest.skipIf(not torchdynamo.is_dynamo_supported(), "dynamo doesn't support")
class TestExportCustomClass(TorchTestCase):
    def setUp(self):
        if IS_FBCODE:
            lib_file_path = "//caffe2/test/cpp/jit:test_custom_class_registrations"
        elif IS_SANDCASTLE or IS_MACOS:
            raise unittest.SkipTest("non-portable load_library call used in test")
        elif IS_WINDOWS:
            lib_file_path = find_library_location("torchbind_test.dll")
        else:
            lib_file_path = find_library_location("libtorchbind_test.so")
        torch.ops.load_library(str(lib_file_path))

    def test_lift_custom_obj(self):
        # TODO: fix this test once custom class tracing is implemented

        custom_obj = torch.classes._TorchScriptTesting._PickleTester([3, 4])

        class Foo(torch.nn.Module):
            def forward(self, x):
                return x + x

        f = Foo()

        inputs = (torch.zeros(4, 4),)
        ep = export(f, inputs)

        # Replace one of the values with an instance of our custom class
        for node in ep.graph.nodes:
            if node.op == "call_function" and node.target == torch.ops.aten.add.Tensor:
                with ep.graph.inserting_before(node):
                    setattr(ep.graph_module, "custom_obj", custom_obj)
                    getattr_node = ep.graph.get_attr("custom_obj")
                    # Copy over an nn_module_stack as they are required.
                    getattr_node.meta["nn_module_stack"] = node.meta["nn_module_stack"]
                    custom_node = ep.graph.call_function(
                        torch.ops._TorchScriptTesting.take_an_instance.default,
                        (getattr_node,),
                    )
                    custom_node.meta["val"] = torch.ones(4, 4)
                    # Copy over an nn_module_stack as they are required.
                    custom_node.meta["nn_module_stack"] = node.meta["nn_module_stack"]
                    custom_node.meta["torch_fn"] = (
                        "custom_op",
                        "torch.ops._TorchScriptTesting.take_an_instance.default",
                    )
                    arg0, _ = node.args
                    node.args = (arg0, custom_node)

        from torch._export.passes.lift_constants_pass import lift_constants_pass
        from torch._export.serde.serialize import deserialize, serialize

        constants = lift_constants_pass(ep.graph_module, ep.graph_signature, {})
        for k, v in constants.items():
            assert k not in ep.constants
            ep._constants[k] = v
        serialized_vals = serialize(ep)
        deserialized_ep = deserialize(serialized_vals)

        for node in deserialized_ep.graph.nodes:
            if (
                node.op == "call_function"
                and node.target
                == torch.ops._TorchScriptTesting.take_an_instance.default
            ):
                arg = node.args[0]
                self.assertTrue(arg.op == "placeholder")

    def test_tolist_nonstrict_output(self):
        class M(torch.nn.Module):
            def forward(self, x):
                x.tolist()

        ep = torch.export.export(M(), (torch.ones(3),), strict=False)


if __name__ == "__main__":
    run_tests()<|MERGE_RESOLUTION|>--- conflicted
+++ resolved
@@ -2255,12 +2255,6 @@
             )
         )
 
-<<<<<<< HEAD
-    @testing.expectedFailureNonStrict  # non-strict does not add deferred runtime assertions
-=======
-    @testing.expectedFailureSerDerPreDispatch  # .item call becomes aten.item in predispatch IR
-    @testing.expectedFailurePreDispatchRunDecomp  # assert name is still referring to item
->>>>>>> a1ee3b48
     def test_automatic_constrain_size(self):
         class M(torch.nn.Module):
             def forward(self, x, y):
@@ -2269,20 +2263,15 @@
 
         ep = export(M(), (torch.tensor(1), torch.ones(4, 5)))
 
-<<<<<<< HEAD
-        with self.assertRaisesRegex(
-            RuntimeError,
-            r"item is outside of inline constraint \[0, 9223372036854775806\]",
-        ):
-=======
         if is_non_strict_test(self._testMethodName):
-            error_msg = r"Runtime assertion failed for _local_scalar_dense >= 0"
+            error_msg = r"Runtime assertion failed for item >= 0"
         elif is_retracebility_test(self._testMethodName):
-            error_msg = r"Runtime assertion failed for _local_scalar_dense_default >= 0"
+            error_msg = r"Runtime assertion failed for item_default >= 0"
         else:
-            error_msg = "_local_scalar_dense is outside of inline constraint \[0, 9223372036854775806\]."
+            error_msg = (
+                "item is outside of inline constraint \[0, 9223372036854775806\]."
+            )
         with self.assertRaisesRegex(RuntimeError, error_msg):
->>>>>>> a1ee3b48
             _ = ep.module()(torch.tensor(-1), torch.randn(4, 5))
 
         self.assertTrue(
