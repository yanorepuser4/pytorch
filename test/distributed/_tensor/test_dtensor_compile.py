# Copyright (c) Meta Platforms, Inc. and affiliates
# Owner(s): ["oncall: distributed"]

import copy
import functools
import unittest
from unittest.mock import patch

import torch
import torch._dynamo
import torch._dynamo.testing
import torch.distributed as dist
import torch.nn as nn
from torch._C import FileCheck
from torch._inductor.utils import run_and_get_triton_code
from torch.distributed._tensor import (
    DeviceMesh,
    DTensor,
    init_device_mesh,
    Replicate,
    Shard,
)
from torch.distributed._tensor.placement_types import _Partial
from torch.distributed.algorithms._checkpoint.checkpoint_wrapper import (
    checkpoint_wrapper,
    CheckpointImpl,
)
from torch.distributed.fsdp import FullyShardedDataParallel as FSDP
from torch.distributed.tensor.parallel import (
    ColwiseParallel,
    parallelize_module,
    PrepareModuleInput,
    PrepareModuleOutput,
    RowwiseParallel,
)
from torch.testing._internal.common_distributed import (
    run_with_both_funcol_impls,
    run_with_both_funcol_impls_with_arg,
    skip_if_lt_x_gpu,
)
from torch.testing._internal.common_utils import (
    instantiate_parametrized_tests,
    parametrize,
    run_tests,
)
from torch.testing._internal.distributed._tensor.common_dtensor import (
    DTensorTestBase,
    MLPModule,
    with_comms,
)
from torch.testing._internal.distributed.fake_pg import FakeStore
from torch.utils._triton import has_triton
from torch.utils.checkpoint import checkpoint


class SimpleModel(nn.Module):
    def __init__(self, device):
        super().__init__()
        self.mlp_0 = MLPModule(device)
        self.mlp_1 = MLPModule(device)

    def forward(self, input):
        return self.mlp_1(self.mlp_0(input))


def extract_graph(fx_g, _, graph_cell):
    graph_cell[0] = fx_g
    return fx_g


# Make a custom compiler that runs aot autograd but extracts the fw graph
fw_graph_cell = [None]
bw_graph_cell = [None]
fw_compiler = functools.partial(extract_graph, graph_cell=fw_graph_cell)
bw_compiler = functools.partial(extract_graph, graph_cell=bw_graph_cell)

from functorch.compile import min_cut_rematerialization_partition
from torch._dynamo.backends.common import aot_autograd

aot_eager_graph = aot_autograd(
    fw_compiler=fw_compiler,
    bw_compiler=bw_compiler,
    partition_fn=min_cut_rematerialization_partition,
)


@instantiate_parametrized_tests
class TestDTensorCompile(torch._dynamo.test_case.TestCase):
    def setUp(self):
        super().setUp()
        fake_store = FakeStore()
        dist.init_process_group(
            "fake", store=fake_store, rank=0, world_size=self.world_size
        )

    def tearDown(self):
        super().tearDown()
        dist.destroy_process_group()

    @property
    def device_type(self) -> str:
        return "cuda" if torch.cuda.is_available() else "cpu"

    @property
    def world_size(self) -> int:
        return 2

    @run_with_both_funcol_impls
    def test_placement_compile(self):
        def fn(x):
            a = 0
            if x.is_replicate():
                a += 1
            if x.is_shard():
                a += 2
                if x.dim < 0:
                    raise RuntimeError("dim < 0")
            if x.is_shard(0):
                a += 2
            if x.is_shard(dim=0):
                a += 2
            if x.is_shard(dim=None):
                a += 2
            if x.is_partial():
                a += 3
            return a

        compiled_fn = torch.compile(backend="aot_eager", fullgraph=True)(fn)

        for x in [Shard(0), Replicate(), _Partial()]:
            opt_fn = fn(x)
            compiled_out = compiled_fn(x)
            self.assertEqual(opt_fn, compiled_out)

    @run_with_both_funcol_impls
    def test_device_mesh_compile(self):
        def fn(x):
            # test size()
            a = x.size()
            b = x.size(0)
            c = x.size(mesh_dim=0)
            size = a + b + c
            # test get_coordinate()
            coord = x.get_coordinate()
            # test get_group()
            group = x.get_group()
            return size, coord, group

        compiled_fn = torch.compile(backend="aot_eager", fullgraph=True)(fn)

        mesh = DeviceMesh(self.device_type, torch.arange(self.world_size))
        opt_fn = fn(mesh)
        compiled_out = compiled_fn(mesh)
        self.assertEqual(opt_fn, compiled_out)

    @run_with_both_funcol_impls
    def test_fakify_dtensor(self):
        mesh = DeviceMesh(self.device_type, torch.arange(self.world_size))

        # pass in DTensor as inputs/outputs to the function
        def fn(x):
            return x

        x = DTensor.from_local(torch.rand(1), mesh, [Shard(0)], run_check=False)
        ref = fn(x)

        opt_fn = torch.compile(fn, backend="aot_eager", fullgraph=True)
        res = opt_fn(x)
        self.assertEqual(res, ref)

    @run_with_both_funcol_impls
    def test_dynamo_dtensor(self):
        mesh = DeviceMesh(self.device_type, torch.arange(self.world_size))

        # test passing in DTensor as inputs/outputs and run some tensor computation
        def fn(x):
            return x * x + 2

        x = DTensor.from_local(torch.rand(1), mesh, [Shard(0)], run_check=False)
        ref = fn(x)

        opt_fn = torch.compile(fn, backend="aot_eager", fullgraph=True)
        res = opt_fn(x)
        self.assertEqual(res, ref)

    @run_with_both_funcol_impls
    def test_dtensor_attribute_access_on_intermediate(self):
        mesh = DeviceMesh(self.device_type, torch.arange(self.world_size))

        def fn(x):
            tmp = x * 2
            if tmp.placements[0].is_shard():
                return tmp._local_tensor + 2
            else:
                return tmp._local_tensor + 3

        x = DTensor.from_local(torch.ones(4), mesh, [Shard(0)], run_check=False)
        ref = fn(x)

        opt_fn = torch.compile(fn, backend="aot_eager", fullgraph=True)
        res = opt_fn(x)
        self.assertEqual(res, ref)

<<<<<<< HEAD
    def test_dtensor_constructor_w_graph_break(self):
        mesh = DeviceMesh(self.device_type, torch.arange(self.world_size))

        # test passing in DTensor as inputs/outputs and run some tensor computation
        def fn(x):
            print("graph break!")
            return DTensor(
                x,
                mesh,
                (Replicate(), Shard(0)),
                shape=[128, 32],
                dtype=x.dtype,
                requires_grad=x.requires_grad,
                stride=[32, 1],
            )

        x = torch.randn(64, 32, requires_grad=True)
        out = fn(x)
        print(type(out))
        out2 = torch.compile(fn, backend="eager")(x)
        print(type(out2))

    def test_dtensor_constructor_w_dynamo_disable(self):
        mesh = DeviceMesh(self.device_type, torch.arange(self.world_size))

        @torch._dynamo.disable(recursive=False)
        def fn(x):
            print("foo")
            return DTensor(
                x,
                mesh,
                (Replicate(), Shard(0)),
                shape=[128, 32],
                dtype=x.dtype,
                requires_grad=x.requires_grad,
                stride=[32, 1],
            )

        x = torch.randn(64, 32, requires_grad=True)
        out = fn(x)
        out2 = torch.compile(fn, backend="eager")(x)
        self.assertEqual(out, out2)

=======
>>>>>>> 2b51b0a8
    def test_dtensor_noncontiguous_output(self):
        mesh = DeviceMesh(self.device_type, torch.arange(self.world_size))

        # test passing in DTensor as inputs/outputs and run some tensor computation
        def fn(x, y, z):
            x_transposed = x.permute(0, 2, 1).contiguous()
            tmp = torch._C._nn.linear(x_transposed, y, z)
            return tmp.permute(0, 2, 1)

        x_inner = torch.randn(4, 16, 4, requires_grad=True)
        y_inner = torch.randn(4, 16, requires_grad=True)
        z_inner = torch.randn(4, requires_grad=True)
        x = DTensor.from_local(x_inner, mesh, [Shard(1)], run_check=False)
        y = DTensor.from_local(y_inner, mesh, [Shard(1)], run_check=False)
        z = DTensor.from_local(z_inner, mesh, [Replicate()], run_check=False)
        out = torch.compile(fn, backend="aot_eager", fullgraph=True)(x, y, z)
        out.contiguous().sum().backward()

    @run_with_both_funcol_impls
    def test_dynamo_dtensor_from_local(self):
        mesh = DeviceMesh(self.device_type, torch.arange(self.world_size))

        # create DTensor inside fn and run some compute
        def fn(x):
            dt = DTensor.from_local(x, mesh, [Replicate()], run_check=False)
            return dt.to_local() + 2

        # below is the op approach for reference
        # from torch.distributed._tensor.api import _FromTorchTensor
        # def from_local_tensor(x):
        #     return _FromTorchTensor.apply(x, mesh, [Replicate()], False)

        # _dt_lib_def = torch.library.Library("dtensor", "DEF")
        # _dt_lib_def.define("from_local(Tensor self) -> Tensor")

        # _dt_lib_impl = torch.library.Library("dtensor", "IMPL")
        # _dt_lib_impl.impl("from_local", from_local_tensor, "Autograd")

        x = torch.ones(1, requires_grad=True)
        ref = fn(x)
        cnt = torch._dynamo.testing.CompileCounterWithBackend("aot_eager")
        opt_fn = torch.compile(fn, backend=cnt, fullgraph=True)
        res = opt_fn(x)
        # backward should work as well
        res.sum().backward()

        self.assertEqual(res, ref)
        self.assertEqual(cnt.frame_count, 1)

        # test if user calls from_local with mesh/placements as kwargs and that should still work
        def from_local_kwargs_fn(x):
            dt = DTensor.from_local(
                x, device_mesh=mesh, placements=[Replicate()], run_check=False
            )
            return dt.to_local() + 2

        ref = from_local_kwargs_fn(x)
        opt_kwargs_fn = torch.compile(from_local_kwargs_fn, backend=cnt, fullgraph=True)
        res = opt_kwargs_fn(x)
        self.assertEqual(res, ref)
        self.assertEqual(cnt.frame_count, 2)

    def test_dynamo_to_local_kwargs(self):
        mesh = DeviceMesh(self.device_type, torch.arange(self.world_size))

        def fn(x):
            return dt.to_local(grad_placements=[Shard(0)]) + 2

        fn_opt = torch.compile(fn, backend="aot_eager", fullgraph=True)
        x = torch.ones(4)
        dt = DTensor.from_local(x, mesh, [Replicate()], run_check=False)

        out_ref = fn(dt)
        out_test = fn_opt(dt)
        self.assertEqual(out_ref, out_test)

    def test_dynamo_to_local_kwargs_forward_hook(self):
        mesh = DeviceMesh(self.device_type, torch.arange(self.world_size))

        def fw_hook(module, inp, out):
            tmp = out.to_local(grad_placements=out.placements) + 2
            return DTensor.from_local(tmp, mesh, out.placements, run_check=False)

        mod = torch.nn.Linear(4, 4)
        mod.register_forward_hook(fw_hook)

        mod = torch.nn.Linear(4, 4)
        mod.register_forward_hook(fw_hook)
        mod.weight = torch.nn.Parameter(
            DTensor.from_local(mod.weight, mesh, [Replicate()], run_check=False)
        )
        mod.bias = torch.nn.Parameter(
            DTensor.from_local(mod.bias, mesh, [Replicate()], run_check=False)
        )
        opt_mod = torch.compile(mod, backend="aot_eager", fullgraph=True)

        x = torch.ones(4, 4)
        dt = DTensor.from_local(x, mesh, [Replicate()], run_check=False)

        out_ref = mod(dt)
        out_test = opt_mod(dt)
        self.assertEqual(out_ref, out_test)

    @unittest.skipIf(not has_triton(), "Inductor+gpu needs triton and recent GPU arch")
    def test_dtensor_different_gradient_placement(self):
        mesh = DeviceMesh(self.device_type, torch.arange(self.world_size))

        def fn(x, y, z):
            permute = x.permute(0, 2, 1)
            permute2 = permute.contiguous()
            layer_norm = torch.nn.functional.layer_norm(permute2, (4,), y, z, 1e-05)
            out = layer_norm.permute(0, 2, 1)
            return out

        x = torch.randn(4, 2, 4, requires_grad=True, device="cuda")
        x_dt = DTensor.from_local(x, mesh, [Shard(1)], run_check=False)

        y = torch.randn(4, requires_grad=True, device="cuda")
        y_dt = DTensor.from_local(y, mesh, [Replicate()], run_check=False)

        z = torch.randn(4, requires_grad=True, device="cuda")
        z_dt = DTensor.from_local(z, mesh, [Replicate()], run_check=False)

        opt_fn = torch.compile(fn, backend="inductor", fullgraph=True)
        tmp_dt = opt_fn(x_dt, y_dt, z_dt)
        out_dt = torch.matmul(tmp_dt, x_dt).permute(0, 2, 1)
        out_dt.sum().backward()

    @run_with_both_funcol_impls
    def test_dynamo_dtensor_from_local_redistribute(self):
        mesh = DeviceMesh(self.device_type, torch.arange(self.world_size))

        # pass in tensor as inputs/outputs, create DTensor and run redistribute
        # (allgather collective) inside the fn
        def fn(x):
            dt = DTensor.from_local(x, mesh, [Shard(0)], run_check=False)
            return dt.redistribute(mesh, [Replicate()]).to_local() + 2

        x = torch.ones(1)
        ref = fn(x)
        cnt = torch._dynamo.testing.CompileCounterWithBackend("aot_eager")
        opt_fn = torch.compile(fn, backend=cnt, fullgraph=True)
        res = opt_fn(x)
        self.assertEqual(res, ref)

        def redistribute_kwargs_fn(x):
            dt = DTensor.from_local(x, mesh, [Shard(0)], run_check=False)
            return (
                dt.redistribute(device_mesh=mesh, placements=[Replicate()]).to_local()
                + 2
            )

        x = torch.ones(1)
        ref = redistribute_kwargs_fn(x)
        opt_kwargs_fn = torch.compile(
            redistribute_kwargs_fn, backend=cnt, fullgraph=True
        )
        res = opt_kwargs_fn(x)
        self.assertEqual(res, ref)

    @unittest.skipIf(not has_triton(), "Inductor+gpu needs triton and recent GPU arch")
    def test_inductor_wait_followed_by_view(self):
        mesh = DeviceMesh(self.device_type, torch.arange(self.world_size))

        def fn(x_dt):
            out = x_dt.redistribute(mesh, [Replicate()])
            return out.view(-1)

        opt_fn = torch.compile(fn, backend="inductor", fullgraph=True)

        x = torch.ones(4, 4)
        x_dt = DTensor.from_local(x, mesh, [Shard(0)], run_check=False)
        ref = fn(x_dt)
        res = opt_fn(x_dt)
        self.assertEqual(ref, res)

    def test_dtensor_dynamo_device_mesh_attrs(self):
        mesh = DeviceMesh(self.device_type, torch.arange(self.world_size))

        # pass in tensor as inputs/outputs, create DTensor and run redistribute
        # (allgather collective) inside the fn
        def fn(x_dt):
            if x_dt.device_mesh.device_type == "cuda":
                return x_dt + 1
            else:
                return x_dt + 2

        x = torch.ones(4, 4)
        x_dt = DTensor.from_local(x, mesh, [Shard(0)], run_check=False)
        ref = fn(x_dt)

        opt_fn = torch.compile(fn, backend="eager", fullgraph=True)
        res = opt_fn(x_dt)
        self.assertEqual(ref, res)

    @unittest.skipIf(not has_triton(), "Inductor+gpu needs triton and recent GPU arch")
    def test_dtensor_partial_placement_graph_output(self):
        mesh = DeviceMesh(self.device_type, torch.arange(self.world_size))

        def fn(x):
            return x + x

        x = torch.randn(4, 4, requires_grad=True)
        x_dt = DTensor.from_local(x, mesh, [_Partial()], run_check=False)

        y = torch.randn(4, 4, requires_grad=True)
        y_dt = DTensor.from_local(y, mesh, [Replicate()], run_check=False)

        opt_fn = torch.compile(fn, backend="inductor", fullgraph=True)
        tmp_dt = opt_fn(x_dt)
        out_dt = torch.matmul(tmp_dt, y_dt)
        out_dt.sum().backward()

    @unittest.skipIf(not has_triton(), "Inductor+gpu needs triton and recent GPU arch")
    @skip_if_lt_x_gpu(1)
    # TODO: somehow inductor bg compile threads are causing hangs at exit with distributed work dtor
    @patch.object(torch._inductor.config, "compile_threads", 1)
    @patch.object(torch._inductor.config, "reorder_for_compute_comm_overlap", True)
    @run_with_both_funcol_impls_with_arg
    def test_tp_compile_comm_reordering(self, use_native_funcol):
        class FakeAttention(nn.Module):
            def __init__(self):
                super().__init__()
                self.wq = nn.Linear(16, 16)
                self.wk = nn.Linear(16, 16)
                self.wv = nn.Linear(16, 16)
                self.wo = nn.Linear(16, 16)

            def forward(self, x):
                xq = self.wq(x)
                xk = self.wk(x)
                xv = self.wv(x)
                # fake attention:
                xo = xq + xk + xv
                return self.wo(xo)

        class FakeTransformerBlock(nn.Module):
            def __init__(self):
                super().__init__()
                self.attn = FakeAttention()

            def forward(self, x):
                return self.attn(x)

        class FakeTransformer(nn.Module):
            def __init__(self):
                super().__init__()
                self.block = FakeTransformerBlock()

            def forward(self, input):
                return self.block(input)

        model = FakeTransformer().to(self.device_type)

        tp_mesh = init_device_mesh("cuda", (2,), mesh_dim_names=("tp",))

        # apply sequence parallel
        parallel_plan = {
            "attn": PrepareModuleInput(
                input_layouts=Shard(0), desired_input_layouts=Replicate()
            ),
            "attn.wq": ColwiseParallel(),
            "attn.wk": ColwiseParallel(),
            "attn.wv": ColwiseParallel(),
            "attn.wo": RowwiseParallel(output_layouts=Shard(0)),
        }

        parallelize_module(
            module=model.block,
            device_mesh=tp_mesh,
            parallelize_plan=parallel_plan,
        )

        cnt = torch._dynamo.testing.CompileCounterWithBackend("inductor")
        compiled_model = torch.compile(model, backend=cnt, fullgraph=True)
        inp = torch.rand(20, 16).to(self.device_type)
        out = compiled_model(inp)
        out.sum().backward()
        self.assertEqual(cnt.frame_count, 1)

        code = run_and_get_triton_code(compiled_model, inp)
        if use_native_funcol:
            FileCheck().check(
                "buf0 = torch.ops._c10d_functional.all_gather_into_tensor.default(primal"
            ).check("buf1 = torch.ops._c10d_functional.wait_tensor.default(buf0").check(
                "extern_kernels.mm(buf0,"
            ).run(
                code
            )
        else:
            # Check that `buf2` is correctly waited on before first use.
            # fmt: off
            FileCheck() \
                .check("buf1_work = dist.all_gather_into_tensor(buf1[0]") \
                .check("buf2 = buf1[0]") \
                .check("buf2 = _wait_tensor(buf2)") \
                .check("extern_kernels.mm(buf2,") \
                .run(code)


@instantiate_parametrized_tests
class TestDTensorCompileE2E(DTensorTestBase):
    @property
    def world_size(self):
        return 4

    @with_comms
    @parametrize("is_seq_parallel", [True, False])
    @run_with_both_funcol_impls
    def test_tp_compile_fullgraph(self, is_seq_parallel):
        mesh = DeviceMesh(self.device_type, torch.arange(self.world_size))

        model = SimpleModel(self.device_type)

        colwise_style = (
            ColwiseParallel(input_layouts=Shard(0))
            if is_seq_parallel
            else ColwiseParallel()
        )
        rowwise_style = (
            RowwiseParallel(output_layouts=Shard(0))
            if is_seq_parallel
            else RowwiseParallel()
        )

        if is_seq_parallel:
            # use input preparation to test out the compile of it
            prepare_module_input = PrepareModuleInput(
                input_layouts=Shard(0),
                desired_input_layouts=Replicate(),
            )
            prepare_module_out = PrepareModuleOutput(
                output_layouts=Replicate(),
                desired_output_layouts=Shard(0),
            )
            plan = {
                "mlp_0": prepare_module_input,
                "mlp_0.net1": ColwiseParallel(),
                "mlp_0.net2": rowwise_style,
                "mlp_1.net1": colwise_style,
                "mlp_1.net2": RowwiseParallel(),
                "mlp_1": prepare_module_out,
            }
        else:
            plan = {
                "mlp_0.net1": colwise_style,
                "mlp_0.net2": rowwise_style,
                "mlp_1.net1": colwise_style,
                "mlp_1.net2": rowwise_style,
            }

        model = parallelize_module(
            model,
            mesh,
            parallelize_plan=plan,
        )
        rng_seed = self.rank if is_seq_parallel else 0
        torch.manual_seed(rng_seed)
        inp = torch.rand(20, 10, device=self.device_type)
        out = model(inp)
        cnt = torch._dynamo.testing.CompileCounterWithBackend("aot_eager")
        compiled_mod = torch.compile(model, backend=cnt, fullgraph=True)
        compiled_out = compiled_mod(inp)
        compiled_out.sum().backward()
        self.assertEqual(compiled_out, out)
        self.assertEqual(cnt.frame_count, 1)

    @with_comms
    @skip_if_lt_x_gpu(4)
    @run_with_both_funcol_impls
    def test_2d_fsdp_tp_compile(self):
        data_parallel_size = 2
        model = SimpleModel(self.device_type)
        model_copy = copy.deepcopy(model)

        # 2-D mesh is [dp, tp]
        twod_mesh = init_device_mesh(
            "cuda",
            (data_parallel_size, self.world_size // data_parallel_size),
            mesh_dim_names=["dp", "tp"],
        )

        fsdp_pg = twod_mesh.get_group(mesh_dim=0)

        inp = torch.rand(20, 10, device=self.device_type)
        parallelize_plan = {
            "mlp_0.net1": ColwiseParallel(),
            "mlp_0.net2": RowwiseParallel(),
            "mlp_1.net1": ColwiseParallel(),
            "mlp_1.net2": RowwiseParallel(),
        }
        tp_model = parallelize_module(model, twod_mesh["tp"], parallelize_plan)
        eager_2d = FSDP(
            tp_model,
            device_id=self.rank,
            use_orig_params=True,
            device_mesh=twod_mesh["dp"],
        )
        out = eager_2d(inp)
        tp_model2 = parallelize_module(
            model_copy,
            twod_mesh["tp"],
            parallelize_plan,
        )
        fsdp_2d = FSDP(
            tp_model2,
            device_id=self.rank,
            use_orig_params=True,
            device_mesh=twod_mesh["dp"],
        )

        # TODO: once aot autograd support is ready we can just use default backend
        cnt = torch._dynamo.testing.CompileCounterWithBackend("aot_eager")
        compiled_2d = torch.compile(fsdp_2d, backend=cnt)
        compiled_output = compiled_2d(inp)

        self.assertEqual(out, compiled_output)
        self.assertEqual(cnt.frame_count, 1)

    @with_comms
    @skip_if_lt_x_gpu(4)
    @run_with_both_funcol_impls
    def test_2d_fsdp_tp_ac_compile(self):
        dp_degree = 2
        tp_degree = self.world_size // dp_degree
        model = SimpleModel(self.device_type)
        model_copy = copy.deepcopy(model)

        # 2-D mesh is [dp, tp]
        mesh_2d = init_device_mesh(
            "cuda", mesh_shape=(dp_degree, tp_degree), mesh_dim_names=("dp", "tp")
        )

        inp = torch.rand(20, 10, device=self.device_type)
        parallelize_plan = {
            "mlp_0.net1": ColwiseParallel(),
            "mlp_0.net2": RowwiseParallel(),
            "mlp_1.net1": ColwiseParallel(),
            "mlp_1.net2": RowwiseParallel(),
        }
        tp_model = parallelize_module(model, mesh_2d["tp"], parallelize_plan)
        tp_model = checkpoint_wrapper(
            tp_model,
            checkpoint_impl=CheckpointImpl.NO_REENTRANT,
            checkpoint_fn=checkpoint,
            use_reentrant=False,
        )
        eager_2d = FSDP(tp_model, device_mesh=mesh_2d["dp"], use_orig_params=True)

        tp_model2 = parallelize_module(model_copy, mesh_2d["tp"], parallelize_plan)
        fsdp_2d = FSDP(
            tp_model2,
            device_mesh=mesh_2d["dp"],
            use_orig_params=True,
        )
        # TODO: once aot autograd support is ready we can just use default backend
        compiled_2d = torch.compile(fsdp_2d, backend="aot_eager")

        # forward pass
        out = eager_2d(inp)
        compiled_output = compiled_2d(inp)
        self.assertEqual(out, compiled_output)

        # backward pass
        out.sum().backward()
        compiled_output.sum().backward()

        # compare the gradients:
        for n, p in zip(fsdp_2d.parameters(), compiled_2d.parameters()):
            self.assertEqual(n.grad, p.grad)

    @with_comms
    @skip_if_lt_x_gpu(4)
    @run_with_both_funcol_impls
    def test_compile_dtensor_redistribute_backward(self):
        mesh = DeviceMesh(device_type="cuda", mesh=torch.arange(self.world_size))

        def fn(x, y):
            dt = DTensor.from_local(x.reshape(2, 4), mesh, [Shard(0)], run_check=False)
            dt2 = DTensor.from_local(y.reshape(4, 2), mesh, [Shard(1)], run_check=False)
            dt_out = torch.matmul(dt, dt2)
            dt_out_redistribute = dt_out.redistribute(mesh, [Replicate()])
            return dt_out_redistribute.to_local()

        opt_fn = torch.compile(fn, backend=aot_eager_graph, fullgraph=True)

        x_ref = torch.arange(8, requires_grad=True, dtype=torch.float32)
        y_ref = torch.arange(8, requires_grad=True, dtype=torch.float32)
        ref = fn(x_ref, y_ref)

        x = torch.arange(8, requires_grad=True, dtype=torch.float32)
        y = torch.arange(8, requires_grad=True, dtype=torch.float32)
        res = opt_fn(x, y)

        self.assertEqual(res, ref)

        # Now run and assert the backward + gradients
        ref.sum().backward()
        res.sum().backward()

        self.assertEqual(x_ref.grad, x.grad)
        self.assertEqual(y_ref.grad, y.grad)


if __name__ == "__main__":
    run_tests()<|MERGE_RESOLUTION|>--- conflicted
+++ resolved
@@ -201,7 +201,6 @@
         res = opt_fn(x)
         self.assertEqual(res, ref)
 
-<<<<<<< HEAD
     def test_dtensor_constructor_w_graph_break(self):
         mesh = DeviceMesh(self.device_type, torch.arange(self.world_size))
 
@@ -220,9 +219,7 @@
 
         x = torch.randn(64, 32, requires_grad=True)
         out = fn(x)
-        print(type(out))
         out2 = torch.compile(fn, backend="eager")(x)
-        print(type(out2))
 
     def test_dtensor_constructor_w_dynamo_disable(self):
         mesh = DeviceMesh(self.device_type, torch.arange(self.world_size))
@@ -245,8 +242,6 @@
         out2 = torch.compile(fn, backend="eager")(x)
         self.assertEqual(out, out2)
 
-=======
->>>>>>> 2b51b0a8
     def test_dtensor_noncontiguous_output(self):
         mesh = DeviceMesh(self.device_type, torch.arange(self.world_size))
 
