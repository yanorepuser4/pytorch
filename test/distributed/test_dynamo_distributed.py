--- conflicted
+++ resolved
@@ -8,11 +8,7 @@
 from io import StringIO
 from typing import List
 from unittest.mock import patch
-<<<<<<< HEAD
-import contextlib
-=======
-
->>>>>>> f34905f6
+
 import numpy as np
 import torch
 import torch._dynamo
@@ -43,16 +39,7 @@
     DynamoDistributedSingleProcTestCase,
     import_transformers_or_skip,
     requires_nccl,
-<<<<<<< HEAD
-    _dynamo_dist_per_rank_init,
-)
-from torch.testing._internal.common_utils import requires_cuda
-import torch._dynamo.logging
-from torch.testing._internal.common_cuda import (
-    PLATFORM_SUPPORTS_FLASH_ATTENTION, PLATFORM_SUPPORTS_MEM_EFF_ATTENTION
-=======
     skip_if_lt_x_gpu,
->>>>>>> f34905f6
 )
 from torch.testing._internal.common_utils import requires_cuda
 from torch.utils._triton import has_triton
@@ -348,33 +335,6 @@
                             ),
                         ]
                     )
-                    layers.append(layer)
-                self.layers = nn.ModuleList(layers)
-
-            def forward(self, x: torch.Tensor) -> torch.Tensor:
-                # x: [Batch, Freq, Time, Feature]
-                B, F, T, H = x.shape
-                for m in self.layers:
-                    x = x.reshape(B * F, T, H)
-                    x = m[0](x)
-                    x, attn = m[1].forward(x, x, x)
-                    x = x.reshape(B, F, T, H)
-                return x
-
-        model = Model()
-        model = FakeDDP(model)
-        opt_model = torch.compile(model)
-        opt_model(torch.randn(2, 129, 100, 96))
-
-
-    @patch.object(config, "optimize_ddp", True)
-    def test_call_method_forward(self):
-        class Model(nn.Module):
-            def __init__(self,):
-                super().__init__()
-                layers = []
-                for l in range(2):
-                    layer = nn.ModuleList([nn.LayerNorm(96), nn.MultiheadAttention(embed_dim=96, num_heads=4, batch_first=True)])
                     layers.append(layer)
                 self.layers = nn.ModuleList(layers)
 
@@ -862,13 +822,9 @@
 
     @unittest.skipIf(not has_triton(), "Inductor+gpu needs triton and recent GPU arch")
     def test_graph_split_inductor_layout_optimizations_training(self):
-<<<<<<< HEAD
-        self._test_graph_split_inductor_layout_optimizations_impl(contextlib.nullcontext)
-=======
         self._test_graph_split_inductor_layout_optimizations_impl(
             contextlib.nullcontext
         )
->>>>>>> f34905f6
 
     @unittest.skipIf(not has_triton(), "Inductor+gpu needs triton and recent GPU arch")
     def test_graph_split_inductor_layout_optimizations_inference(self):
