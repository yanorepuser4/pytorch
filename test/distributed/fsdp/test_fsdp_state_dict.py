# Owner(s): ["oncall: distributed"]

import itertools
import sys
from contextlib import suppress
from copy import deepcopy
from functools import partial
from typing import Any, Dict

import torch
import torch.nn as nn
from torch import distributed as dist
from torch.distributed.algorithms._checkpoint.checkpoint_wrapper import (
    apply_activation_checkpointing,
    checkpoint_wrapper,
    CheckpointImpl,
)
from torch.distributed.fsdp import (
    CPUOffload,
    FullStateDictConfig,
    FullyShardedDataParallel as FSDP,
    LocalStateDictConfig,
    MixedPrecision,
    ShardedStateDictConfig,
    StateDictType,
)
from torch.distributed.fsdp._shard_utils import _gather_state_dict
from torch.distributed.fsdp.fully_sharded_data_parallel import FLAT_PARAM
from torch.distributed.fsdp.wrap import enable_wrap, transformer_auto_wrap_policy, wrap
from torch.nn import Linear, Module, TransformerDecoderLayer, TransformerEncoderLayer
from torch.nn.parallel import DistributedDataParallel
from torch.optim import SGD
from torch.testing._internal.common_distributed import skip_if_lt_x_gpu
from torch.testing._internal.common_fsdp import (
    _assert_module_states,
    _get_state_dict,
    _zero_model,
    CUDAInitMode,
    FSDPInitMode,
    FSDPTest,
    get_full_params,
    SkipModel,
    TransformerWithSharedParams,
)
from torch.testing._internal.common_utils import (
    instantiate_parametrized_tests,
    parametrize,
    run_tests,
    TEST_WITH_DEV_DBG_ASAN,
)

if not dist.is_available():
    print("Distributed not available, skipping tests", file=sys.stderr)
    sys.exit(0)

if TEST_WITH_DEV_DBG_ASAN:
    print(
        "Skip dev-asan as torch + multiprocessing spawn have known issues",
        file=sys.stderr,
    )
    sys.exit(0)

INNER_SHAPE = [4, 4]
OUTER_SHAPE = [4, 5]
BUFFER_SHAPE = [5, 5]

NON_ROOT_FSDP_PREFIX = "non_fsdp_lin"

_UNFLATTENED_STATE_DICT_IMPLS = ["state_dict", "sharded_state_dict"]
_FLATTENED_STATE_DICT_IMPLS = ["local_state_dict"]
_SUPPORTED_STATE_DICT_IMPLS = (
    _UNFLATTENED_STATE_DICT_IMPLS + _FLATTENED_STATE_DICT_IMPLS
)

STATE_DICT_MAPPING = {
    "state_dict": StateDictType.FULL_STATE_DICT,
    "local_state_dict": StateDictType.LOCAL_STATE_DICT,
    "sharded_state_dict": StateDictType.SHARDED_STATE_DICT,
}


class Model(Module):
    def __init__(self, wrap_fsdp, register_buffers=False, ignore_inner=False):
        super().__init__()
        self.inner = Linear(*INNER_SHAPE)
        if register_buffers:
            self.inner.register_buffer("buffer", torch.randn(BUFFER_SHAPE))
            self.inner.register_buffer(
                "non_persistent_buffer", torch.randn(BUFFER_SHAPE), persistent=False
            )
        if wrap_fsdp:
            self.inner = FSDP(
                self.inner, ignored_modules=([self.inner] if ignore_inner else [])
            )
        self.outer = Linear(*OUTER_SHAPE)
        if register_buffers:
            self.outer.register_buffer("buffer", torch.randn(BUFFER_SHAPE))
            self.outer.register_buffer(
                "non_persistent_buffer", torch.randn(BUFFER_SHAPE), persistent=False
            )

    def forward(self, x):
        # Forward twice.
        i = self.inner(x)
        j = self.inner(x)
        return self.outer(i + j)


class TestFSDPStateDict(FSDPTest):
    @property
    def world_size(self):
        return 2

    def _broadcast_state_dict(self, model, state_dict):
        if not isinstance(model, FSDP):
            # For non-FSDP root, some parts of the model state on rank 0 may
            # not be on CPU, so we move everything to CPU to avoid issues like:
            # https://github.com/pytorch/pytorch/issues/77113.
            for param_name, param in state_dict.items():
                if param.device != torch.device("cpu"):
                    state_dict[param_name] = param.cpu()

        olist = [state_dict if self.rank == 0 else None]
        dist.broadcast_object_list(olist)
        state_dict = olist[0]
        # Ensure that the state is on CUDA
        for param_name in state_dict.keys():
            state_dict[param_name] = state_dict[param_name].cuda()
        return state_dict

    def _compare_models(self, model, model_new, assert_fn, check_fp16=False):
        assert assert_fn in (self.assertEqual, self.assertNotEqual)
        with FSDP.summon_full_params(model):
            with FSDP.summon_full_params(model_new):
                params = list(model.parameters())
                params_new = list(model_new.parameters())
                # Regardless of `assert_fn`, the number of parameters should be
                # the same
                self.assertEqual(len(params), len(params_new))
                assert_fn(params, params_new)
                if check_fp16:
                    for tensor in model_new.parameters():
                        self.assertEqual(tensor.dtype, torch.float16)

    def _get_simple_nested_model(
        self, *fsdp_args, wrap=True, checkpoint_wrap=False, **fsdp_kwargs
    ):
        if wrap:
            lin1 = nn.Linear(10, 10, bias=False).cuda()
            lin2 = nn.Linear(10, 10, bias=False).cuda()
            if checkpoint_wrap:
                lin1 = checkpoint_wrapper(lin1)
                lin2 = checkpoint_wrapper(lin2)
            seq = nn.Sequential(FSDP(lin1, *fsdp_args, **fsdp_kwargs), lin2)
            if checkpoint_wrap:
                seq = checkpoint_wrapper(seq)
            model = FSDP(seq, *fsdp_args, **fsdp_kwargs)
        else:
            model = nn.Sequential(
                nn.Linear(10, 10, bias=False).cuda(),
                nn.Linear(10, 10, bias=False).cuda(),
            )
        return model

    def _get_simple_model(self, *fsdp_args, checkpoint_wrap=False, **fsdp_kwargs):
        lin = nn.Linear(10, 10, bias=False).cuda()
        if checkpoint_wrap:
            lin = checkpoint_wrapper(lin)
        model = FSDP(lin, *fsdp_args, **fsdp_kwargs)
        return model

    def _get_non_fsdp_root_module(self, *fsdp_args, wrap=True, **fsdp_kwargs):
        class FSDPContainer(nn.Module):
            def __init__(self, fsdp_1, fsdp_2):
                super().__init__()
                self.non_fsdp_lin = nn.Linear(10, 10, bias=False).cuda()
                self.fsdp_1 = fsdp_1
                self.fsdp_2 = fsdp_2

            def forward(self, x):
                x = self.non_fsdp_lin(x)
                x = self.fsdp_1(x)
                x = self.fsdp_2(x)
                return x

        return FSDPContainer(
            self._get_simple_nested_model(*fsdp_args, wrap=wrap, **fsdp_kwargs),
            self._get_simple_nested_model(*fsdp_args, wrap=wrap, **fsdp_kwargs),
        )

    def _get_state_dict_mgr(
        self,
        model: nn.Module,
        state_dict_type: str,
        state_dict_rank0_and_offload: bool,
    ):
        _state_dict_type = STATE_DICT_MAPPING[state_dict_type]
        if state_dict_type == "state_dict":
            config = FullStateDictConfig(
                rank0_only=state_dict_rank0_and_offload,
                offload_to_cpu=state_dict_rank0_and_offload,
            )
        elif state_dict_type == "local_state_dict":
            config = LocalStateDictConfig(
                offload_to_cpu=state_dict_rank0_and_offload,
            )
        elif state_dict_type == "sharded_state_dict":
            config = ShardedStateDictConfig(
                offload_to_cpu=state_dict_rank0_and_offload,
            )
        else:
            raise ValueError("Unsupported state_dict_type")
        return FSDP.state_dict_type(model, _state_dict_type, config)

    def _validate_state_dict_contents(
        self, model, fsdp_state_dict, state_dict_rank0_and_offload, ignore_keys=None
    ):
        if state_dict_rank0_and_offload:
            if self.rank == 0:
                self.assertNotEqual(fsdp_state_dict, {})
                for key, tensor in fsdp_state_dict.items():
                    if ignore_keys and key in ignore_keys:
                        continue
                    self.assertEqual(
                        tensor.device,
                        torch.device("cpu"),
                        f"{key} is unexpectedly on device {tensor.device}",
                    )
            else:
                # For non-FSDP roots, the non FSDP portion can still have parameters on rank 0,
                # so bypass the check for now.
                if isinstance(model, FSDP):
                    self.assertEqual(fsdp_state_dict, {})

    @skip_if_lt_x_gpu(2)
    @parametrize("state_dict_type", _UNFLATTENED_STATE_DICT_IMPLS)
<<<<<<< HEAD
    @parametrize("checkpoint_wrap", ["first", "second", "both"])
    def test_fsdp_state_dict_with_activation_checkpoint(
        self, state_dict_type, checkpoint_wrap
=======
    @parametrize(
        "checkpoint_wrap",
        ["source", "dest", "both", "source_after_wrap", "both_after_wrap"],
    )
    @parametrize("rank0_only_and_offload", [False, True])
    def test_fsdp_state_dict_with_activation_checkpoint(
        self, state_dict_type, checkpoint_wrap, rank0_only_and_offload
>>>>>>> c810489d
    ):
        """Tests saving the state dict, zeroing a target model's parameters, and
        loading the state dict, where the source and target models may have a
        checkpoint wrapper."""

        def apply_ac_to_linears(model) -> None:
            non_reentrant_wrapper = partial(
                checkpoint_wrapper,
                offload_to_cpu=False,
                checkpoint_impl=CheckpointImpl.NO_REENTRANT,
            )
            apply_activation_checkpointing(
                model,
                checkpoint_wrapper_fn=non_reentrant_wrapper,
                check_fn=lambda submodule: isinstance(submodule, nn.Linear),
            )

        for model_call in [
            partial(self._get_simple_model),
            partial(self._get_simple_nested_model),
        ]:
            model = model_call(checkpoint_wrap=(checkpoint_wrap in ("source", "both")))
            if checkpoint_wrap in ("source_after_wrap", "both_after_wrap"):
                apply_ac_to_linears(model)
            with self._get_state_dict_mgr(
                model, state_dict_type, rank0_only_and_offload
            ):
                state_dict = _gather_state_dict(_get_state_dict(model, False, False))
                # Possibly wrap new model in activation checkpoint wrapper to test save/
                # load with this wrapper
                model_new = model_call(
<<<<<<< HEAD
                    checkpoint_wrap=(checkpoint_wrap in ["second", "both"])
                )
=======
                    checkpoint_wrap=(checkpoint_wrap in ("dest", "both"))
                )
                if checkpoint_wrap == "both_after_wrap":
                    apply_ac_to_linears(model_new)
>>>>>>> c810489d
                _zero_model(model_new)
                self._compare_models(model, model_new, self.assertNotEqual)
                if rank0_only_and_offload:
                    state_dict = self._broadcast_state_dict(model, state_dict)
                # Would fail if checkpoint_wrapper did not correctly implement state_dict pre/post hooks
                model_new.load_state_dict(state_dict, strict=True)
                self._compare_models(model, model_new, self.assertEqual)

    @skip_if_lt_x_gpu(2)
    @parametrize("state_dict_type", _UNFLATTENED_STATE_DICT_IMPLS)
    @parametrize("rank0_only_and_offload", [False, True])
    def test_state_dict_with_manual_ac_wrapper(
        self,
        state_dict_type: str,
        rank0_only_and_offload: bool,
    ):
        """
        Tests saving and loading a state dict for a model manually wrapped with
        ``FSDP(CheckpointWrapper(module))``, where the ``CheckpointWrapper`` is
        wrapped before FSDP.

        TODO: Investigate why the test above does not cover everything in this
        test and de-duplicate afterwards.
        """
        if state_dict_type == "sharded_state_dict" and rank0_only_and_offload:
            return  # not supported
        model_ac = TransformerWithSharedParams.init(
            self.process_group,
            FSDPInitMode.NO_FSDP,
            CUDAInitMode.CUDA_BEFORE,
        )
        # Manually wrap FSDP without AC
        model_no_ac = deepcopy(model_ac)
        for i, layer in enumerate(model_no_ac.transformer.encoder.layers):
            model_no_ac.transformer.encoder.layers[i] = FSDP(layer)
        for i, layer in enumerate(model_no_ac.transformer.decoder.layers):
            model_no_ac.transformer.decoder.layers[i] = FSDP(layer)
        model_no_ac.transformer = FSDP(model_no_ac.transformer)

        # Manually wrap FSDP with AC as `FSDP(CheckpointWrapper(module))`
        for i, layer in enumerate(model_ac.transformer.encoder.layers):
            layer = checkpoint_wrapper(layer)
            model_ac.transformer.encoder.layers[i] = FSDP(layer)
        for i, layer in enumerate(model_ac.transformer.decoder.layers):
            layer = checkpoint_wrapper(layer)
            model_ac.transformer.decoder.layers[i] = FSDP(layer)
        model_ac.transformer = FSDP(model_ac.transformer)

        # Save, load, and compare the two models
        with self._get_state_dict_mgr(
            model_no_ac, state_dict_type, rank0_only_and_offload
        ):
            state_dict_no_ac = model_no_ac.state_dict()
        with self._get_state_dict_mgr(
            model_ac, state_dict_type, rank0_only_and_offload
        ):
            state_dict_ac = model_ac.state_dict()
        self.assertEqual(state_dict_ac.keys(), state_dict_no_ac.keys())
        if rank0_only_and_offload:
            state_dict_no_ac = self._broadcast_state_dict(model_no_ac, state_dict_no_ac)
            state_dict_ac = self._broadcast_state_dict(model_ac, state_dict_ac)
        with self._get_state_dict_mgr(
            model_no_ac, state_dict_type, rank0_only_and_offload
        ):
            model_no_ac.load_state_dict(state_dict_no_ac)
        with self._get_state_dict_mgr(
            model_ac, state_dict_type, rank0_only_and_offload
        ):
            model_ac.load_state_dict(state_dict_ac)
        self._compare_models(model_ac, model_no_ac, self.assertEqual)

    @skip_if_lt_x_gpu(2)
    @parametrize("state_dict_type", _SUPPORTED_STATE_DICT_IMPLS)
    def test_state_dict_with_shared_parameters(self, state_dict_type):
        auto_wrap_policy = partial(
            transformer_auto_wrap_policy,
            transformer_layer_cls={TransformerEncoderLayer, TransformerDecoderLayer},
        )
        model_creator = partial(
            TransformerWithSharedParams.init,
            self.process_group,
            FSDPInitMode.RECURSIVE,
            CUDAInitMode.CUDA_BEFORE,
            {"auto_wrap_policy": auto_wrap_policy},
        )

        fsdp_model = model_creator()
        with self._get_state_dict_mgr(fsdp_model, state_dict_type, False):
            state_dict = fsdp_model.state_dict()

        new_model = model_creator()
        _zero_model(new_model, zero_buffers=True)
        with self._get_state_dict_mgr(new_model, state_dict_type, False):
            new_model.load_state_dict(state_dict)

    @skip_if_lt_x_gpu(2)
    @parametrize("use_orig_params", [False, True])
    def test_state_dict_rank0_offload_save_load_flow(self, use_orig_params: bool):
        """Tests saving a model checkpoint only on rank 0 and loading it only
        on rank 0 with ``sync_module_states=True`` to emulate the workflow to
        avoid redundant CPU memory usage."""
        auto_wrap_policy = partial(
            transformer_auto_wrap_policy,
            transformer_layer_cls={TransformerEncoderLayer, TransformerDecoderLayer},
        )
        fsdp_kwargs = {
            "auto_wrap_policy": auto_wrap_policy,
            "use_orig_params": use_orig_params,
        }
        fsdp_model = TransformerWithSharedParams.init(
            self.process_group,
            FSDPInitMode.RECURSIVE,
            CUDAInitMode.CUDA_BEFORE,
            fsdp_kwargs,
        )
        # Force model parameters and buffers to be nonzero
        with FSDP.summon_full_params(fsdp_model):
            for tensor in itertools.chain(
                fsdp_model.parameters(), fsdp_model.buffers()
            ):
                if torch.count_nonzero(tensor) == 0:
                    with torch.no_grad():
                        tensor.add_(
                            torch.tensor(1, dtype=tensor.dtype, device=tensor.device)
                        )
        with self._get_state_dict_mgr(fsdp_model, "state_dict", True):
            state_dict = deepcopy(_get_state_dict(fsdp_model))
        # Initialize a non-wrapped model on all ranks
        new_model = TransformerWithSharedParams.init(
            self.process_group,
            FSDPInitMode.NO_FSDP,
            CUDAInitMode.CUDA_BEFORE,
        )
        _zero_model(new_model, zero_buffers=True)
        # Only load the checkpoint on rank 0
        if self.rank == 0:
            new_model.load_state_dict(state_dict, strict=True)
        _assert_module_states(
            new_model,
            process_group=self.process_group,
            assert_fn=self.assertNotEqual,
        )
        # Broadcast the module states from rank 0 with `sync_module_states=True`
        new_fsdp_model = FSDP(
            new_model,
            device_id=torch.cuda.current_device(),
            auto_wrap_policy=auto_wrap_policy,
            sync_module_states=True,
        )
        # Check FSDP models are equal across ranks
        with FSDP.summon_full_params(new_fsdp_model):
            _assert_module_states(
                new_fsdp_model,
                process_group=self.process_group,
                assert_fn=self.assertEqual,
            )
        # Check FSDP models correctly loaded the checkpoint
        with FSDP.summon_full_params(fsdp_model):
            with FSDP.summon_full_params(new_fsdp_model):
                params = list(fsdp_model.parameters())
                params_new = list(new_fsdp_model.parameters())
                self.assertEqual(params, params_new)

    @skip_if_lt_x_gpu(2)
    @parametrize("state_dict_type", _SUPPORTED_STATE_DICT_IMPLS)
    @parametrize(
        "cpu_offload",
        [CPUOffload(offload_params=True), CPUOffload(offload_params=False)],
    )
    @parametrize("fp16", [True, False])
    @parametrize("state_dict_rank0_and_offload", [True, False])
    @parametrize("use_orig_params", [False, True])
    def test_basic_save_and_load_state_dict(
        self,
        state_dict_type: StateDictType,
        cpu_offload: bool,
        fp16: bool,
        state_dict_rank0_and_offload: bool,
        use_orig_params: bool,
    ):
        """
        Tests that we can save a state_dict and load it into a blank model
        with various configs such as fp16 and cpu offload and parameters
        match as expected.
        """
        if (state_dict_rank0_and_offload and state_dict_type != "state_dict") or (
            use_orig_params and state_dict_type not in _UNFLATTENED_STATE_DICT_IMPLS
        ):
            return  # not supported
        for model_call in [
            partial(
                self._get_non_fsdp_root_module,
                cpu_offload=cpu_offload,
                use_orig_params=use_orig_params,
            ),
            partial(
                self._get_simple_nested_model,
                cpu_offload=cpu_offload,
                use_orig_params=use_orig_params,
            ),
            partial(
                self._get_simple_model,
                cpu_offload=cpu_offload,
                use_orig_params=use_orig_params,
            ),
        ]:
            model = model_call()

            ctx = self._get_state_dict_mgr(
                model, state_dict_type, state_dict_rank0_and_offload
            )
            with ctx:
                fsdp_state_dict = _get_state_dict(
                    model, cpu_offload.offload_params, fp16
                )

            ignore_keys = [
                k for k in fsdp_state_dict.keys() if NON_ROOT_FSDP_PREFIX in k
            ]

            self._validate_state_dict_contents(
                model,
                fsdp_state_dict,
                state_dict_rank0_and_offload,
                ignore_keys=ignore_keys,
            )
            if fp16:
                # Verify fp16 is the type
                for tensor in fsdp_state_dict.values():
                    self.assertEqual(tensor.dtype, torch.float16)

            model_new = model_call()
            if not cpu_offload.offload_params:
                model_new = model_new.cuda()
            if fp16:
                model_new.half()

            # zero the model to ensure parameters are different.
            _zero_model(model_new)
            self._compare_models(model, model_new, self.assertNotEqual)

            # Verify parameters are the same in the new model.
            if state_dict_rank0_and_offload:
                fsdp_state_dict = self._broadcast_state_dict(model, fsdp_state_dict)
            with FSDP.state_dict_type(model_new, STATE_DICT_MAPPING[state_dict_type]):
                model_new.load_state_dict(fsdp_state_dict, strict=True)

            self._compare_models(model, model_new, self.assertEqual, check_fp16=fp16)

    @skip_if_lt_x_gpu(2)
    @parametrize("state_dict_type", _SUPPORTED_STATE_DICT_IMPLS)
    @parametrize("mixed_precision", [True, False])
    @parametrize("state_dict_rank0_and_offload", [True, False])
    def test_save_and_load_after_forward_state_dict(
        self, state_dict_type, mixed_precision, state_dict_rank0_and_offload
    ):
        """
        Test that saving after some training results in params being updated as
        expected.
        """
        if state_dict_rank0_and_offload and state_dict_type != "state_dict":
            return
        torch.cuda.set_device(self.rank)
        mixed_precision = (
            MixedPrecision(
                param_dtype=torch.float16,
                reduce_dtype=torch.float16,
                buffer_dtype=torch.float16,
            )
            if mixed_precision
            else None
        )
        model = self._get_simple_nested_model(mixed_precision=mixed_precision)
        optim = torch.optim.SGD(model.parameters(), lr=0.1)
        initial_params = get_full_params(model)
        for _ in range(6):
            inp = torch.randn(1, 10, device=torch.cuda.current_device())
            output = model(*inp)
            loss = output.sum()
            expected_dtype = torch.float32 if mixed_precision is None else torch.float16
            self.assertEqual(expected_dtype, loss.dtype)
            loss.backward()
            optim.step()

        trained_params = get_full_params(model)
        # Ensure some training occured
        self.assertNotEqual(initial_params, trained_params)
        # Save a copy of the state_dict
        fsd_mgr = self._get_state_dict_mgr(
            model, state_dict_type, state_dict_rank0_and_offload
        )
        with fsd_mgr:
            state_dict = model.state_dict()
            if state_dict_type == "state_dict":
                state_dict = {k: v.clone() for k, v in state_dict.items()}
            else:
                for sharded_tensor in state_dict.values():
                    shard = sharded_tensor._local_shards[0]
                    shard.tensor = shard.tensor.clone().detach_()
        self._validate_state_dict_contents(
            model, state_dict, state_dict_rank0_and_offload
        )
        _zero_model(model)

        # Ensure checkpointed params have the full param dtype
        for tensor in state_dict.values():
            self.assertEqual(tensor.dtype, torch.float32)

        # Load state_dict into zeroed model
        if state_dict_rank0_and_offload:
            state_dict = self._broadcast_state_dict(model, state_dict)

        with FSDP.state_dict_type(model, STATE_DICT_MAPPING[state_dict_type]):
            model.load_state_dict(state_dict, strict=True)
        loaded_params = get_full_params(model)
        self.assertEqual(loaded_params, trained_params)

    def _initialize_model(
        self,
        wrap_fsdp: bool,
        wrap_ddp: bool = True,
        register_buffers: bool = False,
    ):
        # keep everything deterministic for input data
        torch.manual_seed(0)

        model = Model(wrap_fsdp, register_buffers=register_buffers).cuda()
        if wrap_fsdp:
            model = FSDP(model)
        elif wrap_ddp:
            model = DistributedDataParallel(model, device_ids=[self.rank])
        return model

    @staticmethod
    def _state_dict(model: Module, state_dict_type: str):
        try:
            enum_val = STATE_DICT_MAPPING[state_dict_type]
        except KeyError:
            raise ValueError(f"No state_dict type for {state_dict_type}")

        with FSDP.state_dict_type(model, enum_val):
            return model.state_dict()

    @staticmethod
    def _load_state_dict(
        model: Module, state_dict_type: str, state_dict: Dict[str, Any]
    ):
        try:
            enum_val = STATE_DICT_MAPPING[state_dict_type]
        except KeyError:
            raise ValueError(f"No state_dict for {state_dict_type}")

        with FSDP.state_dict_type(model, enum_val):
            return model.load_state_dict(state_dict, strict=True)

    def _dist_train(
        self, wrap_fsdp: bool, state_dict_type: str = "", move_to_cpu: bool = False
    ):
        # TODO: Move this test to common_fsdp.
        model = self._initialize_model(wrap_fsdp)
        optim = SGD(model.parameters(), lr=0.1)

        in_data = torch.rand(64, 4, requires_grad=True, device=torch.device("cuda"))
        for _ in range(3):
            out = model(in_data)
            out.sum().backward()
            optim.step()
            optim.zero_grad()

        if wrap_fsdp:
            blank_model = FSDP(Model(True).cuda())
            _zero_model(blank_model)
            state_dict = self._state_dict(model, state_dict_type)
            if move_to_cpu:
                for key in list(state_dict.keys()):
                    tensor = state_dict[key]
                    if isinstance(tensor, torch.Tensor):
                        state_dict[key] = tensor.cpu()
                    else:
                        shards = tensor.local_shards()
                        if shards:
                            shards[0].tensor = shards[0].tensor.cpu()

            self._load_state_dict(blank_model, state_dict_type, state_dict)
            return get_full_params(blank_model)
        else:
            return list(model.parameters())

    @skip_if_lt_x_gpu(2)
    @parametrize("state_dict_type", _SUPPORTED_STATE_DICT_IMPLS)
    def test_state_dict_save_load_flow(self, state_dict_type):
        for move_to_cpu in [True, False]:
            with self.subTest(move_to_cpu=move_to_cpu):
                fsdp_params = self._dist_train(
                    wrap_fsdp=True,
                    state_dict_type=state_dict_type,
                    move_to_cpu=move_to_cpu,
                )
                ddp_params = self._dist_train(wrap_fsdp=False)
                self.assertEqual(ddp_params, fsdp_params)

    @skip_if_lt_x_gpu(2)
    @parametrize("state_dict_type", _SUPPORTED_STATE_DICT_IMPLS)
    def test_fsdp_state_dict_keys(self, state_dict_type):
        state_dict = self._state_dict(self._initialize_model(True), state_dict_type)
        if state_dict_type == "local_state_dict":
            self.assertEqual(
                set([FLAT_PARAM, f"inner.{FLAT_PARAM}"]), state_dict.keys()
            )
        elif state_dict_type in ("state_dict", "sharded_state_dict"):
            # Keys should match local model.
            local_model = self._initialize_model(wrap_fsdp=False, wrap_ddp=False)
            local_keys = local_model.state_dict().keys()
            self.assertEqual(state_dict.keys(), local_keys)
        else:
            raise NotImplementedError(f"No test for {state_dict_type}!")

    @skip_if_lt_x_gpu(2)
    @parametrize("state_dict_type", _UNFLATTENED_STATE_DICT_IMPLS)
    @parametrize("state_dict_rank0_and_offload", [True, False])
    @parametrize("fsdp_root", [True, False])
    def test_state_dict_load_into_local_module(
        self,
        state_dict_type,
        state_dict_rank0_and_offload,
        fsdp_root,
    ):
        """
        Tests that FSDP's state_dict can be loaded into a local model.
        """
        if state_dict_rank0_and_offload and state_dict_type != "state_dict":
            return
        if not fsdp_root:
            model = self._get_non_fsdp_root_module()
        else:
            model = self._initialize_model(wrap_fsdp=True, register_buffers=True)
        optim = SGD(model.parameters(), lr=0.1)
        if not fsdp_root:
            in_data = torch.randn(
                1, 10, requires_grad=True, device=torch.device("cuda")
            )
        else:
            in_data = torch.rand(64, 4, requires_grad=True, device=torch.device("cuda"))
        for _ in range(3):
            out = model(in_data)
            out.sum().backward()
            optim.step()
            optim.zero_grad()

        with FSDP.summon_full_params(model):
            fsdp_params = deepcopy(list(model.parameters()))

        # get FSDP state_dict. Note that by default we return full_state_dict.
        sd_mgr = self._get_state_dict_mgr(
            model, state_dict_type, state_dict_rank0_and_offload
        )
        with sd_mgr:
            fsdp_state_dict = model.state_dict()

        ignore_keys = [k for k in fsdp_state_dict.keys() if NON_ROOT_FSDP_PREFIX in k]
        self._validate_state_dict_contents(
            model,
            fsdp_state_dict,
            state_dict_rank0_and_offload,
            ignore_keys=ignore_keys,
        )
        # Create zeroed local model
        if not fsdp_root:
            blank_local_model = self._get_non_fsdp_root_module(wrap=False)
        else:
            blank_local_model = self._initialize_model(
                wrap_fsdp=False, wrap_ddp=False, register_buffers=True
            )

        # Nothing should be FSDP
        for mod in blank_local_model.modules():
            self.assertFalse(isinstance(mod, FSDP))

        for param in blank_local_model.parameters():
            with torch.no_grad():
                param.zero_()

        fsdp_state_dict = _gather_state_dict(fsdp_state_dict)

        # Load fsdp's full state dict into the local and verify params are as
        # expected.
        if state_dict_rank0_and_offload:
            fsdp_state_dict = self._broadcast_state_dict(model, fsdp_state_dict)

        # if self.rank == 0:
        blank_local_model.load_state_dict(fsdp_state_dict, strict=True)
        local_params = list(blank_local_model.parameters())
        for fsdp_param, local_param in zip(fsdp_params, local_params):
            self.assertEqual(fsdp_param, local_param)

    @skip_if_lt_x_gpu(2)
    @parametrize("state_dict_type", _SUPPORTED_STATE_DICT_IMPLS)
    @parametrize("double_nest", [True])
    def test_state_dict_skip_module(self, state_dict_type, double_nest):
        torch.cuda.set_device(self.rank)

        def _create_module(wrap_fsdp=True):
            LINEAR_SKIP = "linear_skip"
            ctx = enable_wrap(wrapper_cls=FSDP) if wrap_fsdp else suppress()
            with ctx:
                module = SkipModel(double_nest=double_nest)
                # Full name of linear_skip param tensors in SkipModel, as would be
                # stored in checkpoint.
                linear_skip_tensor_names = [
                    k
                    for k in dict(module.named_parameters()).keys()
                    if LINEAR_SKIP in k
                ]
                # skip SkipModule
                linear_skip = getattr(module, LINEAR_SKIP)
                delattr(module, LINEAR_SKIP)
                # Wrap FSDP
                fsdp = wrap(module)
                # reattach
                setattr(module, LINEAR_SKIP, linear_skip)
                return fsdp, linear_skip_tensor_names

        fsdp, linear_skip_tensor_names = _create_module()
        # Run a forward pass
        inp = torch.randn((1, 10), device=torch.cuda.current_device())
        loss = fsdp(inp)
        loss.sum().backward()

        with FSDP.state_dict_type(fsdp, STATE_DICT_MAPPING[state_dict_type]):
            state_dict = fsdp.state_dict()
        if self.rank == 0 and state_dict_type != "local_state_dict":
            sd_keys = list(state_dict.keys())
            expected = list(SkipModel(double_nest=False).state_dict().keys())
            self.assertEqual(sorted(sd_keys), sorted(expected))
            # TODO: parameters in linear_skip_tensor_names should not be handled
            # by FSDP.state_dict(). Have a check once this is implemented in
            # FSDP.state_dict().

        # Check that it can be loaded into FSDP.
        new_fsdp, _ = _create_module()
        _zero_model(new_fsdp)
        for (p1, p2) in zip(fsdp.parameters(), new_fsdp.parameters()):
            self.assertNotEqual(p1, p2)
        with FSDP.state_dict_type(new_fsdp, STATE_DICT_MAPPING[state_dict_type]):
            if state_dict_type != "local_state_dict":
                # FlatParameter has not supported deepcopy yet.
                state_dict = deepcopy(state_dict)
            new_fsdp.load_state_dict(state_dict, strict=True)
        for (p1, p2) in zip(fsdp.parameters(), new_fsdp.parameters()):
            self.assertEqual(p1, p2)

        # Test that the checkpoint can be loaded into a local model.
        local, _ = _create_module(wrap_fsdp=False)
        for param in local.parameters():
            with torch.no_grad():
                param.zero_()

        with fsdp.summon_full_params(fsdp):
            for (p1, p2) in zip(fsdp.parameters(), local.parameters()):
                self.assertNotEqual(p1, p2)

        if state_dict_type == "local_state_dict":
            return
        state_dict = _gather_state_dict(state_dict)
        with fsdp.summon_full_params(fsdp):
            if self.rank == 0:
                local.load_state_dict(state_dict, strict=True)
                for (p1, p2) in zip(fsdp.parameters(), local.parameters()):
                    self.assertEqual(p1, p2)

    @skip_if_lt_x_gpu(2)
    def test_wrong_state_dict_config(self):
        model = FSDP(Model(wrap_fsdp=True).cuda())
        with self.assertRaisesRegex(RuntimeError, "Expected state_dict_config of type"):
            with model.state_dict_type(
                model, StateDictType.FULL_STATE_DICT, LocalStateDictConfig()
            ):
                pass

    @skip_if_lt_x_gpu(2)
    @parametrize("state_dict_type", _UNFLATTENED_STATE_DICT_IMPLS)
    @parametrize("prefix", [True, False])
    @parametrize("ignore_inner", [True, False])
    def test_state_dict_with_ignored_modules(
        self, state_dict_type, prefix, ignore_inner
    ):
        # Initialize an FSDP-wrapped model with an ignored module that includes
        # both parameters and a buffer
        model = Model(
            wrap_fsdp=True, register_buffers=True, ignore_inner=ignore_inner
        ).cuda()
        ignored_modules = [model.outer]
        ignored_tensor_to_tensor_name = {
            model.outer.bias: "outer.bias",
            model.outer.weight: "outer.weight",
        }
        if ignore_inner:
            ignored_tensor_to_tensor_name = {
                **ignored_tensor_to_tensor_name,
                model.inner.bias: "inner.bias",
                model.inner.weight: "inner.weight",
            }
        # Note that when model.inner is not ignored this test also ensures
        # non-ignored buffers are not cloned.
        buffer_to_buffer_name = {
            model.inner.buffer: "inner.buffer",
            model.outer.buffer: "outer.buffer",
        }
        fsdp_model = FSDP(model, ignored_modules=ignored_modules)
        prefix_str = "foo." if prefix else ""
        with FSDP.state_dict_type(fsdp_model, STATE_DICT_MAPPING[state_dict_type]):
            sd1 = _gather_state_dict(fsdp_model.state_dict(prefix=prefix_str))
        with FSDP.summon_full_params(fsdp_model):
            fsdp_params = deepcopy(list(fsdp_model.parameters()))
        # Check that the ignored parameters and all buffers are not cloned
        for tensor, tensor_name in {
            **ignored_tensor_to_tensor_name,
            **buffer_to_buffer_name,
        }.items():
            prefixed_tensor_name = f"{prefix_str}{tensor_name}"
            self.assertTrue(prefixed_tensor_name in sd1)
            self.assertEqual(
                tensor.data_ptr(),
                sd1[prefixed_tensor_name].data_ptr(),
                f"{prefixed_tensor_name}",
            )
        # Check that the state dict can be loaded into a non-wrapped version of
        # the model
        nonwrapped_model = Model(wrap_fsdp=False, register_buffers=True).cuda()
        for param in nonwrapped_model.parameters():
            with torch.no_grad():
                param.zero_()

        to_load = {k[len(prefix_str) :]: v for k, v in sd1.items()}
        nonwrapped_model.load_state_dict(to_load, strict=True)
        local_params = list(nonwrapped_model.parameters())
        for fsdp_param, local_param in zip(fsdp_params, local_params):
            self.assertEqual(fsdp_param, local_param)
        # Check that if we save a state dict again, the ignored parameters and
        # buffer still have the same data pointer
        with FSDP.state_dict_type(fsdp_model, STATE_DICT_MAPPING[state_dict_type]):
            sd2 = fsdp_model.state_dict(prefix=prefix_str)
        for tensor, tensor_name in {
            **ignored_tensor_to_tensor_name,
            **buffer_to_buffer_name,
        }.items():
            prefixed_tensor_name = f"{prefix_str}{tensor_name}"
            self.assertTrue(prefixed_tensor_name in sd2)
            self.assertEqual(tensor.data_ptr(), sd2[prefixed_tensor_name].data_ptr())
            self.assertEqual(
                sd1[prefixed_tensor_name].data_ptr(),
                sd2[prefixed_tensor_name].data_ptr(),
            )

    @skip_if_lt_x_gpu(2)
    def test_state_dict_type(self):
        module = SkipModel(double_nest=True)
        with enable_wrap(wrapper_cls=FSDP):
            fsdp = wrap(module)
        with FSDP.state_dict_type(fsdp, StateDictType.LOCAL_STATE_DICT):
            pass
        for module in FSDP.fsdp_modules(fsdp):
            self.assertEqual(module._state_dict_type, StateDictType.FULL_STATE_DICT)


instantiate_parametrized_tests(TestFSDPStateDict)

if __name__ == "__main__":
    run_tests()<|MERGE_RESOLUTION|>--- conflicted
+++ resolved
@@ -234,11 +234,6 @@
 
     @skip_if_lt_x_gpu(2)
     @parametrize("state_dict_type", _UNFLATTENED_STATE_DICT_IMPLS)
-<<<<<<< HEAD
-    @parametrize("checkpoint_wrap", ["first", "second", "both"])
-    def test_fsdp_state_dict_with_activation_checkpoint(
-        self, state_dict_type, checkpoint_wrap
-=======
     @parametrize(
         "checkpoint_wrap",
         ["source", "dest", "both", "source_after_wrap", "both_after_wrap"],
@@ -246,7 +241,6 @@
     @parametrize("rank0_only_and_offload", [False, True])
     def test_fsdp_state_dict_with_activation_checkpoint(
         self, state_dict_type, checkpoint_wrap, rank0_only_and_offload
->>>>>>> c810489d
     ):
         """Tests saving the state dict, zeroing a target model's parameters, and
         loading the state dict, where the source and target models may have a
@@ -278,15 +272,10 @@
                 # Possibly wrap new model in activation checkpoint wrapper to test save/
                 # load with this wrapper
                 model_new = model_call(
-<<<<<<< HEAD
-                    checkpoint_wrap=(checkpoint_wrap in ["second", "both"])
-                )
-=======
                     checkpoint_wrap=(checkpoint_wrap in ("dest", "both"))
                 )
                 if checkpoint_wrap == "both_after_wrap":
                     apply_ac_to_linears(model_new)
->>>>>>> c810489d
                 _zero_model(model_new)
                 self._compare_models(model, model_new, self.assertNotEqual)
                 if rank0_only_and_offload:
