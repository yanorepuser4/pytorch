# Owner(s): ["module: dynamo"]
import unittest

import torch

import torch._dynamo.test_case
import torch._dynamo.testing
import torch.onnx.operators
from torch._dynamo.testing import EagerAndRecordGraphs, normalize_gm, same

from torch.nn import functional as F
from torch.testing._internal.common_cuda import PLATFORM_SUPPORTS_FLASH_ATTENTION
from torch.testing._internal.common_utils import TEST_WITH_ROCM


class CutomizedCtxManager:
    def __init__(self, mode):
        self.prev = torch.is_grad_enabled()
        self.mode = mode

    def __enter__(self):
        torch._C._set_grad_enabled(self.mode)

    def __exit__(self, exc_type, exc_value, traceback):
        torch._C._set_grad_enabled(self.prev)


class CtxManagerTests(torch._dynamo.test_case.TestCase):
    def test_no_grad(self):
        def fn1(a, b):
            x = a + 1
            # redundant no_grad should get ignored
            with torch.no_grad():
                x = x + b
            x = x + 2
            return x

        def fn2(a, b):
            x = a + 1
            with torch.set_grad_enabled(False):
                x = x + b
            x = x + 2
            return x

        def fn3(a, b):
            x = a + 1
            with torch.enable_grad():
                x = x + b
            x = x + 2
            return x

        def fn4(a, b):
            x = a + 1
            with torch.set_grad_enabled(True):
                if torch.is_grad_enabled():
                    x = x + b
            x = x + 2
            return x

        with torch.no_grad():
            torch._dynamo.testing.standard_test(
                self, fn=fn1, nargs=2, expected_ops=3
            )  # coalesced noop
            torch._dynamo.testing.standard_test(
                self, fn=fn2, nargs=2, expected_ops=3
            )  # coalesced noop
            torch._dynamo.testing.standard_test(self, fn=fn3, nargs=2, expected_ops=5)
            torch._dynamo.testing.standard_test(self, fn=fn4, nargs=2, expected_ops=5)
        with torch.enable_grad():
            torch._dynamo.testing.standard_test(self, fn=fn1, nargs=2, expected_ops=5)
            torch._dynamo.testing.standard_test(self, fn=fn2, nargs=2, expected_ops=5)
            torch._dynamo.testing.standard_test(
                self, fn=fn3, nargs=2, expected_ops=3
            )  # coalesced noop
            torch._dynamo.testing.standard_test(
                self, fn=fn4, nargs=2, expected_ops=3
            )  # coalesced noop

    def test_grad_mode_guard(self):
        def fn(a, b):
            prev_grad = torch.is_grad_enabled()
            torch.set_grad_enabled(False)
            a = a + 1
            a.tolist()  # graph break
            ret = a + b
            torch.set_grad_enabled(prev_grad)
            return ret

        a = torch.randn([3, 4])
        b = torch.randn([3, 4])
        cnts = torch._dynamo.testing.CompileCounter()
        opt_fn = torch._dynamo.optimize(cnts)(fn)
        for _ in range(10):
            opt_fn(a, b)
        self.assertEqual(cnts.frame_count, 2)

    def test_nested_grad_mode_graph_break(self):
        def fn(x):
            before = torch.is_grad_enabled()
            with torch.set_grad_enabled(False):
                torch._dynamo.graph_break()
                with torch.set_grad_enabled(True):
                    x = torch.mul(x, 5)
                    torch._dynamo.graph_break()
                    x = torch.sqrt(x)
                    assert torch.is_grad_enabled()
                assert not torch.is_grad_enabled()
            assert torch.is_grad_enabled() == before
            return x

        a = torch.randn([3, 4])
        cnts = torch._dynamo.testing.CompileCounter()
        opt_fn = torch._dynamo.optimize(cnts)(fn)

        for _ in range(10):
            opt_fn(a)
        self.assertEqual(cnts.frame_count, 2)

    def test_torch_profiler(self):
        # wrap torch.profiler.* as NullContextVariable and do nothing
        def fn(x):
            y = x**2
            with torch.profiler.profile():
                y = y + 2
                with torch.profiler.record_function("my_function"):
                    z = y**3
                    z.tolist()  # graph break
                    z = z + 1
            return z

        x = torch.randn((2, 2), requires_grad=True)
        ref = fn(x)
        cnts = torch._dynamo.testing.CompileCounter()
        opt_fn = torch._dynamo.optimize(cnts)(fn)
        res = opt_fn(x)
        self.assertTrue(same(ref, res))
        self.assertEqual(cnts.frame_count, 2)

    def test_autograd_profiler(self):
        # wrap torch.autograd.profiler.* as NullContextVariable and do nothing
        def fn(x):
            y = x**2
            with torch.autograd.profiler.profile():
                y = y + 2
                with torch.autograd.profiler.record_function("my_function"):
                    z = y**3
                    z.tolist()  # graph break
                    z = z + 1
            return z

        x = torch.randn((2, 2), requires_grad=True)
        ref = fn(x)
        cnts = torch._dynamo.testing.CompileCounter()
        opt_fn = torch._dynamo.optimize(cnts)(fn)
        res = opt_fn(x)
        self.assertTrue(same(ref, res))
        self.assertEqual(cnts.frame_count, 2)

    @unittest.skipIf(not torch.cuda.is_available(), "requires cuda")
    def test_cuda_stream_context_manager1(self):
        def fn(x):
            s = torch.cuda.Stream()
            x = torch.mul(x, 5)
            x = torch.add(x, 2)
            current_stream = torch.cuda.current_stream()
            s.wait_stream(current_stream)
            with torch.cuda.stream(s):
                x = torch.relu(x)
            current_stream.wait_stream(s)
            x = torch.add(x, 1)
            x = torch.cos(x)
            return x

        x = torch.randn((2, 2), device="cuda")
        ref = fn(x)
        cnts = torch._dynamo.testing.CompileCounter()
        opt_fn = torch._dynamo.optimize(cnts, nopython=True)(fn)
        res = opt_fn(x)
        self.assertEqual(ref, res)
        self.assertEqual(cnts.frame_count, 1)
        self.assertEqual(cnts.op_count, 12)

    @unittest.expectedFailure  # https://github.com/pytorch/pytorch/issues/118204
    @unittest.skipIf(not torch.cuda.is_available(), "requires cuda")
    def test_cuda_stream_across_graph_break(self):
        def fn(x):
            s = torch.cuda.Stream()
            x = torch.mul(x, 5)
            x = torch.add(x, 2)

            print("foo")

            tcs = torch.cuda.stream(s)
            current_stream = torch.cuda.current_stream()
            s.wait_stream(current_stream)

            with tcs:
                x = torch.relu(x)

            current_stream.wait_stream(s)
            x = torch.add(x, 1)
            x = torch.cos(x)
            return x

        x = torch.randn((2, 2), device="cuda")
        ref = fn(x)
        cnts = torch._dynamo.testing.CompileCounter()
        opt_fn = torch._dynamo.optimize(cnts)(fn)
        res = opt_fn(x)
        self.assertEqual(ref, res)
        self.assertEqual(cnts.frame_count, 2)
        self.assertEqual(cnts.op_count, 9)

    @unittest.expectedFailure  # https://github.com/pytorch/pytorch/issues/118204
    @unittest.skipIf(not torch.cuda.is_available(), "requires cuda")
    def test_cuda_stream_context_manager2(self):
        def fn(x, s):
            x = torch.mul(x, 5)
            x = torch.add(x, 2)

            current_stream = torch.cuda.current_stream()
            s.wait_stream(current_stream)

            with torch.cuda.stream(s):
                x = torch.relu(x)

            current_stream.wait_stream(s)
            with torch.cuda.stream(current_stream):
                x = torch.relu(x)

            s2 = torch.cuda.Stream()
            s2.wait_stream(current_stream)
            with torch.cuda.stream(s2):
                x = torch.relu(x)

            current_stream.wait_stream(s2)
            x = torch.add(x, 1)
            x = torch.cos(x)
            return x

        x = torch.randn((2, 2), device="cuda")
        s = torch.cuda.Stream()
        ref = fn(x, s)
        cnts = torch._dynamo.testing.CompileCounter()
        opt_fn = torch._dynamo.optimize(cnts, nopython=True)(fn)
        res = opt_fn(x, s)
        self.assertEqual(ref, res)
        self.assertEqual(cnts.frame_count, 1)
        self.assertEqual(cnts.op_count, 18)

    @unittest.skipIf(not torch.cuda.is_available(), "requires cuda")
    def test_cuda_stream_method(self):
        def fn(x):
            x = torch.mul(x, 1)
            x = torch.add(x, 2)

            new_stream = torch.cuda.Stream()
            cur_stream = torch.cuda.current_stream()
            new_stream.wait_stream(cur_stream)

            with torch.cuda.stream(new_stream):
                x = torch.sin(x)
                x = torch.add(x, 3)

            cur_stream.wait_stream(new_stream)

            x = torch.add(x, 4)
            is_idle = cur_stream.query()
            cur_stream.synchronize()

            with torch.cuda.stream(new_stream):
                x = torch.add(x, 5)
            new_stream.synchronize()

            is_equal = cur_stream == new_stream

            x = torch.relu(x)
            x = torch.cos(x)
            return x

        x = torch.randn((2, 2), device="cuda")
        ref = fn(x)
        cnts = torch._dynamo.testing.CompileCounter()
        opt_fn = torch._dynamo.optimize(cnts, nopython=True)(fn)
        res = opt_fn(x)
        self.assertEqual(ref, res)
        self.assertEqual(cnts.frame_count, 1)
        self.assertEqual(cnts.op_count, 21)

    @unittest.skipIf(not torch.cuda.is_available(), "requires cuda")
    def test_cuda_stream_compared_with_constant(self):
        def fn(x):
            x = torch.mul(x, 1)
            x = torch.add(x, 2)

            cur_stream = torch.cuda.current_stream()
            if cur_stream is not None:
                return x + 1
            return x - 1

        def fn2(x):
            x = torch.mul(x, 1)
            x = torch.add(x, 2)

            cur_stream = torch.cuda.current_stream()
            if cur_stream != "const_str":
                return x + 1
            return x - 1

        x = torch.randn((2, 2), device="cuda")
        ref = fn(x)
        cnts = torch._dynamo.testing.CompileCounter()
        opt_fn = torch._dynamo.optimize(cnts, nopython=True)(fn)
        opt_fn2 = torch._dynamo.optimize(cnts, nopython=True)(fn2)
        res = opt_fn(x)
        res2 = opt_fn2(x)
        self.assertEqual(ref, res)
        self.assertEqual(ref, res2)

    @unittest.skipIf(not torch.cuda.is_available(), "requires cuda")
    def test_cuda_stream_compared_with_stream(self):
        def fn(x, s0, s1):
            if s0 == s1:
                return x + 1
            else:
                return x - 1

        s0 = torch.cuda.Stream()
        s1 = torch.cuda.Stream()
        x = torch.randn(2, 2)
        cnts = torch._dynamo.testing.CompileCounter()
        opt_fn = torch._dynamo.optimize(cnts, nopython=True)(fn)

        ref0 = fn(x, s0, s1)
        res0 = opt_fn(x, s0, s1)
        self.assertEqual(cnts.frame_count, 1)
        self.assertEqual(ref0, res0)

        ref1 = fn(x, s1, s1)
        res1 = opt_fn(x, s1, s1)
        # We have a re-compilation because of chaning inputs
        self.assertEqual(cnts.frame_count, 2)
        self.assertEqual(ref1, res1)

        torch._dynamo.reset()
        cnts = torch._dynamo.testing.CompileCounter()
        opt_fn = torch._dynamo.optimize(cnts, nopython=True)(fn)

        ref1 = fn(x, s1, s1)
        res1 = opt_fn(x, s1, s1)
        self.assertEqual(cnts.frame_count, 1)
        self.assertEqual(ref1, res1)

        ref0 = fn(x, s0, s1)
        res0 = opt_fn(x, s0, s1)
        # We have a re-compilation because of chaning inputs
        self.assertEqual(cnts.frame_count, 2)
        self.assertEqual(ref0, res0)

    @unittest.skipIf(not torch.cuda.is_available(), "requires cuda")
    def test_cuda_event_method_create_stream_outside_of_compile(self):
        def fn(x, cur_stream, new_stream):
            x = torch.mul(x, 1)
            x = torch.add(x, 2)

            x = torch.add(x, 3)

            event = cur_stream.record_event()
            is_idle = event.query()

            new_stream.wait_event(event)
            with torch.cuda.stream(new_stream):
                x = torch.add(x, 4)

            new_event = torch.cuda.Event()
            new_event.record(new_stream)

            new_event.wait(cur_stream)
            x = torch.add(x, 5)

            # use new event to sync
            new_event.synchronize()

            x = torch.relu(x)
            x = torch.cos(x)
            return x

        x = torch.randn((2, 2), device="cuda")
        cur_stream = torch.cuda.current_stream()
        new_stream = torch.cuda.Stream()
        ref = fn(x, cur_stream, new_stream)
        cnts = torch._dynamo.testing.CompileCounter()
        opt_fn = torch._dynamo.optimize(cnts, nopython=True)(fn)
        res = opt_fn(x, cur_stream, new_stream)
        self.assertEqual(ref, res)
        self.assertEqual(cnts.frame_count, 1)
        self.assertEqual(cnts.op_count, 19)

    @unittest.skipIf(not torch.cuda.is_available(), "requires cuda")
    def test_cuda_event_method(self):
        def fn(x):
            x = torch.mul(x, 1)
            x = torch.add(x, 2)

            cur_stream = torch.cuda.current_stream()
            new_stream = torch.cuda.Stream()

            x = torch.add(x, 3)

            event = cur_stream.record_event()
            is_idle = event.query()

            new_stream.wait_event(event)
            with torch.cuda.stream(new_stream):
                x = torch.add(x, 4)

            new_event = torch.cuda.Event()
            new_event.record(new_stream)

            new_event.wait(cur_stream)
            x = torch.add(x, 5)

            # use new event to sync
            new_event.synchronize()

            x = torch.relu(x)
            x = torch.cos(x)
            return x

        x = torch.randn((2, 2), device="cuda")
        ref = fn(x)
        cnts = torch._dynamo.testing.CompileCounter()
        opt_fn = torch._dynamo.optimize(cnts, nopython=True)(fn)
        res = opt_fn(x)
        self.assertEqual(ref, res)
        self.assertEqual(cnts.frame_count, 1)
        self.assertEqual(cnts.op_count, 19)

    def test_autograd_profiler_enabled(self):
        def fn(x):
            if torch.autograd._profiler_enabled():
                return x + 1
            else:
                return x - 1

        x = torch.randn((2, 2), requires_grad=True)
        cnts = torch._dynamo.testing.CompileCounter()
        opt_fn = torch._dynamo.optimize(cnts)(fn)

        if torch.autograd._profiler_enabled():
            torch.autograd._disable_profiler()
        assert not torch.autograd._profiler_enabled()
        ref = fn(x)
        res = opt_fn(x)
        self.assertTrue(same(ref, res))

        with torch.autograd.profiler.profile():
            assert torch.autograd._profiler_enabled()
            ref = fn(x)
            res = opt_fn(x)
            self.assertTrue(same(ref, res))

    @unittest.skipIf(not torch.cuda.is_available(), "requires cuda")
    def test_autocast(self):
        if not torch.cuda.is_bf16_supported():
            raise unittest.SkipTest("requires bf16")

        class MyModule(torch.nn.Module):
            def forward(self, x):
                a_float32 = torch.rand((8, 8), device="cuda")
                b_float32 = torch.rand((8, 8), device="cuda")
                d_float32 = torch.rand((8, 8), device="cuda")

                with torch.autocast(device_type="cuda", dtype=torch.bfloat16):
                    e_float16 = torch.mm(a_float32, b_float32)
                    f_float16 = torch.mm(d_float32, e_float16)
                return f_float16

        module = MyModule()
        real = module(torch.tensor([0.5]))
        real_device = real.device
        real_dtype = real.dtype

        graph, guards = torch._dynamo.export(module)(torch.tensor([[0.0, 0], [0, 0]]))
        exported = graph(torch.tensor([0.5]))
        self.assertEqual(exported.device, real_device)
        self.assertEqual(exported.dtype, real_dtype)

        self.assertEqual(exported.device.type, "cuda")
        self.assertEqual(exported.device.index, 0)
        self.assertEqual(exported.dtype, torch.bfloat16)

    @unittest.skipIf(not torch.cuda.is_available(), "requires cuda")
    def test_cuda_amp_autocast(self):
        class MyModule(torch.nn.Module):
            def forward(self, x):
                a_float32 = torch.rand((8, 8), device="cuda")
                b_float32 = torch.rand((8, 8), device="cuda")

                with torch.cuda.amp.autocast(dtype=torch.torch.float64):
                    c_float64 = torch.mm(a_float32, b_float32)
                return c_float64

        module = MyModule()
        real = module(torch.tensor([0.5]))
        real_device = real.device
        real_dtype = real.dtype

        graph, _ = torch._dynamo.export(module)(torch.tensor([[0.0, 0], [0, 0]]))
        exported = graph(torch.tensor([0.5]))
        self.assertEqual(exported.device, real_device)
        self.assertEqual(exported.dtype, real_dtype)

        self.assertEqual(exported.device.type, "cuda")
        self.assertEqual(exported.device.index, 0)
        self.assertEqual(exported.dtype, torch.float64)

    def test_is_autocast_cpu_enabled(self):
        def fn(a_float32, b_float32):
            with torch.cpu.amp.autocast(dtype=torch.bfloat16):
                c_float16 = torch.mm(a_float32, b_float32)
                if torch.is_autocast_cpu_enabled():
                    c_float16 = c_float16 + 1
            return c_float16

        a = torch.rand((8, 8))
        b = torch.rand((8, 8))
        ref = fn(a, b)
        opt_fn = torch._dynamo.optimize("eager", nopython=True)(fn)
        res = opt_fn(a, b)
        self.assertTrue(same(ref, res))

    @unittest.skipIf(
        not PLATFORM_SUPPORTS_FLASH_ATTENTION or TEST_WITH_ROCM,
        "Can't run fused SDPA on this platform",
    )
    def test_autocast_sdpa(self):
        class MyModule(torch.nn.Module):
            def forward(self, query, key, value):
                with torch.autocast("cpu"):
                    with torch.autocast("cuda", dtype=torch.float32):
                        out = F.scaled_dot_product_attention(
                            query, key, value, None, 0.0, True
                        )
                return out

        dtype = torch.float32
        seq_len_q = 1
        seq_len_k = 1
        head_dim = 8
        query = torch.ones(
            1, 8, seq_len_q, head_dim, device="cuda", dtype=dtype, requires_grad=True
        )
        key = torch.ones(
            1, 8, seq_len_k, head_dim, device="cuda", dtype=dtype, requires_grad=True
        )
        value = torch.ones(
            1, 8, seq_len_k, head_dim, device="cuda", dtype=dtype, requires_grad=True
        )

        module = MyModule()
        real = module(query, key, value)
        real_device = real.device
        real_dtype = real.dtype

        opt_mod = torch._dynamo.optimize("inductor")(module)
        compiled = opt_mod(query, key, value)

        self.assertEqual(compiled.device, real_device)
        self.assertEqual(compiled.dtype, real_dtype)

        self.assertEqual(compiled.device.type, "cuda")
        self.assertEqual(compiled.device.index, 0)
        self.assertEqual(compiled.dtype, torch.float32)

    def test_autocast_cpu(self):
        class MyModule(torch.nn.Module):
            def forward(self, x):
                a_float32 = torch.rand((8, 8), device="cpu")
                b_float32 = torch.rand((8, 8), device="cpu")
                d_float32 = torch.rand((8, 8), device="cpu")

                with torch.autocast(device_type="cpu", dtype=torch.bfloat16):
                    e_float16 = torch.mm(a_float32, b_float32)
                    f_float16 = torch.mm(d_float32, e_float16)
                return f_float16

        module = MyModule()
        real = module(torch.tensor([0.5]))
        real_device = real.device
        real_dtype = real.dtype

        graph, guards = torch._dynamo.export(module)(torch.tensor([[0.0, 0], [0, 0]]))
        exported = graph(torch.tensor([0.5]))
        self.assertEqual(exported.device, real_device)
        self.assertEqual(exported.dtype, real_dtype)

        self.assertEqual(exported.device.type, "cpu")
        self.assertEqual(exported.dtype, torch.bfloat16)

    def test_autocast_cpu_graph_break(self):
        class MyModule(torch.nn.Module):
            def forward(self, x):
                a_float32 = torch.rand((8, 8), device="cpu")
                b_float32 = torch.rand((8, 8), device="cpu")
                torch._dynamo.graph_break()
                d_float32 = torch.rand((8, 8), device="cpu")

                with torch.autocast(device_type="cpu", dtype=torch.bfloat16):
                    e_float16 = torch.mm(a_float32, b_float32)
                    torch._dynamo.graph_break()
                    f_float16 = torch.mm(d_float32, e_float16)
                return f_float16

        module = MyModule()
        real = module(torch.tensor([0.5]))
        real_device = real.device
        real_dtype = real.dtype

        opt = torch._dynamo.optimize("eager")(module)
        res = opt(torch.tensor([0.5]))
        self.assertEqual(res.device, real_device)
        self.assertEqual(res.dtype, real_dtype)

        self.assertEqual(res.device.type, "cpu")
        self.assertEqual(res.dtype, torch.bfloat16)

    def test_autocast_cpu_graph_break_2(self):
        # Regression for: https://github.com/pytorch/pytorch/issues/93890
        def fn(x):
            with torch.autocast(device_type="cpu", dtype=torch.bfloat16):
                x = torch.mm(x, x)
                torch._dynamo.graph_break()
                x = torch.relu(x)
            return x

        x = torch.rand([4, 4])
        self.assertEqual(x.dtype, torch.float32)
        res = fn(x)
        opt_fn = torch._dynamo.optimize("eager")(fn)
        opt_res = opt_fn(x)
        self.assertTrue(torch.allclose(res, opt_res))
        self.assertEqual(res.dtype, torch.bfloat16)
        self.assertEqual(opt_res.dtype, torch.bfloat16)

    def test_autocast_cpu_graph_break_inner_fn(self):
        class MyModule(torch.nn.Module):
            @staticmethod
            def mm_breaks(x, y):
                torch._dynamo.graph_break()
                return torch.mm(x, y)

            def forward(self, x):
                a_float32 = torch.rand((8, 8), device="cpu")
                b_float32 = torch.rand((8, 8), device="cpu")

                with torch.autocast(device_type="cpu", dtype=torch.bfloat16):
                    torch._dynamo.graph_break()
                    with torch.autocast(
                        device_type="cpu", dtype=torch.bfloat16, enabled=False
                    ):
                        torch._dynamo.graph_break()
                        g_float32 = torch.mm(a_float32, b_float32)
                        with torch.autocast(device_type="cpu", dtype=torch.bfloat16):
                            # Check that nested with non-inlineable function with graph break
                            torch._dynamo.graph_break()
                            f_float16_1 = self.mm_breaks(a_float32, b_float32)
                    # We remember to exit the inner autocast correctly to outer
                    # even after graph breaks
                    f_float16 = self.mm_breaks(a_float32, b_float32)
                    assert f_float16.dtype == f_float16_1.dtype
                return f_float16, g_float32

        module = MyModule()
        real_16, real_32 = module(torch.tensor([0.5]))
        real_device_16 = real_16.device
        real_dtype_16 = real_16.dtype
        real_device_32 = real_32.device
        real_dtype_32 = real_32.dtype

        graph = torch._dynamo.optimize("eager")(module)
        out_16, out_32 = graph(torch.tensor([0.5]))
        self.assertEqual(out_16.device, real_device_16)
        self.assertEqual(out_16.dtype, real_dtype_16)
        self.assertEqual(out_32.device, real_device_32)
        self.assertEqual(out_32.dtype, real_dtype_32)

        self.assertEqual(out_16.device.type, "cpu")
        self.assertEqual(out_16.dtype, torch.bfloat16)
        self.assertEqual(out_32.device.type, "cpu")
        self.assertEqual(out_32.dtype, torch.float32)

    def test_autocast_graph_break_method(self):
        class MyModule(torch.nn.Module):
            def __init__(self, bias):
                super().__init__()
                self.bias = bias

            def mm_not_break(self, x, y):
                return torch.mm(x, y) + self.bias

            def mm_breaks(self, x, y):
                torch._dynamo.graph_break()
                return torch.mm(x, y) + self.bias

            def forward(self, x):
                a_float32 = torch.rand((8, 8), device="cpu")
                b_float32 = torch.rand((8, 8), device="cpu")

                with torch.autocast(device_type="cpu", dtype=torch.bfloat16):
                    with torch.autocast(
                        device_type="cpu", dtype=torch.bfloat16, enabled=False
                    ):
                        g_float32 = torch.mm(a_float32, b_float32)
                    f_float16 = self.mm_breaks(a_float32, b_float32)

                    assert (
                        f_float16[0][0] == self.mm_not_break(a_float32, b_float32)[0][0]
                    )
                return f_float16, g_float32

        module = MyModule(bias=torch.rand((8, 8), device="cpu", dtype=torch.bfloat16))

        with torch.autocast(device_type="cpu", dtype=torch.bfloat16):
            # Autocast doesn't work on addition, so we need the bias to be `bfloat16`
            res = torch.rand((8, 8), device="cpu", dtype=torch.float32) + torch.rand(
                (8, 8), device="cpu", dtype=torch.bfloat16
            )
            self.assertEqual(res.dtype, torch.float32)

        real_16, real_32 = module(torch.tensor([0.5]))
        real_device_16 = real_16.device
        real_dtype_16 = real_16.dtype
        real_device_32 = real_32.device
        real_dtype_32 = real_32.dtype

        graph = torch._dynamo.optimize("eager")(module)
        out_16, out_32 = graph(torch.tensor([0.5]))
        self.assertEqual(out_16.device, real_device_16)
        self.assertEqual(out_16.dtype, real_dtype_16)
        self.assertEqual(out_32.device, real_device_32)
        self.assertEqual(out_32.dtype, real_dtype_32)

        self.assertEqual(out_16.device.type, "cpu")
        self.assertEqual(out_16.dtype, torch.bfloat16)
        self.assertEqual(out_32.device.type, "cpu")
        self.assertEqual(out_32.dtype, torch.float32)

    @unittest.skipIf(not torch.cuda.is_available(), "requires cuda")
    def test_autocast_float64(self):
        class MyModule(torch.nn.Module):
            def forward(self, x):
                a_float32 = torch.rand((8, 8), device="cuda")
                b_float32 = torch.rand((8, 8), device="cuda")
                d_float32 = torch.rand((8, 8), device="cuda")

                with torch.autocast(device_type="cuda", dtype=torch.float64):
                    e_float64 = torch.mm(a_float32, b_float32)
                    f_float64 = torch.mm(d_float32, e_float64)
                return f_float64

        module = MyModule()
        real = module(torch.tensor([0.5]))
        real_device = real.device
        real_dtype = real.dtype

        graph, guards = torch._dynamo.export(module)(torch.tensor([[0.0, 0], [0, 0]]))
        exported = graph(torch.tensor([0.5]))
        self.assertEqual(exported.device, real_device)
        self.assertEqual(exported.dtype, real_dtype)

        self.assertEqual(exported.device.index, 0)
        self.assertEqual(exported.dtype, torch.float64)

    @unittest.skipIf(not torch.cuda.is_available(), "requires cuda")
    def test_autocast_device(self):
        class MyModule(torch.nn.Module):
            def forward(self, x):
                a_float32 = torch.rand((8, 8), device="cuda")
                b_float32 = torch.rand((8, 8), device="cuda")
                d_float32 = torch.rand((8, 8), device="cuda")

                with torch.autocast("cuda"):
                    e_float64 = torch.mm(a_float32, b_float32)
                    f_float64 = torch.mm(d_float32, e_float64)
                return f_float64

        module = MyModule()
        real = module(torch.tensor([0.5]))
        real_device = real.device
        real_dtype = real.dtype

        graph, guards = torch._dynamo.export(module)(torch.tensor([[0.0, 0], [0, 0]]))
        exported = graph(torch.tensor([0.5]))
        self.assertEqual(exported.device, real_device)
        self.assertEqual(exported.dtype, real_dtype)

        self.assertEqual(exported.device.index, 0)
        self.assertEqual(exported.dtype, torch.torch.float16)

    @unittest.skipIf(not torch.cuda.is_available(), "requires cuda")
    def test_autocast_arguments_binding(self):
        def f1(x):
            with torch.cuda.amp.autocast(False):
                x = torch.sin(x + 1)
            return x

        def f2(x):
            with torch.cpu.amp.autocast(False):
                x = torch.cos(x + 1)
            return x

        x = torch.rand([2, 3])
        ref1 = f1(x)
        ref2 = f2(x)
        opt_f1 = torch.compile(backend="eager")(f1)
        opt_f2 = torch.compile(backend="eager")(f2)
        res1 = opt_f1(x)
        res2 = opt_f2(x)
        self.assertTrue(same(ref1, res1))
        self.assertTrue(same(ref2, res2))

    @unittest.skipIf(not torch.cuda.is_available(), "requires cuda")
    def test_autocast_decorator(self):
        def autocast_func(orig_func):
            @torch.amp.autocast(device_type="cuda", dtype=torch.float16)
            def new_fwd(*args, **kwargs):
                return orig_func(*args, **kwargs)

            return new_fwd

        def autocast_func_cuda(orig_func):
            @torch.cuda.amp.autocast(dtype=torch.float16)
            def new_fwd(*args, **kwargs):
                return orig_func(*args, **kwargs)

            return new_fwd

        def autocast_func_cpu(orig_func):
            @torch.cpu.amp.autocast(dtype=torch.float16)
            def new_fwd(*args, **kwargs):
                return orig_func(*args, **kwargs)

            return new_fwd

        def mm(a, b):
            return torch.mm(a, b)

        mm_float16 = autocast_func(mm)
        mm_float16_cuda = autocast_func_cuda(mm)
        mm_float16_cpu = autocast_func_cpu(mm)

        def fn(a, b):
            return mm_float16(a, b), mm_float16_cuda(a, b), mm_float16_cpu(a, b)

        a_float32 = torch.rand((8, 8), device="cuda")
        b_float32 = torch.rand((8, 8), device="cuda")

        ref = fn(a_float32, b_float32)
        opt_fn = torch.compile(backend="eager", fullgraph=True)(fn)
        res = opt_fn(a_float32, b_float32)
        self.assertTrue(same(ref, res))
        self.assertTrue(res[0].dtype == torch.float16)
        self.assertTrue(res[1].dtype == torch.float16)

    def test_generic_context_manager(self):
        def fn(x):
            with CutomizedCtxManager(True):
                x = x + 1
                if torch.is_grad_enabled():
                    x = x * 2
                x = torch.relu(x)
            return x - 1

        x = torch.rand(2, 3)
        cnts = torch._dynamo.testing.CompileCounter()
        opt_fn = torch.compile(backend=cnts, fullgraph=False)(fn)

        with torch.no_grad():
            ref = fn(x)
            res = opt_fn(x)
            self.assertTrue(same(ref, res))
            self.assertEqual(cnts.frame_count, 2)
            self.assertEqual(cnts.op_count, 2)

        with torch.enable_grad():
            ref = fn(x)
            res = opt_fn(x)
            self.assertTrue(same(ref, res))
            self.assertEqual(cnts.frame_count, 4)
            self.assertEqual(cnts.op_count, 4)

    def test_nested_generic_context_manager(self):
        def fn(x):
            with CutomizedCtxManager(True):
                x = x + 1
                if torch.is_grad_enabled():
                    x = x * 2
                with CutomizedCtxManager(False):
                    if torch.is_grad_enabled():
                        x = x - 3
                    x = x * 1.5
                x = torch.relu(x)
            return x - 1

        x = torch.rand(2, 3)
        cnts = torch._dynamo.testing.CompileCounter()
        opt_fn = torch.compile(backend=cnts, fullgraph=False)(fn)

        with torch.no_grad():
            ref = fn(x)
            res = opt_fn(x)
            self.assertTrue(same(ref, res))
            self.assertEqual(cnts.frame_count, 4)
            self.assertEqual(cnts.op_count, 4)

        with torch.enable_grad():
            ref = fn(x)
            res = opt_fn(x)
            self.assertTrue(same(ref, res))
            self.assertEqual(cnts.frame_count, 6)
            self.assertEqual(cnts.op_count, 6)

    def test_generic_context_manager_with_graph_break(self):
        def fn(x):
            with CutomizedCtxManager(True):
                x = x + 1
                if torch.is_grad_enabled():
                    x = x * 2
                torch._dynamo.graph_break()
                x = torch.relu(x)
            return x - 1

        x = torch.rand(2, 3)
        cnts = torch._dynamo.testing.CompileCounter()
        opt_fn = torch.compile(backend=cnts, fullgraph=False)(fn)

        with torch.no_grad():
            ref = fn(x)
            res = opt_fn(x)
            self.assertTrue(same(ref, res))
            self.assertEqual(cnts.frame_count, 2)
            self.assertEqual(cnts.op_count, 2)

        with torch.enable_grad():
            ref = fn(x)
            res = opt_fn(x)
            self.assertTrue(same(ref, res))
            self.assertEqual(cnts.frame_count, 4)
            self.assertEqual(cnts.op_count, 4)

    def test_nested_generic_context_manager_with_graph_break(self):
        def fn(x):
            with CutomizedCtxManager(True):
                x = x + 1
                if torch.is_grad_enabled():
                    x = x * 2
                with CutomizedCtxManager(False):
                    if torch.is_grad_enabled():
                        x = x - 3
                    torch._dynamo.graph_break()
                    x = x * 1.5
                x = torch.relu(x)
            return x - 1

        x = torch.rand(2, 3)
        cnts = torch._dynamo.testing.CompileCounter()
        opt_fn = torch.compile(backend=cnts, fullgraph=False)(fn)

        with torch.no_grad():
            ref = fn(x)
            res = opt_fn(x)
            self.assertTrue(same(ref, res))
            self.assertEqual(cnts.frame_count, 4)
            self.assertEqual(cnts.op_count, 4)

        torch._dynamo.reset()
        cnts = torch._dynamo.testing.CompileCounter()
        opt_fn = torch._dynamo.optimize(cnts, nopython=False)(fn)

        with torch.enable_grad():
            ref = fn(x)
            res = opt_fn(x)
            self.assertTrue(same(ref, res))
            self.assertEqual(cnts.frame_count, 4)
            self.assertEqual(cnts.op_count, 4)

    def test_graph_break_inlining_grad(self):
        def gn(z):
            with torch.no_grad():
                torch._dynamo.graph_break()
                return torch.sin(z)

        def fn(x, y, z):
            a = torch.mm(x, y)
            z = gn(z)
            return a

        torch._dynamo.reset()
        cnts = torch._dynamo.testing.CompileCounter()
        opt_fn = torch._dynamo.optimize(cnts, nopython=False)(fn)
        x = torch.randn(4, 4, requires_grad=True)
        y = torch.randn(4, 4, requires_grad=True)
        z = torch.randn(4)
        opt_fn(x, y, z).sum().backward()

        self.assertEqual(cnts.frame_count, 2)

    def _graph_break_inlining_autocast_test_helper(self, device):
        def gn(x, y):
            with torch.autocast(device_type=device, dtype=torch.bfloat16):
                z = torch.mm(x, y)
                torch._dynamo.graph_break()
                return torch.sin(z)

        def fn(x, y):
            z = torch.mm(x, y)
            z = z + gn(x, y)
            return z

        x = torch.rand(3, 3).to(device)
        y = torch.rand(3, 3).to(device)
        opt_fn = torch.compile(backend="eager")(fn)
        ref = fn(x, y)
        res = opt_fn(x, y)
        self.assertEqual(ref, res)

    def test_graph_break_inlining_autocast(self):
        for device in ["cuda", "cpu"]:
            if device == "cuda" and not (
                torch.cuda.is_available() and torch.cuda.is_bf16_supported()
            ):
                continue
            self._graph_break_inlining_autocast_test_helper(device)

    def test_disable_saved_tensors_hooks(self):
        def fn(z):
            @torch.autograd.graph.disable_saved_tensors_hooks("This is not supported")
            def f(x, y):
                return x + y

            x, y = torch.ones(
                1,
            ), torch.zeros(
                1,
            )
            return f(x, y)

        eager = EagerAndRecordGraphs()
        torch.compile(fn, backend=eager, fullgraph=True)(torch.randn(()))

        graph = eager.graphs[0]
        actual = normalize_gm(graph.print_readable(False))

        expected = """\
class GraphModule(torch.nn.Module):
    def forward(self):
        _saved_tensors_hooks_disable = torch._C._autograd._saved_tensors_hooks_disable('This is not supported')

        x = torch.ones(1)

        y = torch.zeros(1)

        add = x + y;  x = y = None

        _saved_tensors_hooks_enable = torch._C._autograd._saved_tensors_hooks_enable()
        return (add,)
"""
        self.assertExpectedInline(actual, expected)

    def test_disable_saved_tensors_hooks_prev_disabled(self):
        def fn(z):
            @torch.autograd.graph.disable_saved_tensors_hooks("This is not supported")
            def f(x, y):
                return x + y

            x, y = torch.ones(
                1,
            ), torch.zeros(
                1,
            )
            return f(x, y)

        eager = EagerAndRecordGraphs()
        with torch.autograd.graph.disable_saved_tensors_hooks(
            "Previously disabled message"
        ):
            torch.compile(fn, backend=eager, fullgraph=True)(torch.randn(()))

        graph = eager.graphs[0]
        actual = normalize_gm(graph.print_readable(False))

        expected = """\
class GraphModule(torch.nn.Module):
    def forward(self):
        _saved_tensors_hooks_disable = torch._C._autograd._saved_tensors_hooks_disable('This is not supported')

        x = torch.ones(1)

        y = torch.zeros(1)

        add = x + y;  x = y = None

        _saved_tensors_hooks_disable_1 = torch._C._autograd._saved_tensors_hooks_disable('Previously disabled message')
        return (add,)
"""
        self.assertExpectedInline(actual, expected)

    def test_disable_saved_tensors_hooks_prev_disabled_nested(self):
        def fn(z):
            @torch.autograd.graph.disable_saved_tensors_hooks("This is not supported")
            def f(x, y):
                @torch.autograd.graph.disable_saved_tensors_hooks(
                    "This is not supported inner"
                )
                def inner_fn(x, y):
                    return x + y

                return inner_fn(x, y) + x

            x, y = torch.ones(
                1,
            ), torch.zeros(
                1,
            )
            return f(x, y)

        eager = EagerAndRecordGraphs()
        with torch.autograd.graph.disable_saved_tensors_hooks(
            "Previously disabled message"
        ):
            torch.compile(fn, backend=eager, fullgraph=True)(torch.randn(()))

        graph = eager.graphs[0]
        actual = normalize_gm(graph.print_readable(False))

        expected = """\
class GraphModule(torch.nn.Module):
    def forward(self):
        _saved_tensors_hooks_disable = torch._C._autograd._saved_tensors_hooks_disable('This is not supported')

        x = torch.ones(1)

        y = torch.zeros(1)

        _saved_tensors_hooks_disable_1 = torch._C._autograd._saved_tensors_hooks_disable('This is not supported inner')

        add = x + y;  y = None

        _saved_tensors_hooks_disable_2 = torch._C._autograd._saved_tensors_hooks_disable('This is not supported')

        add_1 = add + x;  add = x = None

        _saved_tensors_hooks_disable_3 = torch._C._autograd._saved_tensors_hooks_disable('Previously disabled message')
        return (add_1,)
"""
        self.assertExpectedInline(actual, expected)

    def test_disable_saved_tensors_hooks_graph_break(self):
        def fn(x):
            with torch.autograd.graph.disable_saved_tensors_hooks(
                "This is not supported"
            ):
                y = x + 1
                torch._dynamo.graph_break()
                return y * 2

        eager = EagerAndRecordGraphs()
        torch.compile(fn, backend=eager, fullgraph=False)(torch.randn(()))

        def check_graph(actual, expected):
            self.assertExpectedInline(actual, expected)

        expected = """\
class GraphModule(torch.nn.Module):
    def forward(self, L_x_ : torch.Tensor):
        l_x_ = L_x_

        _saved_tensors_hooks_disable = torch._C._autograd._saved_tensors_hooks_disable('This is not supported')

        y = l_x_ + 1;  l_x_ = None

        _saved_tensors_hooks_enable = torch._C._autograd._saved_tensors_hooks_enable()
        return (y,)
"""
        graph = eager.graphs[0]
        actual = normalize_gm(graph.print_readable(False))
        check_graph(actual, expected)

        expected = """\
class GraphModule(torch.nn.Module):
    def forward(self, L_y_ : torch.Tensor):
        l_y_ = L_y_

        _saved_tensors_hooks_disable = torch._C._autograd._saved_tensors_hooks_disable('This is not supported')

        mul = l_y_ * 2;  l_y_ = None

        _saved_tensors_hooks_enable = torch._C._autograd._saved_tensors_hooks_enable()
        return (mul,)
"""
        graph = eager.graphs[1]
        actual = normalize_gm(graph.print_readable(False))
        check_graph(actual, expected)

    def test_context_wrapping_grad_mode_decorator(self):
        ctx_wrappers = [(torch.enable_grad, True), (torch.no_grad, False)]
        for call in [True, False]:
            for i in range(2):
                torch._dynamo.reset()

                ctx_wrapper, mode = ctx_wrappers[i]
                ctx_wrapper_inverse, mode_inverse = ctx_wrappers[(i + 1) % 2]

                def fn(x):
                    def inner_func(x):
                        return x.sin()

                    with ctx_wrapper_inverse():
                        if call:
                            inner_func = ctx_wrapper()(inner_func)
                        else:
                            inner_func = ctx_wrapper(inner_func)

                        # Calling no_grad or enabled_grad should not mutate global state
                        assert torch.is_grad_enabled() == mode_inverse

                    with ctx_wrapper_inverse():
                        return inner_func(x)

                x = torch.zeros(10, requires_grad=True)
                opt_fn = torch.compile(fn, backend="eager", fullgraph=True)
                self.assertEqual(fn(x), opt_fn(x))
                self.assertEqual(fn(x).requires_grad, opt_fn(x).requires_grad)

    def test_context_wrapping_grad_mode_nested_function_decorator(self):
        ctx_wrappers = [(torch.enable_grad, True), (torch.no_grad, False)]

        for call in [True, False]:
            for i in range(2):
                torch._dynamo.reset()

                ctx_wrapper, mode = ctx_wrappers[i]
                ctx_wrapper_inverse, mode_inverse = ctx_wrappers[(i + 1) % 2]

                def fn(x):
                    with ctx_wrapper_inverse():
                        if call:

                            @ctx_wrapper()
                            def inner_func(x):
                                return x.sin()

                        else:

                            @ctx_wrapper
                            def inner_func(x):
                                return x.sin()

                        # Calling no_grad or enabled_grad should not mutate global state
                        assert torch.is_grad_enabled() == mode_inverse

                    with ctx_wrapper_inverse():
                        return inner_func(x)

                x = torch.zeros(10, requires_grad=True)
                opt_fn = torch.compile(fn, backend="eager", fullgraph=True)
                self.assertEqual(fn(x), opt_fn(x))
                self.assertEqual(fn(x).requires_grad, opt_fn(x).requires_grad)

    def test_context_wrapping_set_grad_enabled_nested_function(self):
        modes = [True, False]
        for decorator in [True, False]:
            for i in range(2):
                torch._dynamo.reset()

                mode = modes[i]
                mode_inverse = modes[(i + 1) % 2]

                def fn(x):
                    with torch.set_grad_enabled(mode_inverse):
                        if decorator:

                            @torch.set_grad_enabled(mode)
                            def inner_func(x):
                                return x.sin()

                        else:

                            def inner_func(x):
                                return x.sin()

                            inner_func = torch.set_grad_enabled(mode)(inner_func)

                        # Consuming set_grad_enabled by calling it on a function
                        # should not mutate global state
                        assert torch.is_grad_enabled() == mode_inverse

                    with torch.set_grad_enabled(mode_inverse):
                        return inner_func(x)

            x = torch.zeros(10, requires_grad=True)
            opt_fn = torch.compile(fn, backend="eager", fullgraph=True)
            self.assertEqual(fn(x), opt_fn(x))
            self.assertEqual(fn(x).requires_grad, opt_fn(x).requires_grad)

<<<<<<< HEAD
=======
    def test_inactive_context_graph_break_local(self):
        def fn(x):
            x = x + 1
            ctx = torch.set_grad_enabled(True)
            torch._dynamo.graph_break()
            with ctx:
                x = x + 1
            return x

        x = torch.zeros(10, requires_grad=False)
        cnts = torch._dynamo.testing.CompileCounter()
        opt_fn = torch.compile(fn, backend=cnts)
        self.assertEqual(fn(x), opt_fn(x))
        self.assertEqual(fn(x).requires_grad, opt_fn(x).requires_grad)
        self.assertEqual(cnts.frame_count, 2)

    def test_inactive_context_graph_break_local_nullctx(self):
        import contextlib

        # test with context manager that results in None target_values
        def fn(x):
            x = x + 1
            ctx = contextlib.nullcontext()
            torch._dynamo.graph_break()
            with ctx:
                x = x + 1
            return x

        x = torch.zeros(10, requires_grad=False)
        cnts = torch._dynamo.testing.CompileCounter()
        opt_fn = torch.compile(fn, backend=cnts)
        self.assertEqual(fn(x), opt_fn(x))
        self.assertEqual(fn(x).requires_grad, opt_fn(x).requires_grad)
        self.assertEqual(cnts.frame_count, 2)

    def test_inactive_context_graph_break_stack(self):
        def gn(ctx):
            torch._dynamo.graph_break()
            return ctx

        def fn(x):
            x = x + 1
            ctx = gn(torch.set_grad_enabled(True))
            # we expect a graph break on next line as well
            with ctx:
                x = x + 1
            return x

        x = torch.zeros(10, requires_grad=False)
        cnts = torch._dynamo.testing.CompileCounter()
        opt_fn = torch.compile(fn, backend=cnts)
        self.assertEqual(fn(x), opt_fn(x))
        self.assertEqual(fn(x).requires_grad, opt_fn(x).requires_grad)

    def test_inactive_context_graph_break_stack2(self):
        def gn(x, ctx, y, z, dummy):
            with ctx:
                return x * y * z

        def fn(x):
            x = x + 1
            x = gn(x, torch.set_grad_enabled(True), 2, 3, torch._dynamo.graph_break())
            return x

        x = torch.zeros(10, requires_grad=False)
        cnts = torch._dynamo.testing.CompileCounter()
        opt_fn = torch.compile(fn, backend=cnts)
        self.assertEqual(fn(x), opt_fn(x))
        self.assertEqual(fn(x).requires_grad, opt_fn(x).requires_grad)
        self.assertEqual(cnts.frame_count, 2)

>>>>>>> dba689bb

if __name__ == "__main__":
    from torch._dynamo.test_case import run_tests

    run_tests()<|MERGE_RESOLUTION|>--- conflicted
+++ resolved
@@ -1304,8 +1304,6 @@
             self.assertEqual(fn(x), opt_fn(x))
             self.assertEqual(fn(x).requires_grad, opt_fn(x).requires_grad)
 
-<<<<<<< HEAD
-=======
     def test_inactive_context_graph_break_local(self):
         def fn(x):
             x = x + 1
@@ -1377,7 +1375,6 @@
         self.assertEqual(fn(x).requires_grad, opt_fn(x).requires_grad)
         self.assertEqual(cnts.frame_count, 2)
 
->>>>>>> dba689bb
 
 if __name__ == "__main__":
     from torch._dynamo.test_case import run_tests
