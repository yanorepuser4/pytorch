--- conflicted
+++ resolved
@@ -2504,8 +2504,6 @@
         self.assertEqual(fn(args2, x), opt_fn(args2, x))
         self.assertEqual(cnts.frame_count, 2)
 
-<<<<<<< HEAD
-=======
     def test_dict_order_keys_modules(self):
         def fn(d, x):
             return d[x](torch.ones(2, 2))
@@ -2533,7 +2531,6 @@
         self.assertEqual(fn(args2, x), opt_fn(args2, x))
         self.assertEqual(cnts.frame_count, 2)
 
->>>>>>> 3cd2c68f
     def test_dunder_new_function_inlining(self):
         # https://github.com/pytorch/pytorch/issues/107460
 
