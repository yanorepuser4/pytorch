# Owner(s): ["module: dynamo"]
import abc
import collections
import copy
import dataclasses
import dis
import enum
import functools
import gc
import io
import itertools
import logging
import math
import operator
import os
import random
import re
import sys
import tempfile
import threading
import traceback
import typing
import unittest
import unittest.mock as mock
import warnings
import weakref
from unittest.mock import patch

import numpy as np
import pytest
import sympy
import torch

import torch._dynamo.test_case
import torch._dynamo.testing
import torch.onnx.operators

import torch.utils._pytree as pytree
from torch._C import FileCheck
from torch._dynamo import allow_in_graph, bytecode_analysis, bytecode_transformation
from torch._dynamo.eval_frame import _debug_get_cache_entry_list
from torch._dynamo.exc import Unsupported
from torch._dynamo.source import ConstantSource, GetItemSource, LocalSource
from torch._dynamo.testing import (
    CompileCounter,
    CompileCounterWithBackend,
    expectedFailureDynamic,
    same,
    skipIfNotPy311,
    unsupported,
    xfailIfPy311,
)
from torch._dynamo.utils import CompileProfiler, counters, ifdynstaticdefault
from torch._inductor.utils import run_and_get_code
from torch.ao.quantization import MinMaxObserver
from torch.ao.quantization.fake_quantize import FakeQuantize
from torch.ao.quantization.qconfig import QConfig
from torch.ao.quantization.quantize_fx import prepare_qat_fx
from torch.fx.experimental.recording import NotEqualError, replay_shape_env_events
from torch.fx.experimental.symbolic_shapes import (
    _constrain_range_for_size,
    constrain_range,
    constrain_unify,
    ConstraintViolationError,
    expect_true,
    guard_size_oblivious,
    ShapeEnv,
)
from torch.nn import functional as F
from torch.testing import make_tensor
from torch.testing._internal.common_cuda import (
    PLATFORM_SUPPORTS_FLASH_ATTENTION,
    SM80OrLater,
    TEST_CUDA,
    TEST_MULTIGPU,
)
from torch.testing._internal.common_methods_invocations import (
    sample_inputs_take_along_dim,
)
from torch.testing._internal.common_utils import (
    freeze_rng_state,
    IS_FBCODE,
    set_default_dtype,
    wrapDeterministicFlagAPITest,
)
from torch.testing._internal.jit_utils import JitTestCase
from torch.testing._internal.logging_utils import logs_to_string

mytuple = collections.namedtuple("mytuple", ["a", "b", "ab"])
T = typing.TypeVar("T")


# Specializes a test to run only if translation validation is set.
def onlyIfTranslationValidation(fn: typing.Callable) -> typing.Callable:
    @functools.wraps(fn)
    def wrapper(*args, **kwargs):
        import torch.fx.experimental.validator

        if torch.fx.experimental.validator.translation_validation_enabled():
            return fn(*args, **kwargs)
        raise unittest.SkipTest(f"only works when TV is True.")

    return wrapper


def cleanup_op(opname):
    ns, name = opname.split("::")
    if not hasattr(torch.ops, ns):
        return
    actual_ns = getattr(torch.ops, ns)
    if not hasattr(actual_ns, name):
        return
    delattr(actual_ns, name)


class MyPickledModule(torch.nn.Module):
    def __init__(self, z):
        super().__init__()
        self.z = z

    def forward(self, x, y):
        return x * x * x + y + self.z


# These are used for test_{cond/map}_with_quantization
default_symmetric_fake_quant = FakeQuantize.with_args(
    observer=MinMaxObserver, qscheme=torch.per_tensor_symmetric, dtype=torch.quint8
)
default_weight_symmetric_fake_quant = FakeQuantize.with_args(
    observer=MinMaxObserver, qscheme=torch.per_tensor_symmetric, dtype=torch.qint8
)
uniform_qconfig_8bit = QConfig(
    activation=default_symmetric_fake_quant,
    weight=default_weight_symmetric_fake_quant.with_args,
)
qconfig_dict = {"object_type": [(torch.nn.Linear, uniform_qconfig_8bit)]}


def closure_adder(val):
    def inner(x):
        return torch.sin(x + val)

    return inner


class MiscTests(torch._dynamo.test_case.TestCase):
    def test_get_cache_entry(self):
        def f(x):
            return x + 1

        torch.compile(f)(torch.randn(5, 5, 5))
        entries = _debug_get_cache_entry_list(f)
        self.assertTrue(len(entries) > 0)

        def g(x):
            return x + 2

        entries = _debug_get_cache_entry_list(g)
        self.assertTrue(len(entries) == 0)

        try:
            _debug_get_cache_entry_list(1)
        except TypeError as e:
            self.assertIn("expected a code object!", str(e))

        # test get cache entry on skipped code object
        def h(x):
            x = x + 1
            torch._dynamo.graph_break()
            return x + 1

        torch.compile(h)(torch.randn(3, 3))

        entries = _debug_get_cache_entry_list(torch._dynamo.graph_break)
        self.assertEqual(len(entries), 0)

    def test_boolarg(self):
        def boolarg(aa, bb, flag):
            if flag:
                return aa - bb
            else:
                return bb - aa

        a = torch.randn(10, 10)
        b = torch.randn(10, 10)
        correct1 = boolarg(a, b, True)
        correct2 = boolarg(a, b, False)
        correct3 = boolarg(a, b, None)
        counter = CompileCounter()
        opt_boolarg = torch._dynamo.optimize_assert(counter)(boolarg)
        val1 = opt_boolarg(a, b, True)
        val2 = opt_boolarg(a, b, False)
        val3 = opt_boolarg(a, b, None)
        val4 = opt_boolarg(a, b, True)
        self.assertTrue(same(val1, correct1))
        self.assertTrue(same(val2, correct2))
        self.assertTrue(same(val3, correct3))
        self.assertTrue(same(val4, correct1))
        self.assertEqual(counter.frame_count, 3)

    def test_invalid_args_builtin(self):
        @torch.compile(backend="eager")
        def fn(x):
            x = x.sin()
            if isinstance(x, torch.Tensor, invalid=True):
                x = x.sin()
            return x

        with self.assertRaises(TypeError):
            fn(torch.randn(16))

    def test_callpacked(self):
        def call_packed(args):
            a, b, c = args
            return a - b * c

        counter = CompileCounter()
        a = torch.randn(10, 10)
        b = torch.randn(10, 10)
        c = torch.randn(10, 10)
        correct = call_packed([a, b, c])
        opt_call_packed = torch._dynamo.optimize_assert(counter)(call_packed)
        val1 = opt_call_packed([a, b, c])
        val2 = opt_call_packed((a, b, c))
        val3 = opt_call_packed([a, b, c])
        val4 = opt_call_packed((a, b, c))
        self.assertTrue(same(val1, correct))
        self.assertTrue(same(val2, correct))
        self.assertTrue(same(val3, correct))
        self.assertTrue(same(val4, correct))
        self.assertEqual(counter.frame_count, 2)

    def test_raises(self):
        def fn(a, b, c, cls):
            x = a + b - c * 10
            raise cls(str(x))

        counter = CompileCounter()
        a = torch.randn(10, 10)
        b = torch.randn(10, 10)
        c = torch.randn(10, 10)
        opt_fn = torch._dynamo.optimize(counter)(fn)
        self.assertRaises(AssertionError, lambda: opt_fn(a, b, c, AssertionError))
        self.assertEqual(counter.frame_count, 1)
        self.assertEqual(counter.op_count, 3)

    def test_module_not_callable(self):
        def fn(x):
            return torch.fft(x)

        counter = CompileCounter()
        a = torch.randn(10, 10)
        opt_fn = torch._dynamo.optimize(counter)(fn)
        self.assertRaisesRegex(
            TypeError, "'module' object is not callable", lambda: opt_fn(a)
        )

    def test_inplace(self):
        def inplace1(a, b):
            o = torch.empty((10, 10))
            o.copy_(a)
            o -= b
            return o

        torch._dynamo.testing.standard_test(self, inplace1, 2, expected_ops=3)

    def test_inplace_desugaring(self):
        def inplace_on_literals(y):
            x0 = 1
            x0 += y
            x1 = 1
            x1 -= y
            return x0, x1

        torch._dynamo.testing.standard_test(
            self, inplace_on_literals, 1, expected_ops=2
        )

    def test_unpack4(self):
        def unpack4(a, b):
            a = a[:5, :]
            b = b[:5, :]
            x, y = a.size()
            o = torch.empty((x, y))
            o.copy_(a / b)
            return o

        torch._dynamo.testing.standard_test(
            self,
            unpack4,
            2,
            expected_ops=5,
            expected_ops_dynamic=ifdynstaticdefault(5, 7),
        )

    def test_unpack5(self):
        def unpack5(a, b):
            a = a[:5, :]
            b = b[:5, :]
            x, y = a.shape
            o = torch.empty((x, y))
            o.copy_(a / b)
            return o

        torch._dynamo.testing.standard_test(
            self,
            unpack5,
            2,
            expected_ops=5,
            expected_ops_dynamic=ifdynstaticdefault(5, 7),
        )

    def test_matmul1(self):
        def matmul_op1(a, b):
            return a @ b

        # TODO(jansel): FX doesn't support this, should add upstream support
        torch._dynamo.testing.standard_test(self, matmul_op1, 2, expected_ops=1)

    def test_int_shape_binops(self):
        def fn(x):
            # Test reversal by putting int arg first.
            y = 15 - x.shape[0]
            y = 4 + y
            y = 5 * y
            y = 2 % y
            y = 3**y
            y = 10 // y
            y = pow(2, y)
            y = 10 / y
            return x + y

        torch._dynamo.testing.standard_test(
            self, fn, 1, expected_ops=1, expected_ops_dynamic=ifdynstaticdefault(1, 11)
        )

    @torch._dynamo.config.patch(only_allow_pt2_compliant_ops=True)
    def test_pt2_compliant_ops_are_allowed(self):
        lib = torch.library.Library("mylib", "FRAGMENT")
        try:
            torch.library.define(
                "mylib::bar",
                "(Tensor x) -> Tensor",
                lib=lib,
                tags=(torch.Tag.pt2_compliant_tag,),
            )
            torch.library.impl(
                "mylib::bar", "CompositeImplicitAutograd", torch.sin, lib=lib
            )
            assert torch.Tag.pt2_compliant_tag in torch.ops.mylib.bar.default.tags

            def f(x):
                return torch.ops.mylib.bar(x)

            overload = torch.ops.mylib.bar.default

            def g(x):
                return overload(x)

            x = torch.randn(3)

            counts = torch._dynamo.testing.CompileCounter()
            optimized_f = torch._dynamo.optimize(counts, nopython=True)(f)
            _ = optimized_f(x)

            optimized_g = torch._dynamo.optimize(counts, nopython=True)(f)
            _ = optimized_g(x)
        finally:
            cleanup_op("mylib::bar")
            del lib

    @torch._dynamo.config.patch(only_allow_pt2_compliant_ops=True)
    def test_non_pt2_compliant_ops_graph_break(self):
        lib = torch.library.Library("mylib", "FRAGMENT")
        try:
            torch.library.define("mylib::bar2", "(Tensor x) -> Tensor", lib=lib)
            torch.library.impl(
                "mylib::bar2", "CompositeImplicitAutograd", torch.sin, lib=lib
            )
            assert torch.Tag.pt2_compliant_tag not in torch.ops.mylib.bar2.default.tags

            def f(x):
                return torch.ops.mylib.bar2(x)

            overload = torch.ops.mylib.bar2.default

            def g(x):
                return overload(x)

            x = torch.randn(3)

            counts = torch._dynamo.testing.CompileCounter()
            with self.assertRaisesRegex(
                torch._dynamo.exc.Unsupported, "not PT2 compliant"
            ):
                optimized_f = torch._dynamo.optimize(counts, nopython=True)(f)
                y = optimized_f(x)

            with self.assertRaisesRegex(
                torch._dynamo.exc.Unsupported, "not PT2 compliant"
            ):
                optimized_g = torch._dynamo.optimize(counts, nopython=True)(f)
                y = optimized_g(x)
        finally:
            cleanup_op("mylib::bar2")
            del lib

    @torch._dynamo.config.patch(only_allow_pt2_compliant_ops=True)
    def test_pt2_compliant_overload(self):
        lib = torch.library.Library("mylib", "FRAGMENT")
        try:
            torch.library.define(
                "mylib::bar3.tensor",
                "(Tensor x) -> Tensor",
                tags=torch.Tag.pt2_compliant_tag,
                lib=lib,
            )
            torch.library.define(
                "mylib::bar3.int", "(Tensor x, int dim) -> Tensor", lib=lib
            )

            torch.library.impl(
                "mylib::bar3.tensor",
                "CompositeImplicitAutograd",
                torch.sin,
                lib=lib,
            )
            torch.library.impl(
                "mylib::bar3.int", "CompositeImplicitAutograd", torch.sum, lib=lib
            )

            def f(x):
                return torch.ops.mylib.bar3(x)

            def g(x):
                return torch.ops.mylib.bar3(x, 1)

            def h(x):
                return torch.ops.mylib.bar3(x, x, x)

            x = torch.randn(3)

            counts = torch._dynamo.testing.CompileCounter()
            optimized_f = torch._dynamo.optimize(counts, nopython=True)(f)
            optimized_g = torch._dynamo.optimize(counts, nopython=True)(g)
            optimized_h = torch._dynamo.optimize(counts, nopython=True)(h)

            # No error: the overload is PT2 compliant
            optimized_f(x)

            with self.assertRaisesRegex(
                torch._dynamo.exc.Unsupported, "not PT2 compliant"
            ):
                y = optimized_g(x)

            # graph break on incorrect parsing
            with self.assertRaisesRegex(torch._dynamo.exc.Unsupported, "failed to"):
                y = optimized_h(x)

        finally:
            cleanup_op("mylib::bar3")
            del lib

    def test_auto_functionalize_can_with_default(self):
        lib = torch.library.Library("mylib", "FRAGMENT")
        torch.library.define(
            "mylib::foo",
            "(Tensor a, int b, Tensor(d!)? c=None, Tensor? d=None, int e=-1) -> ()",
            tags=torch.Tag.pt2_compliant_tag,
            lib=lib,
        )

        @torch.library.impl("mylib::foo", "cpu", lib=lib)
        def foo_impl(a, b, c=None, d=None, e=-1):
            a + b
            return

        def f(a, mode):
            return torch.ops.mylib.foo(
                a,
                0,
            )

        a = torch.tensor([10, 10, 10], dtype=torch.int64)

        torch.compile(f)(a, 0)

        cleanup_op("mylib::foo")
        del lib

    def test_closure_recompiles(self):
        cnt = CompileCounter()

        def fn(x, other_fn):
            return other_fn(x + 1) - 1

        opt = torch.compile(fn, backend=cnt, fullgraph=True)

        x = torch.randn(8)
        for f in (
            closure_adder(5),
            closure_adder(5),
            closure_adder(torch.randn(8)),
            closure_adder(torch.randn(8)),
        ):
            self.assertEqual(opt(x, f), fn(x, f))

        self.assertEqual(cnt.frame_count, 2)

    def test_generate_trivial_abstract_impl(self):
        try:
            lib = torch.library.Library("mylib", "FRAGMENT")
            torch.library.define(
                "mylib::foo",
                "(Tensor x, Tensor[] y, Tensor(a!)? z, SymInt w) -> ()",
                tags=torch.Tag.pt2_compliant_tag,
                lib=lib,
            )

            @torch.library.impl("mylib::foo", "cpu", lib=lib)
            @torch._dynamo.disable
            def foo_impl(x, y, z, w):
                x + y[0] + w
                return

            def f(x, y, z, w):
                return torch.ops.mylib.foo(x, y, z, 2)

            x = torch.randn(3)
            y = (torch.randn(3), torch.randn(3))
            z = torch.randn(3)
            w = torch.randn(3)
            args = (x, y, z, w)

            output = torch.compile(f, backend="eager", fullgraph=True)(*args)
            self.assertEqual(output, None)
        finally:
            cleanup_op("mylib::foo")
            del lib

    def test_can_auto_functionalize(self):
        from torch._higher_order_ops.auto_functionalize import can_auto_functionalize

        expected_true = [
            "(Tensor(a!) x) -> ()",
            "(Tensor(a!) x, Tensor y, Tensor(b!) z, SymInt w, Tensor(c!)? n) -> ()",
            "(Tensor(a!) x, Tensor[] y, Tensor(b!) z, SymInt w, Tensor(c!)? n) -> ()",
            "(Tensor(a!) x, Tensor y, Tensor(b!) z, SymInt w, Tensor(c!)? n) -> Tensor",
            "(Tensor(a!) x, Tensor y, Tensor(b!) z, SymInt w, Tensor(c!)? n) -> (Tensor, Tensor)",
        ]
        expected_false = [
            "(Tensor x) -> ()",
            "(Tensor(a) x) -> Tensor(a)",
            "(Tensor(a!) x) -> Tensor(a!)",
            "(Tensor(a!) x, Tensor y, Tensor(b!)[] z, SymInt w) -> ()",
            "(Tensor(a!) x, Tensor y, Tensor(b!) z, SymInt w, Tensor(c!)? n) -> Tensor(a)",
            "(Tensor(a!) x, Tensor y, Tensor(b!) z, SymInt w, Tensor(c!)? n) -> (Tensor, Tensor(a))",
            "(Tensor(a) x, Tensor y, Tensor(b!) z, SymInt w, Tensor(c!)? n) -> (Tensor, Tensor(a))",
            "(Tensor(a!) x, Tensor y, Tensor(b!) z, SymInt w, Tensor(c!)? n) -> (Tensor, Tensor[])",
        ]
        for schema in expected_true:
            try:
                lib = torch.library.Library("mylib", "FRAGMENT")
                torch.library.define("mylib::a", schema, lib=lib)
                self.assertTrue(
                    can_auto_functionalize(torch.ops.mylib.a.default), msg=schema
                )
                self.assertFalse(can_auto_functionalize(torch.ops.mylib.a))
            finally:
                cleanup_op("mylib::a")
                del lib
        for schema in expected_false:
            try:
                lib = torch.library.Library("mylib", "FRAGMENT")
                torch.library.define("mylib::a", schema, lib=lib)
                self.assertFalse(
                    can_auto_functionalize(torch.ops.mylib.a.default), msg=schema
                )
                self.assertFalse(can_auto_functionalize(torch.ops.mylib.a))
            finally:
                cleanup_op("mylib::a")
                del lib

    def test_auto_functionalize(self):
        try:
            lib = torch.library.Library("mylib", "FRAGMENT")
            torch.library.define(
                "mylib::foo",
                "(Tensor(a!) x, Tensor[] y, Tensor(b!) z, SymInt w, Tensor n) -> ()",
                tags=torch.Tag.pt2_compliant_tag,
                lib=lib,
            )

            @torch.library.impl("mylib::foo", "cpu", lib=lib)
            @torch._dynamo.disable
            def foo_impl(x, y, z, w, n):
                x.add_(y[0] + w)
                z.add_(y[1] + n)

            def f(x, y, z, n):
                torch.ops.mylib.foo(x, y, z, 2, n)

            x = torch.randn(3)
            y = (torch.randn(3), torch.randn(3))
            z = torch.randn(3)
            n = torch.randn(3)
            orig_args = (x, y, z, n)

            compiled_args = pytree.tree_map_only(torch.Tensor, torch.clone, orig_args)

            log_stream, ctx = logs_to_string(
                "torch._inductor.compile_fx", "post_grad_graphs"
            )
            with ctx():
                torch.compile(f, backend="inductor", fullgraph=True)(*compiled_args)

            post_grad_graphs = "\n".join(
                log_stream.getvalue().strip().split("\n")[3:]
            ).strip()

            # Check the graph under static shapes
            if torch._dynamo.config.assume_static_by_default:
                self.assertExpectedInline(
                    post_grad_graphs,
                    """\
def forward(self, arg0_1: "f32[3]", arg1_1: "f32[3]", arg2_1: "f32[3]", arg3_1: "f32[3]", arg4_1: "f32[3]"):
        # No stacktrace found for following nodes
        foo_default = torch.ops.mylib.foo.default(arg0_1, [arg3_1, arg4_1], arg1_1, 2, arg2_1);  arg0_1 = arg3_1 = arg4_1 = arg1_1 = arg2_1 = None
        return ()""",
                )

            eager_args = pytree.tree_map_only(torch.Tensor, torch.clone, orig_args)
            f(*eager_args)
            self.assertEqual(compiled_args, eager_args)
        finally:
            cleanup_op("mylib::foo")
            del lib

    def test_auto_functionalize_with_returns(self):
        try:
            lib = torch.library.Library("mylib", "FRAGMENT")
            torch.library.define(
                "mylib::foo",
                "(Tensor(a!) x, Tensor[] y, Tensor(b!) z, SymInt w, Tensor n) -> (Tensor, Tensor)",
                tags=torch.Tag.pt2_compliant_tag,
                lib=lib,
            )

            @torch.library.impl("mylib::foo", "cpu", lib=lib)
            @torch._dynamo.disable
            def foo_impl(x, y, z, w, n):
                x.add_(y[0] + w)
                z.add_(y[1] + n)
                return y[0] + w, y[1] + n

            @torch.library.impl_abstract("mylib::foo", lib=lib)
            def foo_abstract(x, y, z, w, n):
                return y[0] + w, y[1] + n

            def f(x, y, z, n):
                return torch.ops.mylib.foo(x, y, z, 2, n)

            x = torch.randn(3)
            y = (torch.randn(3), torch.randn(3))
            z = torch.randn(3)
            n = torch.randn(3)
            orig_args = (x, y, z, n)

            compiled_args = pytree.tree_map_only(torch.Tensor, torch.clone, orig_args)
            log_stream, ctx = logs_to_string(
                "torch._inductor.compile_fx", "post_grad_graphs"
            )
            with ctx():
                compiled_out = torch.compile(f, backend="inductor", fullgraph=True)(
                    *compiled_args
                )

            if torch._dynamo.config.assume_static_by_default:
                post_grad_graphs = "\n".join(
                    log_stream.getvalue().strip().split("\n")[3:]
                ).strip()
                self.assertExpectedInline(
                    post_grad_graphs,
                    """\
def forward(self, arg0_1: "f32[3]", arg1_1: "f32[3]", arg2_1: "f32[3]", arg3_1: "f32[3]", arg4_1: "f32[3]"):
        # No stacktrace found for following nodes
        foo_default = torch.ops.mylib.foo.default(arg0_1, [arg3_1, arg4_1], arg1_1, 2, arg2_1);  arg0_1 = arg3_1 = arg4_1 = arg1_1 = arg2_1 = None
        getitem_4: "f32[3]" = foo_default[0]
        getitem_5: "f32[3]" = foo_default[1];  foo_default = None
        return (getitem_4, getitem_5)""",
                )

            eager_args = pytree.tree_map_only(torch.Tensor, torch.clone, orig_args)
            eager_out = f(*eager_args)
            self.assertEqual(compiled_args, eager_args)
            self.assertEqual(compiled_out, eager_out)
        finally:
            cleanup_op("mylib::foo")
            del lib

    def test_auto_functionalize_on_view(self):
        try:
            lib = torch.library.Library("mylib", "FRAGMENT")
            torch.library.define(
                "mylib::foo",
                "(Tensor(a!) x) -> ()",
                tags=torch.Tag.pt2_compliant_tag,
                lib=lib,
            )

            @torch.library.impl("mylib::foo", "cpu", lib=lib)
            @torch._dynamo.disable
            def foo_impl(x):
                x_np = x.detach().numpy()  # view
                np.sin(x_np, out=x_np)
                return

            x = torch.randn(3)
            expected = x.sin()
            torch.ops.mylib.foo(x)
            assert torch.allclose(x, expected)

            @torch.compile(backend="aot_eager_decomp_partition", fullgraph=True)
            def f(x):
                x = x.clone()
                y = x[:]
                torch.ops.mylib.foo(y)
                return x

            y = f(x)
            self.assertEqual(y, x.sin())
        finally:
            cleanup_op("mylib::foo")
            del lib

    def test_auto_functionalize_optional(self):
        try:
            lib = torch.library.Library("mylib", "FRAGMENT")
            torch.library.define(
                "mylib::foo",
                "(Tensor(a!)? x, Tensor[] y, Tensor(b!)? z, SymInt w, Tensor n) -> ()",
                tags=torch.Tag.pt2_compliant_tag,
                lib=lib,
            )

            @torch.library.impl("mylib::foo", "cpu", lib=lib)
            @torch._dynamo.disable
            def foo_impl(x, y, z, w, n):
                if x is not None:
                    x.add_(y[0] + w)
                if z is not None:
                    z.add_(y[1] + n)

            def f(x, y, z, n):
                torch.ops.mylib.foo(x, y, z, 2, n)

            x = None
            y = (torch.randn(3), torch.randn(3))
            z = torch.randn(3)
            n = torch.randn(3)
            orig_args = (x, y, z, n)

            compiled_args = pytree.tree_map_only(torch.Tensor, torch.clone, orig_args)
            log_stream, ctx = logs_to_string(
                "torch._inductor.compile_fx", "post_grad_graphs"
            )
            with ctx():
                torch.compile(f, backend="inductor", fullgraph=True)(*compiled_args)

            if torch._dynamo.config.assume_static_by_default:
                post_grad_graphs = "\n".join(
                    log_stream.getvalue().strip().split("\n")[3:]
                ).strip()
                self.assertExpectedInline(
                    post_grad_graphs,
                    """\
def forward(self, arg0_1: "f32[3]", arg1_1: "f32[3]", arg2_1: "f32[3]", arg3_1: "f32[3]"):
        # No stacktrace found for following nodes
<<<<<<< HEAD
        foo_default = torch.ops.mylib.foo.default(None, [arg0_1, arg3_1], arg1_1, 2, arg2_1);  arg0_1 = arg3_1 = arg1_1 = arg2_1 = None
=======
        foo_default = torch.ops.mylib.foo.default(None, [arg2_1, arg3_1], arg0_1, 2, arg1_1);  arg2_1 = arg3_1 = arg0_1 = arg1_1 = None
>>>>>>> 5b900745
        return ()""",
                )

            eager_args = pytree.tree_map_only(torch.Tensor, torch.clone, orig_args)
            f(*eager_args)
            self.assertEqual(compiled_args, eager_args)
        finally:
            cleanup_op("mylib::foo")
            del lib

    def test_shape_int_inplace_binops(self):
        def fn(x):
            p = x.shape[0]
            p += 2
            p -= 2
            p **= 2
            p /= 2
            p *= 2
            p //= 2
            p %= 2
            return x + p

        torch._dynamo.testing.standard_test(
            self, fn, 1, expected_ops=1, expected_ops_dynamic=ifdynstaticdefault(1, 10)
        )

    def test_int_shape_inplace_binops(self):
        def fn(x):
            p = x.shape[0]
            # Test reversal by putting constant first
            y = 2
            y += p
            y = 2
            y -= p
            y = 2
            y **= p
            y = 2
            y /= p
            y = 2
            y *= p
            y = 2
            y //= p
            y = 2
            y %= p
            return x + y

        torch._dynamo.testing.standard_test(
            self, fn, 1, expected_ops=1, expected_ops_dynamic=ifdynstaticdefault(1, 10)
        )

    def test_int_int_comparisons(self):
        def fn(x):
            if 2 != 2:
                out = 1
            elif 2 < 1:
                out = 1
            elif 1 > 2:
                out = 1
            elif 1 >= 2:
                out = 1
            elif 2 <= 1:
                out = 1
            elif 2 == 2:
                out = 2
            else:
                out = 1
            return x + out

        torch._dynamo.testing.standard_test(self, fn, 1, expected_ops=1)

    def test_shape_int_comparisons(self):
        def fn(x):
            a = x.shape[0]
            # Ensure support for constant on right side
            if a != 10:
                out = 1
            elif a < 2:
                out = 1
            elif a > 12:
                out = 1
            elif a >= 12:
                out = 1
            elif a <= 2:
                out = 1
            elif a == 10:
                out = 2
            else:
                out = 1
            return x + out

        # expect for dynamic: size, index, 6 comparison ops, add
        torch._dynamo.testing.standard_test(
            self, fn, 1, expected_ops=1, expected_ops_dynamic=ifdynstaticdefault(1, 9)
        )

    def test_int_shape_comparisons(self):
        def fn(x):
            a = x.shape[0]
            # Ensure support for constant on left side
            if 10 != a:
                out = 1
            elif 12 < a:
                out = 1
            elif 2 > a:
                out = 1
            elif 2 >= a:
                out = 1
            elif 12 <= a:
                out = 1
            elif 10 == a:
                out = 2
            else:
                out = 1
            return x + out

        # expect for dynamic: size, index, 6 comparison ops, add
        torch._dynamo.testing.standard_test(
            self, fn, 1, expected_ops=1, expected_ops_dynamic=ifdynstaticdefault(1, 9)
        )

    def test_param_shape_binops(self):
        class MyModule(torch.nn.Module):
            def __init__(self):
                super().__init__()
                self.param = torch.nn.Parameter(torch.randn(15))

            def forward(self, x):
                # Test reversal by putting param shape arg first.
                p = self.param.shape[0]
                y = p - x.shape[0]
                y = p + y
                y = p * y
                y = p % y
                y = p**y
                y = p // y
                y = pow(p, y)
                y = p / y
                return x + y

        counts = torch._dynamo.testing.CompileCounter()
        mod = MyModule()
        optimized_mod = torch._dynamo.optimize(counts, nopython=True)(mod)

        x = torch.randn(3)
        ref = mod(x)
        res = optimized_mod(x)

        self.assertTrue(same(ref, res))
        self.assertEqual(counts.frame_count, 1)

        if torch._dynamo.config.assume_static_by_default:
            self.assertExpectedInline(counts.op_count, """1""")
        else:
            self.assertExpectedInline(counts.op_count, """11""")

    def test_user_defined_binop(self):
        class MyClass:
            def __init__(self, value):
                self.value = value

            def __radd__(self, other):
                return self.value + other

        def fn(x, c):
            y = x.shape[0] + c
            return x + y

        counts = torch._dynamo.testing.CompileCounter()
        opt_fn = torch._dynamo.optimize(counts)(fn)

        x = torch.randn(3)
        c = MyClass(4)
        ref = fn(x, c)
        res = opt_fn(x, c)

        self.assertTrue(same(ref, res))
        self.assertEqual(counts.frame_count, 1)
        if torch._dynamo.config.assume_static_by_default:
            self.assertExpectedInline(counts.op_count, """1""")
        else:
            self.assertExpectedInline(counts.op_count, """4""")

    def test_user_defined_iter(self):
        class Mod:
            def __init__(self):
                self.a = [torch.randn(2, 2), torch.randn(2, 2)]

            def __iter__(self):
                return iter(self.a)

        def f(mod):
            ret = []
            for x in mod:
                ret.append(x + 1)
            return ret

        mod = Mod()
        counts = torch._dynamo.testing.CompileCounter()
        opt_fn = torch._dynamo.optimize(counts, nopython=True)(f)
        ref = f(mod)
        res = opt_fn(mod)
        res = opt_fn(mod)
        res = opt_fn(mod)
        res = opt_fn(mod)
        self.assertTrue(same(ref, res))
        self.assertEqual(counts.frame_count, 1)

        mod.a.append(torch.randn(2, 2))
        # `for x in mod` is inlined, where iter(m.a) creates a guard on the list length of m.a
        # Mutating length of mod.a causes a re-compilation.
        ref2 = f(mod)
        res2 = opt_fn(mod)
        res2 = opt_fn(mod)
        res2 = opt_fn(mod)
        res2 = opt_fn(mod)
        self.assertTrue(same(ref2, res2))
        self.assertEqual(counts.frame_count, 2)

    def test_compare_shapes_eq(self):
        def compare_shapes(a, b, to_list):
            x = list(a.unsqueeze(-1).shape) if to_list else a.shape
            y = list(b.unsqueeze(-1).shape) if to_list else b.shape
            if x == y:
                return a + 1
            else:
                return a + 2

        # Test both ListVariable and ShapeVariable
        torch._dynamo.testing.standard_test(
            self, lambda a, b: compare_shapes(a, b, to_list=True), 2
        )
        torch._dynamo.testing.standard_test(
            self, lambda a, b: compare_shapes(a, b, to_list=False), 2
        )

    def test_compare_shapes_tuple_eq(self):
        def compare_shapes(a, b):
            x = tuple(a.unsqueeze(-1).shape)
            y = tuple(b.unsqueeze(-1).shape)
            if x == y:
                return a + 1
            else:
                return a + 2

        torch._dynamo.testing.standard_test(self, lambda a, b: compare_shapes(a, b), 2)

    def test_compare_shapes_tuple_neq(self):
        def compare_shapes(a, b):
            x = tuple(a.unsqueeze(-1).shape)
            y = tuple(b.unsqueeze(-1).shape)
            if x != y:
                return a + 1
            else:
                return a + 2

        torch._dynamo.testing.standard_test(self, lambda a, b: compare_shapes(a, b), 2)

    def test_compare_shapes_neq(self):
        def compare_shapes(a, b, to_list):
            x = list(a.unsqueeze(-1).shape) if to_list else a.shape
            y = list(b.unsqueeze(-1).shape) if to_list else b.shape
            if x != y:
                return a + 1
            else:
                return a + 2

        # Test both ListVariable and ShapeVariable
        torch._dynamo.testing.standard_test(
            self, lambda a, b: compare_shapes(a, b, to_list=True), 2
        )
        torch._dynamo.testing.standard_test(
            self, lambda a, b: compare_shapes(a, b, to_list=False), 2
        )

    def test_compare_shapes_with_constant(self):
        def compare_shapes(a):
            x = a.shape
            if x[0] != 3:
                return a * 4
            return a * 3

        guard_failure = None

        def guard_failures(failure):
            nonlocal guard_failure
            guard_failure = failure

        opt_fn = torch._dynamo.optimize(
            "eager", nopython=True, guard_fail_fn=guard_failures
        )(compare_shapes)
        opt_fn(torch.randn([3, 4]))
        opt_fn(torch.randn([4, 3]))
        self.assertIn(
            """tensor 'L['a']' size mismatch at index 0. expected 3, actual 4""",
            guard_failure.reason,
        )

    def test_builtin_abs(self):
        def fn(x, y):
            return abs(x) + abs(y)

        sample = torch.randn(10, 10)
        opt_fn = torch._dynamo.optimize("eager", nopython=True)(fn)

        for sample in [
            (torch.randn(10, 10), torch.randn(10, 10)),
            (-10, make_tensor(10, dtype=torch.int64, device="cpu")),
            (-0.1, torch.randn(10)),
        ]:
            expect = fn(*sample)
            actual = opt_fn(*sample)
            self.assertEqual(expect, actual)

    def test_builtin_isinstance(self):
        def fn(x):
            t = torch.arange(1, 3)
            a = isinstance(x, torch.Tensor)
            b = isinstance(t, torch.Tensor)
            c = isinstance(x, int)
            d = isinstance(3, int)
            e = isinstance([1, 2, 3], list)
            f = isinstance({"foo": 1, "bar": 2}, dict)
            res = [a, b, c, d, e, f]
            # Can't run yet due to other unimplemented instructions
            # res += [isinstance(torch.nn.LazyLinear(2, 3), torch.nn.Linear)]
            return res

        torch._dynamo.testing.standard_test(self, fn, 1, expected_ops=1)

    @unittest.skipIf(sys.version_info[:2] <= (3, 8), "Requires astunparse")
    def test_cse_dict_guards(self):
        def fn(x):
            ret = torch.zeros(3)
            for v in x.values():
                ret = ret + v
            return ret

        from torch._dynamo.guards import build_guard_function, CLOSURE_VARS

        x = {3: torch.randn(3), 2: torch.randn(3), 4: torch.randn(3)}
        _, guards = torch._dynamo.export(fn, x)

        code_lists = [c for g in guards for c in g.code_list or []]
        _, pycode = build_guard_function(code_lists, [])
        # Make sure we just call "list(dict.keys())" once
        self.assertEqual(pycode.count("keys"), 1)

    def test_sys_modules(self):
        def fn(x, y):
            mod_a = sys.modules.get("aaaaaaaa")
            assert mod_a is None
            assert "bbbbbbbb" not in sys.modules

            assert "operator" in sys.modules
            operator = sys.modules["operator"]
            builtins = sys.modules.get("builtins")
            operator2 = sys.modules.get("cccccccc", operator)

            return operator.add(x, y), operator2.neg(builtins.abs(x))

        torch._dynamo.testing.standard_test(self, fn, 2, expected_ops=3)

        x = torch.randn(10, 10)
        _, guards = torch._dynamo.export(fn, x, x)
        guard_code = []
        for guard in guards:
            if guard.code_list:
                guard_code += guard.code_list

        # Filter out id-matches that won't reproduce run to run
        guard_code = filter(
            lambda line: "id" not in line and "lookup_backend" not in line,
            sorted(guard_code),
        )
        guard_code_str = "\n".join(guard_code)

        for line in """\
2 <= L['x'].size()[0]
L['x'] is L['y']
L['x'].ndimension() == 2
L['x'].requires_grad == False
L['x'].size()[1] == L['x'].size()[0]
L['x'].storage_offset() == 0
___dict_contains('builtins', G['sys'].modules)
___dict_contains('operator', G['sys'].modules)
___dict_contains('operator', G['sys'].modules)
hasattr(L['x'], '_dynamo_dynamic_indices') == False
not ___dict_contains('aaaaaaaa', G['sys'].modules)
not ___dict_contains('bbbbbbbb', G['sys'].modules)
not ___dict_contains('cccccccc', G['sys'].modules)
str(L['x'].device) == 'cpu'
str(L['x'].dtype) == 'torch.float32'
utils_device.CURRENT_DEVICE == None""".split(
            "\n"
        ):
            self.assertIn(
                line,
                guard_code_str,
            )

    def test_fold(self):
        def fn(a):
            return a + math.sqrt(63)

        torch._dynamo.testing.standard_test(self, fn, 1, expected_ops=1)

    def test_getattr_dict(self):
        def fn(x):
            from torch.masked.maskedtensor._ops_refs import _MASKEDTENSOR_FUNCTION_TABLE

            return x * len(_MASKEDTENSOR_FUNCTION_TABLE)

        i = torch.randn(5)
        r1 = fn(i)
        opt_fn = torch.compile(fn, backend="eager", fullgraph=True)
        r2 = opt_fn(i)
        self.assertEqual(r1, r2)

    def test_shape_unpack(self):
        def fn(x):
            a, b = x.size()
            return x * b

        i = torch.randn(5, 10)
        r1 = fn(i)
        opt_fn = torch._dynamo.optimize("eager")(fn)
        r2 = opt_fn(i)
        self.assertTrue(same(r1, r2))

    def test_typing_dict(self):
        def fn(d):
            return d[T]

        d = {T: torch.randn(3)}
        r1 = fn(d)
        opt_fn = torch.compile(fn, backend="eager", fullgraph=True)
        r2 = opt_fn(d)
        self.assertEqual(r1, r2)

    def test_tensor_iter(self):
        def fn(x):
            for y in x:
                y.add_(1.0)
            return y

        # expect extra size node for dynamic
        torch._dynamo.testing.standard_test(
            self,
            fn,
            1,
            expected_ops=20,
            expected_ops_dynamic=ifdynstaticdefault(20, 21),
        )

    def test_empty_list(self):
        def fn(x, ll):
            if len(ll) == 0 and not ll and ll is not None:
                return x + 1

        i = torch.randn(5, 10)
        r1 = fn(i, [])
        opt_fn = torch._dynamo.optimize("eager")(fn)
        r2 = opt_fn(i, [])
        r3 = opt_fn(i, tuple())
        self.assertTrue(same(r1, r2))
        self.assertTrue(same(r1, r3))

    def test_min_max_over_iterable(self):
        def get_test_fn(func):
            def _fn(a, b, func=func):
                # try all of list, iterator, tuple, vararg.
                lst = [a.shape[0] + 1, 8, a.shape[0]]
                x = func(lst)
                y = func(iter(lst))
                z = func(tuple(lst))
                w = func(*lst)
                return a + (x + y + z + w)

            return _fn

        torch._dynamo.testing.standard_test(
            self,
            get_test_fn(func=min),
            2,
            expected_ops=1,
            expected_ops_dynamic=ifdynstaticdefault(1, 14),
        )
        torch._dynamo.testing.standard_test(
            self,
            get_test_fn(func=max),
            2,
            expected_ops=1,
            expected_ops_dynamic=ifdynstaticdefault(1, 17),
        )

    @torch._dynamo.config.patch(capture_scalar_outputs=True)
    def test_torch_check(self):
        cnts = torch._dynamo.testing.CompileCounter()

        @torch.compile(backend=cnts, fullgraph=True)
        def f(x):
            y = x.item()
            torch._check(y >= 0)
            return torch.arange(0, y)

        f(torch.tensor([3]))
        f(torch.tensor([4]))
        self.assertEqual(cnts.frame_count, 1)

    @torch._dynamo.config.patch(capture_scalar_outputs=True)
    def test_torch_check_symbolic_shape_rel(self):
        cnts = torch._dynamo.testing.CompileCounter()

        @torch.compile(backend=cnts, fullgraph=True)
        def f(x):
            y = x.item()
            torch._check(x.shape[0] == 1)
            torch._check(x.shape[0] != 2)
            torch._check(x.shape[0] >= 0)
            torch._check(x.shape[0] > 0)
            torch._check(x.shape[0] < 4)
            torch._check(x.shape[0] <= 3)
            return torch.arange(0, y)

        f(torch.tensor([3]))
        f(torch.tensor([4]))
        self.assertEqual(cnts.frame_count, 1)

    @torch._dynamo.config.patch(capture_scalar_outputs=True)
    # Translation validation changes the exception type, don't run with it
    @torch.fx.experimental._config.patch(translation_validation=False)
    def test_torch_check_is_size(self):
        cnts = torch._dynamo.testing.CompileCounter()

        @torch.compile(backend=cnts, fullgraph=True)
        def f(x):
            y = x.item()
            torch._check_is_size(y)
            # Cannot conditional on unbacked SymInt
            if y == 0:
                assert False
            else:
                return torch.arange(0, y)

        self.assertRaises(torch._dynamo.exc.UserError, lambda: f(torch.tensor([3])))

    def test_config_obj(self):
        class Cfg:
            def __init__(self):
                self.val = 0.5
                self.count = 3

        def fn(x, cfg):
            for i in range(cfg.count):
                x = x + cfg.val
            return x

        cfg1 = Cfg()
        cfg1.val = 1.0
        cfg2 = Cfg()
        v = torch.zeros(1)
        cnts = torch._dynamo.testing.CompileCounter()
        opt_fn = torch._dynamo.optimize(cnts)(fn)
        v = opt_fn(v, cfg1)  # 3
        v = opt_fn(v, cfg2)  # 4.5
        cfg2.count = 1
        v = opt_fn(v, cfg2)  # 5
        cfg2.val = 2.0
        v = opt_fn(v, cfg2)  # 7
        self.assertEqual(v[0], 7)
        self.assertEqual(cnts.op_count, 8)

    def test_config_getattr_default(self):
        class Cfg:
            def __init__(self):
                self.val = 0.5
                self.count = 10

        def fn(x, cfg):
            if getattr(cfg, "just_add_7", False):
                return x + 7
            for i in range(cfg.count):
                x = x + cfg.val
            return x

        cfg1 = Cfg()
        v = torch.zeros(1)
        cnts = torch._dynamo.testing.CompileCounter()
        opt_fn = torch._dynamo.optimize(cnts)(fn)
        self.assertEqual(opt_fn(v, cfg1)[0], 5)
        self.assertEqual(opt_fn(v, cfg1)[0], 5)
        cfg1.just_add_7 = True
        self.assertEqual(opt_fn(v, cfg1)[0], 7)
        self.assertEqual(opt_fn(v, cfg1)[0], 7)
        cfg1.just_add_7 = False
        self.assertEqual(opt_fn(v, cfg1)[0], 5)
        self.assertEqual(opt_fn(v, cfg1)[0], 5)
        self.assertEqual(cnts.frame_count, 3)

    def test_size_input(self):
        def fn(x, s):
            a, b = s
            return x + (a - b)

        v = torch.zeros(10, 20)
        cnts = torch._dynamo.testing.CompileCounter()
        opt_fn = torch._dynamo.optimize(cnts)(fn)
        self.assertEqual(opt_fn(v, v.size())[0, 0], -10)
        self.assertEqual(opt_fn(v, (10, 20))[0, 0], -10)
        self.assertEqual(opt_fn(v, [10, 20])[0, 0], -10)
        # One recompile per differing input type
        self.assertEqual(cnts.frame_count, 3)

    def test_cell_output1(self):
        out = None

        def fn(a, b):
            nonlocal out
            out = a + b * 10

        v = torch.Tensor([100])
        cnts = torch._dynamo.testing.CompileCounter()
        opt_fn = torch._dynamo.optimize(cnts)(fn)
        self.assertIsNone(opt_fn(v, v))
        self.assertEqual(out[0], 1100)
        self.assertEqual(cnts.op_count, 2)

    def test_cell_output2(self):
        out = None

        def fn(a, b):
            nonlocal out
            c = unsupported(a, b)
            out = a + b * 10 + c

        v = torch.Tensor([100])
        cnts = torch._dynamo.testing.CompileCounter()
        opt_fn = torch._dynamo.optimize(cnts)(fn)
        self.assertIsNone(opt_fn(v, v))
        self.assertEqual(out[0], 1200)
        self.assertEqual(cnts.op_count, 3)

    def test_return_nested_function(self):
        out = None

        def fn(a, b):
            nonlocal out
            c = a + b
            d = a + 1.0

            def fn2(f: int = 7, g: float = 9.0):
                nonlocal out
                out = a + b * 10
                return c * f - d * g

            return fn2

        v1 = torch.Tensor([100])
        v2 = torch.Tensor([200])
        cnts = torch._dynamo.testing.CompileCounter()
        opt_fn = torch._dynamo.optimize(cnts)(fn)
        opt_fn_ret = torch._dynamo.optimize(cnts)(opt_fn(v1, v2))
        self.assertEqual(opt_fn_ret(1.5)[0], -459)
        self.assertEqual(out[0], 2100)
        self.assertEqual(cnts.frame_count, 2)
        self.assertEqual(cnts.op_count, 7)

    def test_tensor_dict1(self):
        def fn(inputs):
            return inputs["a"] - inputs["b"] * 1.5

        v1 = torch.Tensor([100])
        v2 = torch.Tensor([200])
        cnts = torch._dynamo.testing.CompileCounter()
        opt_fn = torch._dynamo.optimize(cnts, nopython=True)(fn)
        self.assertEqual(opt_fn({"a": v1, "b": v2})[0], -200)
        self.assertEqual(cnts.frame_count, 1)
        self.assertEqual(cnts.op_count, 2)

    def test_tensor_dict3(self):
        def fn(inputs_a, inputs_b):
            total = torch.zeros(1)
            input_keys = inputs_a.keys() | inputs_b.keys()
            for k in input_keys:
                if k in inputs_a:
                    total += inputs_a[k]
                if k in inputs_b:
                    total += inputs_b[k]
            return total

        v1 = torch.Tensor([100])
        v2 = torch.Tensor([200])
        cnts = torch._dynamo.testing.CompileCounter()
        opt_fn = torch._dynamo.optimize(cnts, nopython=True)(fn)
        self.assertEqual(
            opt_fn({"a": v1, "b": v2}, {"b": v1, "c": v2}),
            fn({"a": v1, "b": v2}, {"b": v1, "c": v2}),
        )
        self.assertEqual(cnts.frame_count, 1)
        self.assertEqual(cnts.op_count, 5)

    def test_tensor_dict2(self):
        def fn1(inputs):
            total = torch.zeros(1)
            for k, v in inputs.items():
                total += v
            return total

        def fn2(inputs):
            total = torch.zeros(1)
            for v in inputs.values():
                total += v
            return total

        def fn3(inputs):
            total = torch.zeros(1)
            for k in inputs.keys():
                total += inputs[k]
            return total

        v1 = torch.Tensor([100])
        v2 = torch.Tensor([200])
        cnts = torch._dynamo.testing.CompileCounter()
        opt_fn1 = torch._dynamo.optimize(cnts, nopython=True)(fn1)
        opt_fn2 = torch._dynamo.optimize(cnts, nopython=True)(fn2)
        opt_fn3 = torch._dynamo.optimize(cnts, nopython=True)(fn3)
        self.assertEqual(opt_fn1({"a": v1, "b": v2})[0], 300)
        self.assertEqual(opt_fn2({"a": v1, "b": v2})[0], 300)
        self.assertEqual(opt_fn3({"a": v1, "b": v2})[0], 300)
        self.assertEqual(cnts.frame_count, 3)
        self.assertEqual(cnts.op_count, 9)

    def test_dictcomp(self):
        def fn1(inputs):
            return {k: v + 1 for k, v in inputs.items()}

        v1 = torch.Tensor([100])
        v2 = torch.Tensor([200])
        cnts = torch._dynamo.testing.CompileCounter()
        opt_fn1 = torch._dynamo.optimize(cnts)(fn1)
        self.assertEqual(opt_fn1({"a": v1, "b": v2})["a"], 101)
        self.assertEqual(opt_fn1({"a": v1, "b": v2})["b"], 201)
        self.assertEqual(cnts.frame_count, 1)
        self.assertEqual(cnts.op_count, 2)

    def test_listcomp(self):
        def fn2(inputs):
            return torch.sum(torch.cat([v + 1 for k, v in inputs.items()], 0))

        v1 = torch.Tensor([100])
        v2 = torch.Tensor([200])
        cnts = torch._dynamo.testing.CompileCounter()
        opt_fn2 = torch._dynamo.optimize(cnts)(fn2)
        self.assertEqual(opt_fn2({"a": v1, "b": v2}), 302)
        self.assertEqual(cnts.frame_count, 1)
        self.assertEqual(cnts.op_count, 4)

    def test_is_floating_point(self):
        def fn(a, b):
            x = a + 1.0
            if torch.is_floating_point(b):
                x = x + b
            return x + 2.0

        return torch._dynamo.testing.standard_test(self, fn=fn, nargs=2, expected_ops=3)

    def test_is_floating_point2(self):
        def fn(a, b):
            x = a + 1.0
            if b.is_floating_point():
                x = x + b
            return x + 2.0

        return torch._dynamo.testing.standard_test(self, fn=fn, nargs=2, expected_ops=3)

    def test_is_tensor(self):
        def fn(a, b):
            x = a + 1.0
            if torch.is_tensor(b):
                x = x + b
            return x + 2.0

        return torch._dynamo.testing.standard_test(self, fn=fn, nargs=2, expected_ops=3)

    def test_is_tensor2(self):
        def fn(x):
            if torch.is_tensor(x):
                return x + 1
            else:
                return torch.ones([2, 3])

        x1 = {"input": torch.rand(2, 3)}
        x2 = torch.rand(2, 3)
        ref1 = fn(x1)
        ref2 = fn(x2)
        opt_fn = torch._dynamo.optimize("eager")(fn)
        res1 = opt_fn(x1)
        res2 = opt_fn(x2)
        self.assertEqual(ref1, res1)
        self.assertEqual(ref2, res2)

    def test_numel(self):
        def fn(a):
            return (a + a.numel() + torch.numel(a), a + a.nelement())

        return torch._dynamo.testing.standard_test(
            self,
            fn=fn,
            nargs=1,
            expected_ops=3,
            expected_ops_dynamic=ifdynstaticdefault(3, 6),
        )

    def test_pair(self):
        def fn(a):
            return (
                torch.zeros(torch.nn.modules.utils._pair(a.size()))
                + a
                + torch.ones(torch.nn.modules.utils._ntuple(3)(3)).sum()
            )

        return torch._dynamo.testing.standard_test(
            self,
            fn=fn,
            nargs=1,
            expected_ops=5,
            expected_ops_dynamic=ifdynstaticdefault(5, 8),
        )

    @patch.object(torch._dynamo.config, "capture_scalar_outputs", True)
    def test_tensor_item_capture(self):
        def fn(a, b):
            return (a + b).sum().item()

        v1 = torch.randn((10, 10))
        v2 = torch.randn((10, 10))
        correct = fn(v1, v2)
        cnts = torch._dynamo.testing.CompileCounter()
        opt_fn = torch._dynamo.optimize(cnts)(fn)
        self.assertEqual(opt_fn(v1, v2), correct)
        self.assertEqual(cnts.frame_count, 1)
        self.assertEqual(cnts.op_count, 3)

    @patch.object(torch._dynamo.config, "capture_scalar_outputs", False)
    def test_tensor_item_no_capture(self):
        def fn(a, b):
            return (a + b).sum().item()

        v1 = torch.randn((10, 10))
        v2 = torch.randn((10, 10))
        correct = fn(v1, v2)
        cnts = torch._dynamo.testing.CompileCounter()
        opt_fn = torch._dynamo.optimize(cnts)(fn)
        self.assertEqual(opt_fn(v1, v2), correct)
        self.assertEqual(cnts.frame_count, 1)
        self.assertEqual(cnts.op_count, 2)

    def test_namedtuple1(self):
        def fn(a, b):
            tmp = mytuple(a, b, a + b)
            return mytuple(tmp.a, tmp[1], tmp.ab + b)

        v1 = torch.Tensor([10])
        v2 = torch.Tensor([20])
        cnts = torch._dynamo.testing.CompileCounter()
        opt_fn = torch._dynamo.optimize(cnts)(fn)
        self.assertEqual(opt_fn(v1, v2).ab, 50)
        self.assertEqual(cnts.frame_count, 1)
        self.assertEqual(cnts.op_count, 2)

    def test_namedtuple2(self):
        def fn(packed):
            a, b, c = packed
            if hasattr(packed, "b"):
                b = packed.b + 1
            c = packed[2]
            return a + b + c

        v1 = torch.Tensor([1])
        v2 = torch.Tensor([2])
        v3 = torch.Tensor([3])
        cnts = torch._dynamo.testing.CompileCounter()
        opt_fn = torch._dynamo.optimize(cnts)(fn)
        self.assertEqual(opt_fn(mytuple(v1, v2, v3))[0], 7)
        self.assertEqual(cnts.frame_count, 1)
        self.assertEqual(cnts.op_count, 3)

    def test_namedtuple3(self):
        def fn(x, packed):
            if isinstance(packed, mytuple):
                return x + 1
            else:
                return x - 1

        x = torch.rand([2, 3])
        packed = mytuple(1, 2, 3)
        ref = fn(x, packed)
        opt_fn = torch._dynamo.optimize("eager")(fn)
        res = opt_fn(x, packed)
        self.assertTrue(same(ref, res))

    def test_range_input(self):
        def fn(a, rng):
            x = a
            for i in rng:
                x = x + i
            return x

        def fn1(a):
            return fn(a, rng=range(3))

        return torch._dynamo.testing.standard_test(
            self, fn=fn1, nargs=1, expected_ops=3
        )

    def test_range_with_shape(self):
        def fn(a):
            for i in range(1, a.shape[0]):
                a += 1
            return a

        # expect 1 more op (size call) for dynamic
        return torch._dynamo.testing.standard_test(
            self,
            fn=fn,
            nargs=1,
            expected_ops=9,
            expected_ops_dynamic=ifdynstaticdefault(9, 10),
        )

    def test_build_tuple_unpack(self):
        def fn1(a, b, c):
            return a - b / c

        def fn2(a, b, c):
            tmp1 = (a,)
            tmp2 = (b, c)
            args = (*tmp1, *tmp2)
            return fn1(*args)

        def fn3(a, *args):
            return fn1(a, *args)

        torch._dynamo.testing.standard_test(self, fn=fn2, nargs=3, expected_ops=2)
        torch._dynamo.testing.standard_test(self, fn=fn3, nargs=3, expected_ops=2)

    def test_list_mul(self):
        def fn(count):
            head_mask = count * [None] * count
            return head_mask

        cnts = torch._dynamo.testing.CompileCounter()
        opt_fn = torch._dynamo.optimize(cnts)(fn)
        self.assertEqual(opt_fn(2), [None] * 4)
        # TODO: the captured frame here is a bit goofy, because we don't
        # output anything and none of the traced operations have side
        # effects.  Probably need better heuristic for bailing on
        # dynamo if there are no outputs
        if torch._dynamo.config.assume_static_by_default:
            self.assertExpectedInline(cnts.frame_count, """0""")
            self.assertExpectedInline(cnts.op_count, """0""")
        else:
            self.assertExpectedInline(cnts.frame_count, """1""")
            self.assertExpectedInline(cnts.op_count, """2""")

    def test_list_slice_mul(self):
        def fn(count):
            a = [1, 2, 3]
            head_mask = count * a[1:] * count
            return head_mask

        cnts = torch._dynamo.testing.CompileCounter()
        opt_fn = torch._dynamo.optimize(cnts)(fn)
        self.assertEqual(opt_fn(2), [2, 3] * 4)
        if torch._dynamo.config.assume_static_by_default:
            self.assertExpectedInline(cnts.frame_count, """0""")
            self.assertExpectedInline(cnts.op_count, """0""")
        else:
            self.assertExpectedInline(cnts.frame_count, """1""")
            self.assertExpectedInline(cnts.op_count, """2""")

    def test_tuple_mul(self):
        def fn(count):
            head_mask = count * (2, 3) * count
            return head_mask

        cnts = torch._dynamo.testing.CompileCounter()
        opt_fn = torch._dynamo.optimize(cnts)(fn)
        self.assertEqual(opt_fn(2), (2, 3) * 4)
        if torch._dynamo.config.assume_static_by_default:
            self.assertExpectedInline(cnts.frame_count, """0""")
            self.assertExpectedInline(cnts.op_count, """0""")
        else:
            self.assertExpectedInline(cnts.frame_count, """1""")
            self.assertExpectedInline(cnts.op_count, """2""")

    def test_tuple_mul_with_shape(self):
        def fn(a):
            x = a.shape[0]
            y = 2 * (x, 3) * 2
            return a + y[4]

        # expect 3 ops post folding for dynamic case: size, index, add
        torch._dynamo.testing.standard_test(
            self, fn, 1, expected_ops=1, expected_ops_dynamic=ifdynstaticdefault(1, 3)
        )

    def test_tuple_iadd_with_shape(self):
        def fn(a):
            output = (a + a.shape[0], a - a.shape[0])
            # tuple += tuple
            output += (a - a.shape[0], a + a.shape[0])
            # tuple += constant tuple
            output += (2, 3)
            return output

        # expect 4 add / subs for static, 4 * 3 (size, index, math op) for dynamic
        torch._dynamo.testing.standard_test(
            self, fn, 1, expected_ops=4, expected_ops_dynamic=ifdynstaticdefault(4, 12)
        )

    def test_list_iadd_with_shape(self):
        def fn(a):
            output = [a + a.shape[0], a - a.shape[0]]
            # list += list
            output += [a - a.shape[0], a + a.shape[0]]
            # list += tuple
            output += (a + a.shape[0], a - a.shape[0])
            return output

        # expect 6 add / subs for static, 6 * 3 (size, index, math op) for dynamic

        torch._dynamo.testing.standard_test(
            self, fn, 1, expected_ops=6, expected_ops_dynamic=ifdynstaticdefault(6, 18)
        )

    def test_list_iadd_side_effect(self):
        def fn(a, b):
            a += [b]
            torch._dynamo.graph_break()
            return a

        a = [1, 2, 3]
        b = torch.ones(2, 2)

        opt_fn = torch._dynamo.optimize("eager")(fn)

        exp = fn(a, b)

        a = [1, 2, 3]
        b = torch.ones(2, 2)
        act = opt_fn(a, b)

        self.assertEqual(exp, act)

    def test_user_getattr1(self):
        class MyConfig(dict):
            def __getattr__(self, name):
                return self[name]

        def fn(cfg, x, y):
            return x + y + cfg.offset

        x = torch.randn(10)
        cfg = MyConfig(offset=5)
        cnts = torch._dynamo.testing.CompileCounter()
        opt_fn = torch._dynamo.optimize(cnts)(fn)
        self.assertTrue(same(opt_fn(cfg, x, x), 2 * x + 5))
        self.assertEqual(cnts.frame_count, 1)
        self.assertEqual(cnts.op_count, 2)

    def test_user_getattr2(self):
        class MyConfig:
            defined_on_class = 1

            def __init__(self):
                self.defined_on_object = 2

            def __getattr__(self, name):
                return 3

        def fn(cfg, x):
            return x + cfg.defined_on_class - cfg.defined_on_object + cfg.not_defined

        x = torch.randn(10)
        cfg = MyConfig()
        cnts = torch._dynamo.testing.CompileCounter()
        opt_fn = torch._dynamo.optimize(cnts)(fn)
        self.assertTrue(same(opt_fn(cfg, x), x + 1 - 2 + 3))
        self.assertEqual(cnts.frame_count, 1)
        self.assertEqual(cnts.op_count, 3)

    def test_getset_descriptor(self):
        def fn(g, x):
            return g.__get__(x)

        cnts = torch._dynamo.testing.CompileCounter()
        opt_fn = torch.compile(fullgraph=True, backend="eager")(fn)
        g = torch.Tensor.shape

        res = opt_fn(g, torch.ones(2, 2))
        exp_res = fn(g, torch.ones(2, 2))
        self.assertEqual(res, exp_res)

    def test_get_attr_function(self):
        def fn(g, x):
            return g(x)

        cnts = torch._dynamo.testing.CompileCounter()
        opt_fn = torch._dynamo.optimize(cnts)(fn)
        g = torch.Tensor.shape.__get__

        res = opt_fn(g, torch.ones(2, 2))
        exp_res = fn(g, torch.ones(2, 2))
        self.assertEqual(res, exp_res)

    def test_user_getattribute(self):
        class MyObject:
            def __init__(self):
                self.custom_dict = {"a": torch.rand((2, 2))}
                self.my_number = 42

            def __getattribute__(self, name):
                custom_dict = super().__getattribute__("custom_dict")
                if name in custom_dict:
                    return custom_dict[name]
                return super().__getattribute__(name)

            def run(self, x):
                return self.my_number * x + self.a * x

        def fn(obj, x):
            return obj.run(x)

        obj = MyObject()
        x = torch.rand((2, 2))
        cnts = torch._dynamo.testing.CompileCounter()
        opt_fn = torch._dynamo.optimize(cnts)(fn)
        self.assertTrue(same(opt_fn(obj, x), fn(obj, x)))

    def test_nn_module_getattr(self):
        class MyMod(torch.nn.Module):
            def __init__(self):
                super().__init__()
                self.custom_dict = {"queue": [torch.rand((2, 2)) for _ in range(3)]}
                self.other_attr = torch.rand((2, 2))

            def __getattr__(self, name):
                custom_dict = self.custom_dict
                if name in custom_dict:
                    return custom_dict[name]
                return super().__getattr__(name)

            def forward(self, x):
                return x @ self.other_attr + self.queue[-1]

        x = torch.rand((2, 2))
        mod = MyMod()
        cnts = torch._dynamo.testing.CompileCounter()
        opt_mod = torch._dynamo.optimize(cnts)(mod)
        self.assertTrue(same(opt_mod(x), mod(x)))
        self.assertTrue(cnts.frame_count, 1)
        self.assertTrue(cnts.op_count, 2)

    def test_nn_module_getattribute(self):
        class MyMod(torch.nn.Module):
            def __init__(self):
                super().__init__()
                self.my_number = 42

            def __getattribute__(self, name):
                if name == "special_attr":
                    return torch.tensor([[1, 2], [3, 4]])
                return super().__getattribute__(name)

            def forward(self, x):
                return self.my_number * x + self.special_attr * x

        def fn(mod, x):
            return mod(x)

        mod = MyMod()
        x = torch.rand((2, 2))
        cnts = torch._dynamo.testing.CompileCounter()
        opt_fn = torch._dynamo.optimize(cnts)(fn)
        self.assertTrue(same(opt_fn(mod, x), fn(mod, x)))

    def test_constant_getattr(self):
        # https://github.com/pytorch/pytorch/issues/97480
        def fn():
            return getattr(None, "arg", 3)

        cnt = torch._dynamo.testing.CompileCounter()
        optimized_fn = torch._dynamo.optimize(cnt)(fn)
        res = optimized_fn()
        self.assertTrue(same(res, 3))

    def test_user_property(self):
        class MyConfig:
            @property
            def prop5(self):
                return 5

        def fn(cfg, x, y):
            return x + y + cfg.prop5

        x = torch.randn(10)
        cfg = MyConfig()
        cnts = torch._dynamo.testing.CompileCounter()
        opt_fn = torch._dynamo.optimize(cnts)(fn)
        self.assertTrue(same(opt_fn(cfg, x, x), 2 * x + 5))
        self.assertEqual(cnts.frame_count, 1)
        self.assertEqual(cnts.op_count, 2)

    def test_dataclass_fields(self):
        @dataclasses.dataclass
        class MyDataClass:
            a: torch.Tensor
            b: torch.Tensor = None
            c: torch.Tensor = None
            d: torch.Tensor = None
            e: torch.Tensor = None

        def fn(obj):
            class_fields = dataclasses.fields(obj)
            assert len(class_fields)
            assert all(field.default is None for field in class_fields[1:])
            other_fields_are_none = all(
                getattr(obj, field.name) is None for field in class_fields[1:]
            )
            assert not other_fields_are_none

            if not hasattr(obj, "a"):
                return -1
            if hasattr(obj, "z"):
                return -2

            total = getattr(obj, class_fields[0].name)
            for field in class_fields[1:]:
                v = getattr(obj, field.name)
                if v is not None:
                    total += v

            return total

        obj1 = MyDataClass(torch.randn(10), torch.randn(10), torch.randn(10))
        obj2 = MyDataClass(torch.randn(10), e=torch.randn(10))
        correct1 = fn(obj1)
        correct2 = fn(obj2)

        cnts = torch._dynamo.testing.CompileCounter()
        opt_fn = torch._dynamo.optimize(cnts)(fn)
        self.assertTrue(same(opt_fn(obj1), correct1))
        self.assertEqual(cnts.frame_count, 1)
        self.assertEqual(cnts.op_count, 2)

        torch._dynamo.reset()
        cnts = torch._dynamo.testing.CompileCounter()
        opt_fn = torch._dynamo.optimize(cnts)(fn)
        self.assertTrue(same(opt_fn(obj2), correct2))
        self.assertEqual(cnts.frame_count, 1)
        self.assertEqual(cnts.op_count, 1)

        # guard failure
        obj2.z = True
        self.assertEqual(opt_fn(obj2), -2)

    def test_dataclass_local_hasattr(self):
        cnt = CompileCounter()
        x = torch.randn(10)

        @dataclasses.dataclass
        class MyDataClass:
            a: torch.Tensor
            b: torch.Tensor

        @torch.compile(backend=cnt, fullgraph=True)
        def fn():
            obj = MyDataClass(x + 1, x - 1)
            if not hasattr(obj, "a"):
                return -1
            if hasattr(obj, "z"):
                return -2
            return obj

        result = fn()
        self.assertIsInstance(result, MyDataClass)
        self.assertEqual(result.a, x + 1)
        self.assertEqual(result.b, x - 1)
        self.assertEqual(cnt.frame_count, 1)
        self.assertEqual(cnt.op_count, 2)

    def test_tensor_build_list_unpack(self):
        def fn(x):
            # seen in fastNLP_Bert
            return torch.cat([*x], dim=-1)

        val = torch.randn([1, 1, 473, 768])
        correct = fn(val)
        cnts = torch._dynamo.testing.CompileCounter()
        opt_fn = torch._dynamo.optimize(cnts)(fn)
        self.assertTrue(same(opt_fn(val), correct))
        self.assertEqual(cnts.frame_count, 1)
        self.assertEqual(cnts.op_count, 2)

    def test_numpy_int_constant(self):
        def fn(x, a, b):
            return x + (a % b)

        args = [torch.randn(10), 4096, np.int64(8)]
        correct = fn(*args)
        cnts = torch._dynamo.testing.CompileCounter()
        opt_fn = torch._dynamo.optimize(cnts, dynamic=True, nopython=True)(fn)
        self.assertTrue(same(opt_fn(*args), correct))
        self.assertTrue(same(opt_fn(*args), correct))
        self.assertEqual(cnts.frame_count, 1)
        self.assertEqual(cnts.op_count, 2)

    def test_numpy_subdtype(self):
        def fn(x, n):
            return np.issubdtype(type(n), np.integer) + x

        args = [torch.randn(10), 4096]
        correct = fn(*args)
        cnts = torch._dynamo.testing.CompileCounter()
        opt_fn = torch._dynamo.optimize(cnts, nopython=True)(fn)
        self.assertEqual(opt_fn(*args), correct)
        self.assertEqual(cnts.frame_count, 1)

    def test_numpy_take_along_axis(self):
        def fn(x, i, a):
            return np.take_along_axis(x, i, a)

        def sample_to_args(s):
            args = (s.input, *sample.args)
            return tuple(a.numpy() if isinstance(a, torch.Tensor) else a for a in args)

        samples = list(
            sample_inputs_take_along_dim(
                None, "cpu", torch.float32, requires_grad=False
            )
        )
        cnts = torch._dynamo.testing.CompileCounter()
        opt_fn = torch._dynamo.optimize(cnts)(fn)
        i = 1
        for sample in samples:
            args = sample_to_args(sample)
            if len(args) < 3:
                # if axis is None, second argument is treated as 1d array
                args = (args[0], np.ravel(args[1]), None)
            self.assertEqual(fn(*args), opt_fn(*args))
            self.assertEqual(cnts.frame_count, i)
            i += 1

    def test_numpy_torch_operators(self):
        def fn(op, t1, t2):
            return op(t1, t2)

        from torch._dynamo.variables.builtin import BuiltinVariable

        operators = BuiltinVariable._fx_graph_functions()

        for op, t1_np, t2_np in itertools.product(
            operators, (True, False), (True, False)
        ):
            if op in [operator.eq, operator.ne]:
                # returns equivalent of torch.eq/ne
                continue
            if op is operator.getitem:
                # skip
                # Did you know that tensor[ndarray_of_floats] works?
                continue
            if op is operator.imatmul and (t1_np or t2_np):
                # skip
                # in numpy, in place matmul does not work single
                # dimensional arrays
                continue
            t1 = torch.rand(5)
            if t1_np:
                t1 = t1.numpy()
            t2 = torch.rand(5)
            if t2_np:
                t2 = t2.numpy()
            try:
                # TODO try a bit harder
                result = op(t1, t2)
            except (RuntimeError, TypeError, IndexError):
                continue
            cnts = torch._dynamo.testing.CompileCounter()
            opt_fn = torch._dynamo.optimize(cnts)(fn)
            self.assertEqual(result, opt_fn(op, t1, t2), msg=f"{op=} {t1_np=} {t2_np=}")
            self.assertEqual(cnts.frame_count, 1, msg=f"{op=} {t1_np=} {t2_np=}")
            torch._dynamo.reset()

    def test_numpy_ndarray_graph_break(self):
        def fn(x):
            a = x.numpy()
            b = a.real
            torch._dynamo.graph_break()
            c = np.multiply(b, 2.0)
            return c

        cnts = torch._dynamo.testing.CompileCounter()
        opt_fn = torch._dynamo.optimize(cnts)(fn)
        for _ in range(10):
            x = torch.randn(3)
            ref = fn(x)
            res = opt_fn(x)
            self.assertEqual(ref, res)
        self.assertEqual(cnts.frame_count, 2)

    def test_numpy_ndarray_graph_break_with_multiple_outputs(self):
        def fn(x, y):
            a = x.numpy()
            b = y.numpy()
            torch._dynamo.graph_break()
            return np.add(a, 1), np.add(b, 1)

        cnts = torch._dynamo.testing.CompileCounter()
        opt_fn = torch._dynamo.optimize(cnts)(fn)
        for _ in range(10):
            x = torch.randn([1, 3])
            y = torch.randn([1, 3])
            ref = fn(x, y)
            res = opt_fn(x, y)
            self.assertEqual(ref, res)
        self.assertEqual(cnts.frame_count, 2)

    def test_numpy_force(self):
        def fn(x):
            return x.numpy(force=False)

        cnts = torch._dynamo.testing.CompileCounter()
        opt_fn = torch._dynamo.optimize(cnts)(fn)
        x = torch.randn(3)
        res = opt_fn(x)
        self.assertEqual(type(res), np.ndarray)
        self.assertEqual(cnts.frame_count, 1)

        def fn(x):
            return x.numpy(force=True)

        cnts = torch._dynamo.testing.CompileCounter()
        opt_fn = torch._dynamo.optimize(cnts)(fn)
        x = torch.randn(3, requires_grad=True)
        res = opt_fn(x)
        self.assertEqual(type(res), np.ndarray)
        self.assertEqual(cnts.frame_count, 1)

    def test_numpy_recompilation_scalar(self):
        def fn(x, a):
            return np.where(x < 0.5, a, x)

        x = np.random.randn(8)
        cnts = torch._dynamo.testing.CompileCounter()
        opt_fn = torch._dynamo.optimize(cnts, dynamic=True)(fn)

        ref = fn(x, 3)
        res = opt_fn(x, 3)
        self.assertEqual(ref, res)

        ref = fn(x, 4)
        res = opt_fn(x, 4)
        self.assertEqual(ref, res)

        self.assertEqual(cnts.frame_count, 1)

    def test_tensor_interacts_with_numpy_ndarray(self):
        def fn(x, y):
            a = x.numpy()
            b = y.numpy()
            c = np.ones_like(a)
            d = np.ones_like(b)
            torch._dynamo.graph_break()
            return np.add(a, c), np.add(b, d)

        cnts = torch._dynamo.testing.CompileCounter()
        opt_fn = torch._dynamo.optimize(cnts)(fn)
        for _ in range(10):
            x = torch.randn([1, 3])
            y = torch.randn([1, 3])
            ref = fn(x, y)
            res = opt_fn(x, y)
            self.assertEqual(ref, res)
        self.assertEqual(cnts.frame_count, 2)

    def test_numpy_ndarray_works_with_builtin_function(self):
        def fn(x):
            v = x.sum() / len(x)
            return v

        cnts = torch._dynamo.testing.CompileCounter()
        opt_fn = torch._dynamo.optimize(cnts, nopython=True)(fn)
        for _ in range(10):
            x = np.random.randn(2, 3)
            ref = fn(x)
            res = opt_fn(x)
            self.assertEqual(ref, res)
        self.assertEqual(cnts.frame_count, 1)

    def test_numpy_array_of_arrays(self):
        def fn(x, y):
            return np.array([x, y])

        cnts = torch._dynamo.testing.CompileCounter()
        opt_fn = torch._dynamo.optimize(cnts, nopython=True)(fn)

        x, y = np.float64(1), np.float64(2)
        res = opt_fn(x, y)
        self.assertEqual(res, np.array([1, 2], dtype=float))
        self.assertEqual(type(res), np.ndarray)
        self.assertEqual(cnts.frame_count, 1)

        x, y = np.arange(2), np.arange(2) + 2
        res = opt_fn(x, y)
        self.assertEqual(res, np.array([[0, 1], [2, 3]]))
        self.assertEqual(type(res), np.ndarray)
        self.assertEqual(cnts.frame_count, 2)

    def test_numpy_readonly(self):
        @torch.compile(fullgraph=True)
        def fn(x):
            return x

        x = np.broadcast_to(np.arange(3), (2, 3))
        self.assertFalse(x.flags.writeable)

        with warnings.catch_warnings():
            warnings.simplefilter("error")
            y = fn(x)
        self.assertTrue(y.flags.writeable)  # XXX: differs from numpy

    def test_numpy_tolist(self):
        def fn(x):
            return x.tolist()

        cnts = torch._dynamo.testing.CompileCounter()
        opt_fn = torch._dynamo.optimize(cnts, nopython=True)(fn)

        x = np.arange(5)
        r = opt_fn(x)

        self.assertEqual(r, [0, 1, 2, 3, 4])
        self.assertEqual(type(r), list)
        self.assertEqual(cnts.frame_count, 1)

    def test_numpy_size_attr(self):
        def fn(x):
            return x.size + x

        cnts = torch._dynamo.testing.CompileCounter()
        opt_fn = torch._dynamo.optimize(cnts, nopython=True)(fn)

        x = np.arange(5)
        r = opt_fn(x)

        self.assertEqual(r, fn(x))
        self.assertEqual(type(r), np.ndarray)
        self.assertEqual(cnts.frame_count, 1)

    def test_numpy_no_raise(self):
        def _inf_nan_preprocess(t, t_np):
            t_np = np.nan_to_num(t_np)
            return t, t_np

        def fn():
            # shape, dims format
            test_cases = (
                (3, 3),
                (4, 4),
                (5, 5),
            )

            for shape in test_cases:
                t = torch.randn(shape, dtype=torch.complex64)
                t_np = np.random.randn(*shape).astype(np.complex64)

                _, t_np = _inf_nan_preprocess(t, t_np)
                print(t, t_np)  # Just a side effect so that compilation kicks in

        cnt = CompileCounterWithBackend("inductor")
        fn = torch._dynamo.optimize(cnt)(fn)
        fn()
        self.assertEqual(cnt.frame_count, ifdynstaticdefault(2, 1))

    def test_mandelbrot_numpy(self):
        def mandelbrot_numpy(max_iter):
            # Define the boundaries of the complex plane
            xn = 450
            yn = 375
            xmin = -2.25
            xmax = 0.75
            ymin = -1.25
            ymax = 1.25

            # Create the grid of complex numbers
            x_values = np.linspace(xmin, xmax, xn, dtype=np.float64)
            y_values = np.linspace(ymin, ymax, yn, dtype=np.float64)
            rx, iy = np.meshgrid(x_values, y_values, indexing="xy")

            x = rx.copy()
            y = iy.copy()
            mask = np.zeros_like(x)
            for i in range(max_iter):
                x_prev = x
                y_prev = y
                x = x_prev**2 - y_prev**2 + rx
                y = 2 * x_prev * y_prev + iy
                inside = np.sqrt(x**2 + y**2) <= 2
                mask += inside
            return mask

        cnts = torch._dynamo.testing.CompileCounter()
        opt_fn = torch._dynamo.optimize(cnts, nopython=True)(mandelbrot_numpy)
        n_iter = torch._dynamo.config.cache_size_limit - 2
        for i in range(n_iter):
            x = i + 3
            ref = mandelbrot_numpy(x)
            res = opt_fn(x)
            self.assertEqual(ref, res)
        # We need to specialise the number as it's in a forloop
        self.assertEqual(cnts.frame_count, n_iter)

    def test_numpy_as_global(self):
        global x
        x = np.arange(10)

        @torch.compile(fullgraph=True)
        def fn(y):
            return y + x + x

        r = fn(np.arange(10))
        self.assertEqual(type(r), np.ndarray)
        self.assertEqual(r, x * 3)
        del x

    def test_numpy_gt(self):
        x = np.arange(10)

        @torch.compile
        def fn(y):
            return y >= 3

        r = fn(x)
        self.assertEqual(type(r), np.ndarray)
        self.assertEqual(r, x >= 3)

    def test_numpy_min(self):
        x = np.arange(10)

        @torch.compile
        def fn(y):
            return min(y, 3), min(y, y - 1)

        r1, r2 = fn(x)
        self.assertEqual(type(r1), np.ndarray)
        self.assertEqual(type(r2), np.ndarray)
        self.assertEqual(r1, np.minimum(x, 3))
        self.assertEqual(r2, np.minimum(x, x - 1))

    def test_graph_break_correctly_when_passing_numpy_ndarray_to_torch_function(self):
        # from transformers/models/big_bird/modeling_big_bird.py
        def fn(x: int, y: torch.Tensor):
            ndarray_list = [np.ones([2, x])]
            ndarray = np.stack(ndarray_list, axis=0)
            tensor = torch.tensor(ndarray, dtype=torch.long)
            tensor.unsqueeze_(0)
            return tensor + y

        cnts = torch._dynamo.testing.CompileCounter()
        opt_fn = torch._dynamo.optimize(cnts)(fn)
        for x in range(1, 10):
            y = torch.randn([1, 2, x])
            ref = fn(x, y)
            res = opt_fn(x, y)
            self.assertEqual(ref, res)
        # It's all traced once with x = 1, x = 2 and then x = ks0
        # For dynamic it's x=1 and x=ks0
        self.assertEqual(cnts.frame_count, ifdynstaticdefault(3, 2))

    def test_numpy_with_builtin_type(self):
        x = np.random.rand(5)

        def fn(x):
            return (x * 5).astype(bool).astype(float).astype(int) + 8

        cnts = torch._dynamo.testing.CompileCounter()
        opt_fn = torch._dynamo.optimize(cnts)(fn)

        r = opt_fn(x)
        self.assertEqual(r.dtype, int)
        self.assertEqual(cnts.frame_count, 1)

    def test_with_builtin_type(self):
        x = torch.randn(5)

        def fn(x):
            return (x * 5).to(bool).to(float).to(int) + 8

        cnts = torch._dynamo.testing.CompileCounter()
        opt_fn = torch._dynamo.optimize(cnts)(fn)

        r = opt_fn(x)
        self.assertEqual(r.dtype, torch.int64)
        self.assertEqual(cnts.frame_count, 1)

    def test_numpy_unique_f16(self):
        def fn():
            x = np.asarray([1, 1, 2, 2, 3], dtype=np.float16)
            return np.unique(x)

        cnts = torch._dynamo.testing.CompileCounter()
        opt_fn = torch._dynamo.optimize(cnts)(fn)

        r = opt_fn()
        self.assertEqual(r.dtype, np.float16)
        self.assertEqual(cnts.frame_count, 1)

    def test_numpy_fallback_on_eager(self):
        def fn():
            return np.asarray(["L", "U"])

        cnts = torch._dynamo.testing.CompileCounter()
        opt_fn = torch._dynamo.optimize(cnts)(fn)

        r = opt_fn()
        self.assertEqual(cnts.frame_count, 0)  # graph break
        self.assertEqual(r, np.asarray(["L", "U"]))

        # repeat with a different function
        def fn2():
            return np.random.choice(["L", "U"])

        cnts2 = torch._dynamo.testing.CompileCounter()
        opt_fn2 = torch._dynamo.optimize(cnts2)(fn2)

        r2 = fn2()
        self.assertEqual(cnts.frame_count, 0)
        assert r2 in ("L", "U")

    def test_trace_ndarray_frame(self):
        def fn(x):
            x = x**2
            print("graph break.")
            return 2 * x

        counter = CompileCounter()
        compiled_fn = torch._dynamo.optimize(counter)(fn)

        x = np.arange(8)
        self.assertEqual(fn(x), compiled_fn(x))
        self.assertEqual(counter.frame_count, 2)

    def test_trace_ndarray_frame_2(self):
        # no tensors/ndarray as inputs in the frame
        def fn(x):
            print("graph break.")
            return 2 * np.arange(x)

        counter = CompileCounter()
        compiled_fn = torch._dynamo.optimize(counter)(fn)

        x = 8
        self.assertEqual(fn(x), compiled_fn(x))
        self.assertEqual(counter.frame_count, 1)

    def test_numpy_non_torch_dtype(self):
        # test that we gracefully graph break on dtypes
        # that do not have pytorch equivalents.
        def fn(x):
            return isinstance(x, torch.Tensor)

        cnts = torch._dynamo.testing.CompileCounter()
        opt_fn = torch._dynamo.optimize(cnts)(fn)

        # torch does not have the `uint16` dtype
        for x in [np.array([42], dtype=np.uint16), np.uint16(42), np.dtype("uint16")]:
            r = opt_fn(x)

            self.assertEqual(r, False)
            self.assertEqual(cnts.frame_count, 0)  # graph break

    def test_numpy_iter(self):
        # test that iteration over an ndarray produces ndarrays not bare tensors
        def fn(x):
            return [bm for bm in x]

        cnts = torch._dynamo.testing.CompileCounter()
        opt_fn = torch._dynamo.optimize(cnts)(fn)

        proba_map = np.arange(3)[:, None]
        res = opt_fn(proba_map)

        self.assertEqual([type(r) for r in res], [np.ndarray, np.ndarray, np.ndarray])
        self.assertEqual(res, [np.array([0]), np.array([1]), np.array([2])])
        self.assertEqual(cnts.frame_count, 1)

    # cache size limit needs to be larger than the `dtypes` list size
    @torch._dynamo.config.patch(cache_size_limit=12)
    def test_dtypes_no_graphbreaks(self):
        dtypes = [
            # floats
            float,
            np.float64,
            "float64",
            np.float32,
            "float32",
            # np.dtype('float64')   # XXX: this is not supported, yet
            # integers
            int,
            "int",
            np.intp,
            np.int32,
            np.uint8
            # np.dtype('int')       # XXX: as above
        ]

        def fn(dt):
            return np.arange(5, dtype=dt)

        for dtyp in dtypes:
            cnts = torch._dynamo.testing.CompileCounter()
            opt_fn = torch._dynamo.optimize(cnts)(fn)

            val = fn(dtyp)
            opt_val = opt_fn(dtyp)

            self.assertEqual(cnts.frame_count, 1)  # no graph break

    # setting the config value makes the PRNG identical to numpy's
    # NB this may involve a graph break
    @torch._dynamo.config.patch(use_numpy_random_stream=True)
    def test_numpy_random_config_to_numpy(self):
        @torch.compile
        def fn():
            return np.random.uniform(size=13)

        self.assertEqual(fn().shape, (13,))

    def test_inplace_view_on_graph_input(self):
        # graph break when calling methods with inplace_view tag on graph input
        func_args_map = {
            lambda x: x.resize_(6).mul_(2): torch.ones(4),
            lambda x: x.t_().mul_(2): torch.rand(2, 3),
            lambda x: x.transpose_(0, 1).mul_(2): torch.rand(2, 3),
            lambda x: x.squeeze_().mul_(2): torch.rand(1, 2, 3),
            lambda x: x.unsqueeze_(0).mul_(2): torch.rand(2, 3),
            lambda x: x.resize_as_(torch.rand(200, 300)): torch.rand(2, 3),
            lambda x: x.swapaxes_(0, 1).mul_(2): torch.rand(2, 3),
            lambda x: x.swapdims_(0, 1).mul_(2): torch.rand(2, 3),
            lambda x: x.rename_("N", "C").mul_(2): torch.zeros(2, 3),
            lambda x: x.as_strided_((3, 2), (2, 1)).mul_(2): torch.zeros(2, 3),
            lambda x: x.detach_().mul_(2): torch.zeros(2, 3),
        }
        for func, args in func_args_map.items():
            args_clone = args.clone()
            cnts = torch._dynamo.testing.CompileCounter()
            opt_f = torch._dynamo.optimize(cnts)(func)
            self.assertTrue(same(func(args).shape, opt_f(args_clone).shape))
            self.assertEqual(cnts.frame_count, 1)
            self.assertEqual(cnts.op_count, 1)  # mul_

    def test_out_variants_with_resizing_on_graph_inputs(self):
        def fn(x, y):
            return torch.cosh(x, out=y) + 1

        x = torch.rand(2, 3)
        y = torch.rand(4)

        cnts = torch._dynamo.testing.CompileCounter()
        opt_fn = torch.compile(fn, backend=cnts)
        self.assertTrue(same(fn(x, y), opt_fn(x.clone(), y.clone())))
        self.assertEqual(cnts.frame_count, 1)

    def test_out_variants_with_resizing_on_graph_inputs_with_dynamic(self):
        # https://github.com/pytorch/pytorch/issues/120482
        class CustomModel(torch.nn.Module):
            def __init__(self):
                super().__init__()

            def forward(self, inputs):
                return torch.outer(**inputs)

        compile_fn = torch.compile(CustomModel(), fullgraph=True)

        shapes = [(2, 1), (6, 1), (4, 1)]
        for shape in shapes:
            vec1, vec2 = shape
            input_tensor1 = torch.randn(vec1)
            input_tensor2 = torch.randn(vec2)
            out_tensor = torch.empty(shape)
            args = {"input": input_tensor1, "vec2": input_tensor2, "out": out_tensor}
            res = compile_fn(args)
            opt_res = res.clone()  # cuz this is out and we mutate it
            res = CustomModel()(args)
            self.assertEqual(res, opt_res)

    def test_dict_mutation_side_effect(self):
        def fn(d):
            d["c"] = d["a"] + d.pop("b")
            return d

        args1 = {"a": torch.randn(10), "b": torch.randn(10)}
        args2 = dict(args1)
        assert fn(args1) is args1
        cnts = torch._dynamo.testing.CompileCounter()
        opt_fn = torch._dynamo.optimize(cnts)(fn)
        self.assertIs(opt_fn(args2), args2)
        self.assertTrue(same(args1, args2))
        self.assertEqual(cnts.frame_count, 1)
        self.assertEqual(cnts.op_count, 1)

    def test_dict_order_keys(self):
        def fn(d):
            return d["a"] - d["b"]

        args1 = {}
        args1["a"] = torch.rand(10)
        args1["b"] = torch.rand(10)
        cnts = torch._dynamo.testing.CompileCounter()
        opt_fn = torch._dynamo.optimize(cnts)(fn)
        self.assertEqual(fn(args1), opt_fn(args1))
        self.assertEqual(cnts.frame_count, 1)
        self.assertEqual(cnts.op_count, 1)
        # A different order of keys recompiles
        args2 = {}
        args2["b"] = args1["b"]
        args2["a"] = args1["a"]
        self.assertEqual(fn(args2), opt_fn(args2))
        self.assertEqual(cnts.frame_count, 2)
        # Extra calls don't recompile
        self.assertEqual(cnts.frame_count, 2)

    def test_dict_namedtuple(self):
        def fn(d):
            return d[3] * 2

        args1 = {collections.namedtuple: None, 3: torch.randn(3)}
        cnts = torch._dynamo.testing.CompileCounter()
        opt_fn = torch._dynamo.optimize(cnts)(fn)
        self.assertEqual(fn(args1), opt_fn(args1))
        self.assertEqual(cnts.frame_count, 1)
        # Test a failing namedtuple guard
        args2 = {2: None, 3: torch.randn(3)}
        self.assertEqual(fn(args2), opt_fn(args2))
        self.assertEqual(cnts.frame_count, 2)

    def test_dict_order_keys_tensors(self):
        def fn(d, x):
            return d[x] + 3

        args1 = {}
        x = torch.randn(10)
        y = torch.randn(10)
        z = torch.randn(10)
        args1[x] = y
        args1[3] = z

        cnts = torch._dynamo.testing.CompileCounter()
        opt_fn = torch._dynamo.optimize(cnts)(fn)
        self.assertEqual(fn(args1, x), opt_fn(args1, x))
        self.assertEqual(cnts.frame_count, 1)

        # Calling again doesn't recompile (same id and key order)
        opt_fn(args1, x)
        self.assertEqual(cnts.frame_count, 1)
        args2 = {}
        args2[3] = z
        args2[x] = y

        # Different order recompiles
        self.assertEqual(fn(args2, x), opt_fn(args2, x))
        self.assertEqual(cnts.frame_count, 2)

    def test_dict_order_keys_modules(self):
        def fn(d, x):
            return d[x](torch.ones(2, 2))

        args1 = {}
        x = torch.nn.Linear(2, 2)
        y = torch.nn.Linear(2, 2)
        z = torch.nn.Linear(2, 2)
        args1[x] = y
        args1[3] = z

        cnts = torch._dynamo.testing.CompileCounter()
        opt_fn = torch._dynamo.optimize(cnts)(fn)
        self.assertEqual(fn(args1, x), opt_fn(args1, x))
        self.assertEqual(cnts.frame_count, 1)

        # Calling again doesn't recompile (same id and key order)
        opt_fn(args1, x)
        self.assertEqual(cnts.frame_count, 1)
        args2 = {}
        args2[3] = z
        args2[x] = y

        # Different order recompiles
        self.assertEqual(fn(args2, x), opt_fn(args2, x))
        self.assertEqual(cnts.frame_count, 2)

    def test_dunder_new_function_inlining(self):
        # https://github.com/pytorch/pytorch/issues/107460

        counters.clear()

        class ModelA(torch.nn.Module):
            def __init__(self):
                super().__init__()

            def forward(self, x):
                return torch.tanh(x + 1)

        class ModelB(torch.nn.Module):
            def __new__(cls):
                return ModelA()

        class Model(torch.nn.Module):
            def __init__(self):
                super().__init__()
                self.layer = torch.nn.Linear(2, 2)

            def forward(self, x):
                other = ModelB()
                return self.layer(x) + other(x)

        x = torch.rand(2, 2)
        m = Model()

        opt_m = torch.compile(backend="eager")(m)
        ref = m(x)
        res = opt_m(x)
        self.assertTrue(same(ref, res))
        self.assertEqual(len(counters["graph_break"]), 1)
        self.assertFalse("super() nn.Module.__init__" in counters["graph_break"])

    def test_class_duner_mro(self):
        class ModuleA(torch.nn.Module):
            pass

        class ModuleB(ModuleA):
            pass

        def fn(x, mod):
            if ModuleA in type(mod).__mro__:
                return x + 1
            else:
                return x - 1

        x = torch.rand(2, 3)
        mod = ModuleB()
        opt_fn = torch.compile(backend="eager", fullgraph=True)(fn)
        ref = fn(x, mod)
        res = opt_fn(x, mod)
        self.assertTrue(same(ref, res))

    def test_nested_wraps(self):
        def foo(x, y):
            def add(x, y):
                return x + y

            @functools.wraps(add)
            def wrapped_call(x, y):
                return add(x, y)

            return wrapped_call(x, y)

        x = torch.randn(3, 3)
        y = torch.randn(3, 3)

        o = torch.compile(foo, fullgraph=True, backend="eager")(x, y)
        self.assertEqual(o, x + y)

        def foo(x, y):
            def nested_call(x, y):
                def mul(x, y):
                    return x * y

                @functools.wraps(mul)
                def double_nested_call(x, y):
                    return mul(x, y)

                return double_nested_call(x, y)

            return nested_call(x, y)

        o = torch.compile(foo, fullgraph=True, backend="eager")(x, y)
        self.assertEqual(o, x * y)

    def test_module_deepcopy(self):
        m1 = torch.nn.Sequential(
            torch.nn.Linear(10, 10),
            torch.nn.ReLU(),
            torch.nn.Linear(10, 10),
            torch.nn.ReLU(),
        )
        m2 = torch.nn.Sequential(
            torch.nn.Linear(10, 10),
            torch.nn.ReLU(),
            torch.nn.Linear(10, 10),
            torch.nn.ReLU(),
        )

        def fn(m, x):
            m_copy = copy.deepcopy(m)
            return m_copy(x)

        v = torch.randn(10)
        correct1 = fn(m1, v)
        correct2 = fn(m2, v)
        cnts = torch._dynamo.testing.CompileCounter()
        opt_fn = torch._dynamo.optimize(cnts)(fn)
        for _ in range(10):
            self.assertTrue(same(opt_fn(m1, v), correct1))
        for _ in range(10):
            self.assertTrue(same(opt_fn(m2, v), correct2))
        self.assertEqual(cnts.frame_count, 1)
        self.assertEqual(cnts.op_count, 4)

    def test_type_copy(self):
        def fn(seq):
            a, b = seq
            return type(seq)([a + 1, b + 2, a + b])

        args1 = [torch.randn(10), torch.randn(10)]
        args2 = (torch.randn(10), torch.randn(10))
        correct1 = fn(args1)
        correct2 = fn(args2)
        cnts = torch._dynamo.testing.CompileCounter()
        opt_fn = torch._dynamo.optimize(cnts)(fn)
        self.assertTrue(same(opt_fn(args1), correct1))
        self.assertTrue(same(opt_fn(args2), correct2))
        self.assertIsInstance(opt_fn(args1), list)
        self.assertIsInstance(opt_fn(args2), tuple)
        self.assertEqual(cnts.frame_count, 2)
        self.assertEqual(cnts.op_count, 6)

    def test_setattr_mutation1(self):
        class MyObj:  # noqa: B903
            def __init__(self, a, b):
                self.a = a
                self.b = b

        def fn(obj):
            obj.c = obj.a * obj.b + 1
            obj.b = obj.a * obj.c + 2
            obj.a = obj.b * obj.c + 3
            obj.c = obj.a * obj.b + 4
            obj.b = obj.a * obj.c + 5
            obj.a = obj.b * obj.c + 6
            return obj

        x1 = torch.randn(10)
        x2 = torch.randn(10)
        obj1 = MyObj(x1, x2)
        obj2 = MyObj(x1, x2)
        fn(obj2)
        cnts = torch._dynamo.testing.CompileCounter()
        opt_fn = torch._dynamo.optimize(cnts)(fn)
        self.assertIs(opt_fn(obj1), obj1)
        self.assertTrue(same(obj1.a, obj2.a))
        self.assertTrue(same(obj1.b, obj2.b))
        self.assertTrue(same(obj1.c, obj2.c))
        self.assertEqual(cnts.frame_count, 1)
        self.assertEqual(cnts.op_count, 12)

    def test_setattr_mutation2(self):
        class MyObj:
            def __init__(self, x):
                self.a = x + 1
                self.b = x + 2

        def fn(x):
            x = x / 3.0
            obj = MyObj(x)
            obj.c = obj.a * obj.b + 1
            obj.b = obj.a * obj.c + 2
            obj.a = obj.b * obj.c + 3
            return obj

        x1 = torch.randn(10)
        obj2 = fn(x1)

        cnts = torch._dynamo.testing.CompileCounter()
        opt_fn = torch._dynamo.optimize(cnts)(fn)
        obj1 = opt_fn(x1)
        self.assertTrue(same(obj1.a, obj2.a))
        self.assertTrue(same(obj1.b, obj2.b))
        self.assertTrue(same(obj1.c, obj2.c))
        self.assertEqual(cnts.frame_count, 1)
        self.assertEqual(cnts.op_count, 9)

    def test_setattr_mutation3(self):
        # TODO(jansel): dead code eliminate the object creation
        class MyObj:
            def __init__(self, x):
                super().__init__()
                self.a = x + 1
                self.b = x + 2

        def fn(x):
            x = x / 3.0
            obj = MyObj(x)
            obj.c = obj.a * obj.b + 1
            obj.b = obj.a * obj.c + 2
            obj.a = obj.b * obj.c + 3
            return obj.a, obj.b, obj.c

        x1 = torch.randn(10)
        obj2 = fn(x1)

        cnts = torch._dynamo.testing.CompileCounter()
        opt_fn = torch._dynamo.optimize(cnts)(fn)
        obj1 = opt_fn(x1)
        self.assertTrue(same(obj1, obj2))
        self.assertEqual(cnts.frame_count, 1)
        self.assertEqual(cnts.op_count, 9)

    def test_user_defined_class_name(self):
        class MyClassFoo:
            pass

        def fn1(a, b, c):
            tmp = MyClassFoo()
            if tmp.__class__.__name__ == "MyClassFoo":
                return a - b / c

        torch._dynamo.testing.standard_test(self, fn=fn1, nargs=3)

    def test_user_defined_class_python_type(self):
        class MyClass1:
            pass

        class ExampleMeta(type):
            pass

        class MyClass2(metaclass=ExampleMeta):
            pass

        def fn(x, c):
            if isinstance(c, MyClass1):
                return x + 1
            elif isinstance(c, MyClass2):
                return x + 2
            else:
                return x + 3

        x = torch.rand(3)
        opt_fn = torch._dynamo.optimize("eager")(fn)
        for c in [MyClass1, MyClass2]:
            ref = fn(x, c)
            res = opt_fn(x, c)
            self.assertTrue(same(ref, res))

    def test_super_calling_with_metaclass(self):
        class ExampleMeta(type):
            pass

        class MyClass1(metaclass=ExampleMeta):
            coeff = 4  # Force the constant guard to test source in guards

            @classmethod
            def add(cls, x):
                return x + 1

        class MyClass2(MyClass1):
            @classmethod
            def add(cls, x):
                torch._dynamo.graph_break()
                return x + super().add(x) + super().coeff

        def fn(x, obj):
            return x + obj.add(x)

        x = torch.rand(3)
        obj = MyClass2()
        opt_fn = torch._dynamo.optimize("eager")(fn)
        ref = fn(x, obj)
        res = opt_fn(x, obj)
        self.assertTrue(same(ref, res))

    def test_usr_cls_staticmethod(self):
        class Foo:
            @staticmethod
            def bar(a, b):
                return a + b

        def fn(a, b):
            return Foo.bar(a, b) - 1

        torch._dynamo.testing.standard_test(self, fn=fn, nargs=2)

    def test_usr_cls_classmethod(self):
        class Foo:
            @classmethod
            def bar(cls, a, b):
                return a + b

        def fn(a, b):
            return Foo.bar(a, b) - 1

        torch._dynamo.testing.standard_test(self, fn=fn, nargs=2)

    def test_dunder_methods(self):
        class Foo:
            def __init__(self, val):
                super().__init__()
                self.val = val

            def __add__(self, other):
                return Foo(self.val + other.val)

            def __mul__(self, other):
                return Foo(self.val * other.val)

            def __truediv__(self, other):
                return Foo(self.val / other.val)

            def __sub__(self, other):
                return Foo(self.val - other.val)

        def fn(a, b, c):
            return Foo(a) + Foo(b) * Foo(c) / Foo(a) - Foo(b)

        torch._dynamo.testing.standard_test(self, fn=fn, nargs=3, expected_ops=4)

    def test_function_annotation(self):
        class Variable:
            pass

        def fn(x):
            x = x / 3.0

            def inner(y: typing.List[Variable]):
                return x + 1

            return inner

        x1 = torch.randn(10)
        obj2 = fn(x1)([])

        cnts = torch._dynamo.testing.CompileCounter()
        opt_fn = torch._dynamo.optimize_assert(cnts)(fn)
        opt_fn_inner = torch._dynamo.optimize_assert(cnts)(opt_fn(x1))
        obj1 = opt_fn_inner([])
        self.assertTrue(same(obj1, obj2))
        self.assertEqual(cnts.frame_count, 2)
        self.assertEqual(cnts.op_count, 2)

    def test_nested_closure(self):
        v0 = torch.randn(10)

        def fn1():
            v1 = torch.randn(10)

            def fn2(*args, **kwargs):
                assert len(args) == 1
                assert len(kwargs) == 1
                v2 = torch.randn(10) + args[0] + kwargs["b"]

                def fn3(v3=torch.randn(10)):
                    def fn4():
                        return v0 + v1 + v2 + v3 + 1

                    return fn4

                return fn3

            return fn2(1, b=2)()

        cnts = torch._dynamo.testing.CompileCounter()
        opt_fn1 = torch._dynamo.optimize_assert(cnts)(fn1)
        tmp1 = torch._dynamo.optimize_assert(cnts)(opt_fn1())
        tmp2 = torch._dynamo.optimize_assert(cnts)(opt_fn1())
        self.assertTrue(tmp1().shape, (10,))
        self.assertTrue(same(tmp1(), tmp1()))
        self.assertFalse(same(tmp1(), tmp2()))
        self.assertEqual(cnts.frame_count, 2)
        self.assertEqual(cnts.op_count, 9)

    def test_nested_closure_mutation(self):
        def fn1():
            v1 = torch.randn(10)

            def fn2():
                v2 = torch.randn(10)

                def fn3():
                    nonlocal v1, v2
                    v1 += 1
                    v2 += 2
                    return v1 + v2

                return fn3

            rv = fn2()
            rv()
            rv()
            return rv

        torch.manual_seed(9000)
        counter1 = fn1()
        result1 = [counter1(), counter1(), counter1()]

        torch.manual_seed(9000)
        cnts = torch._dynamo.testing.CompileCounter()
        opt_fn1 = torch._dynamo.optimize_assert(cnts)(fn1)
        counter2 = torch._dynamo.optimize_assert(cnts)(opt_fn1())
        result2 = [counter2(), counter2(), counter2()]
        result1.append(counter1())
        result2.append(counter2())

        self.assertTrue(same(result1, result2))
        self.assertEqual(cnts.frame_count, 2)
        self.assertEqual(cnts.op_count, 11)

    def test_write_to_closures_in_inlining(self):
        out = []
        for use_dynamo in [False, True]:

            def make_counter():
                x = torch.randn(10)

                def counter():
                    nonlocal x
                    x = x + 1
                    return x

                return counter

            torch.manual_seed(0)
            counter = make_counter()
            if not use_dynamo:
                out.append(counter() + counter())
            else:
                cnts = torch._dynamo.testing.CompileCounter()

                @torch._dynamo.optimize(cnts, nopython=True)
                def fn(counter):
                    return counter() + counter()

                out.append(fn(counter))
                self.assertEqual(cnts.frame_count, 1)
                self.assertEqual(cnts.op_count, 3)
                self.assertFalse(same(counter() + counter(), out[-1]))

        self.assertTrue(same(out[0], out[1]))

    def test_closure_out_of_scope_cell(self):
        cell1 = torch.rand(1).item()
        cell2 = torch.rand(3, 3)

        def indirect():
            return direct()

        def direct():
            def inner():
                return cell1 + 1, cell2 + 3

            return inner()

        cnts = torch._dynamo.testing.CompileCounter()
        opt_fn = torch._dynamo.optimize(cnts)(indirect)
        result1, result2 = opt_fn()
        self.assertAlmostEqual(cell1 + 1, result1)
        self.assertTrue(torch.allclose(cell2 + 3, result2))
        self.assertEqual(cnts.frame_count, 1)
        self.assertEqual(cnts.op_count, 1)

    def test_closure_out_of_scope_cell_with_mutation(self):
        cell1 = torch.rand(1).item()
        orig1 = cell1
        cell2 = torch.rand(3, 3)
        orig2 = cell2.clone()

        def indirect():
            return direct()

        def direct():
            def inner():
                nonlocal cell1, cell2
                x = cell2 + 1
                cell1 += 1
                cell2 += 10
                x = x + cell2
                return cell1, cell2, x

            return inner()

        cnts = torch._dynamo.testing.CompileCounter()
        opt_fn = torch._dynamo.optimize(cnts, nopython=True)(indirect)
        for i in range(1, 4):
            result1, result2, _ = opt_fn()
            self.assertAlmostEqual(orig1 + 1 * i, result1)
            self.assertTrue(torch.allclose(orig2 + 10 * i, result2))
            self.assertEqual(cnts.frame_count, 1)
            self.assertEqual(cnts.op_count, 3)
            cnts.clear()

    def test_closure_with_mutation_and_graph_break(self):
        def fn():
            x = torch.zeros(1)

            def subfunc():
                x[0] = backup

            if x[0] >= -1e5:
                pass

            backup = 1
            subfunc()
            return x

        cnts = torch._dynamo.testing.CompileCounter()
        opt_fn = torch._dynamo.optimize(cnts)(fn)
        expected = fn()
        actual = opt_fn()
        self.assertTrue(same(expected, actual))
        self.assertEqual(cnts.frame_count, 2)

    def test_closure_out_of_scope_cell_with_cond(self):
        # Test closure with out-of-scope cell variable, used in a cond
        # where the two branches read different closure variables
        from functorch.experimental.control_flow import cond

        def g(x):
            return x

        class ModuleCondDeep(torch.nn.Module):
            def forward(self, pred, x):
                return self._indirection(pred, x)

            def _indirection(self, pred, x):
                return self.indirection(pred, x)

            def indirection(self, pred, x):
                def true_fn(y):
                    return y + 2

                def false_fn(y):
                    return y - 2

                def shallow(x):
                    return x * 2

                def deep(x):
                    # y = g(x)
                    y = x
                    return cond(
                        x[0][0] > 0,
                        true_fn,
                        false_fn,
                        [y],
                    )

                return cond(pred, shallow, deep, [x])

        mod = ModuleCondDeep()
        opt_mod = torch._dynamo.optimize("eager")(mod)
        inp = torch.randn(3, 3)
        exp1 = mod(torch.tensor(False), inp)
        actual1 = opt_mod(torch.tensor(False), inp)
        exp2 = mod(torch.tensor(True), inp)
        actual2 = opt_mod(torch.tensor(True), inp)
        self.assertTrue(torch.allclose(exp1, actual1))
        self.assertTrue(torch.allclose(exp2, actual2))

    def test_top_package_import(self):
        def fn(x):
            import torch.fx

            assert not isinstance(x, torch.fx.Proxy)
            return torch.sin(x)

        x = torch.randn(4, 5)
        ref = fn(x)
        cnts = torch._dynamo.testing.CompileCounter()
        opt_fn = torch._dynamo.optimize_assert(cnts)(fn)
        res = opt_fn(x)
        self.assertTrue(same(ref, res))

    def test_typing_typevar(self):
        def fn(x):
            def sumt(y: torch.Tensor) -> torch.Tensor:
                return torch.sum(y)

            def foo(c: typing.Callable[[T], T], y: T) -> T:
                return c(y)

            return foo(sumt, x)

        x = torch.randn(3)
        ref = fn(x)
        cnts = torch._dynamo.testing.CompileCounter()
        opt_fn = torch._dynamo.optimize_assert(cnts)(fn)
        res = opt_fn(x)
        self.assertTrue(same(ref, res))
        self.assertEqual(cnts.frame_count, 1)

    def test_typing_union_and_optional(self):
        def fn(x):
            a = torch.jit.annotate(typing.Dict[str, typing.Optional[torch.Tensor]], {})
            b = torch.jit.annotate(
                typing.Dict[str, typing.Union[torch.Tensor, None]], {}
            )
            return a, b, x + 1

        x = torch.randn(3)
        ref = fn(x)
        opt_fn = torch._dynamo.optimize("eager", nopython=False)(fn)
        res = opt_fn(x)
        self.assertTrue(same(ref, res))

    def test_optimize_on_module(self):
        class MockModule(torch.nn.Module):
            def __init__(self):
                super().__init__()
                self.relu = torch.nn.ReLU()

            def custom_member(self):
                # Just for checking that Dynamo returned mod object can redirect
                # to this method
                pass

            def forward(self, x):
                return self.relu(x)

        cnts1 = torch._dynamo.testing.CompileCounter()
        mod = MockModule()
        optimized_mod = torch._dynamo.optimize(cnts1, nopython=True)(mod)

        a = torch.randn(10)
        ref = mod(a)
        res = optimized_mod(a)

        optimized_mod.custom_member()

        self.assertTrue(same(ref, res))

    def test_nested_optimize_decorator(self):
        cnts2 = torch._dynamo.testing.CompileCounter()
        cnts3 = torch._dynamo.testing.CompileCounter()

        @torch._dynamo.run()
        def fn1(x):
            return torch.sin(x) * 10

        @torch._dynamo.optimize(cnts2, nopython=True)
        def fn2(x):
            return fn1(x) + 1

        @torch._dynamo.optimize(cnts3, nopython=True)
        def fn3(x):
            return torch.relu(fn2(x))

        fn3(torch.randn(4, 5))
        self.assertEqual(cnts2.frame_count, 0)
        self.assertEqual(cnts3.frame_count, 1)
        self.assertEqual(cnts3.op_count, 4)

    def test_nested_optimize_run(self):
        cnts = torch._dynamo.testing.CompileCounter()

        @torch._dynamo.optimize(cnts, nopython=True)
        def fn(x):
            return torch.relu(torch.cos(x) + torch.sin(x))

        fn(torch.randn(4))
        self.assertEqual(cnts.frame_count, 1)

        fn(torch.randn(4, 4))
        self.assertEqual(cnts.frame_count, 2)

        # Test that run works on a decorated fn
        fn = torch._dynamo.run(fn)
        fn(torch.randn(4, 4, 4))
        self.assertEqual(cnts.frame_count, 2)

    def test_nested_optimize(self):
        cnts1 = torch._dynamo.testing.CompileCounter()
        cnts2 = torch._dynamo.testing.CompileCounter()

        def fn(x):
            return torch.relu(torch.cos(x) + torch.sin(x))

        fn1 = torch._dynamo.optimize(cnts1, nopython=True)(fn)
        fn2 = torch._dynamo.optimize(cnts2, nopython=True)(fn1)

        # The first optimize in the nesting should be ignored
        fn2(torch.randn(4))
        self.assertEqual(cnts2.frame_count, 1)
        self.assertEqual(cnts1.frame_count, 0)

        # Since the fn code object is already compiled, calling fn1 should
        # directly call the compiled_fn callable.
        torch._dynamo.run()(fn1)(torch.randn(4))
        self.assertEqual(cnts1.frame_count, 0)

        # Test same behavior by reversing the calls
        torch._dynamo.reset()
        cnts1 = torch._dynamo.testing.CompileCounter()
        cnts2 = torch._dynamo.testing.CompileCounter()
        fn1 = torch._dynamo.optimize(cnts1, nopython=True)(fn)
        fn2 = torch._dynamo.optimize(cnts2, nopython=True)(fn1)
        fn1(torch.randn(4))
        self.assertEqual(cnts1.frame_count, 1)
        torch._dynamo.run()(fn2)(torch.randn(4))
        self.assertEqual(cnts2.frame_count, 0)

    def test_torch_size(self):
        cnts = torch._dynamo.testing.CompileCounter()

        def fn(x):
            output_size = torch.Size([10, 10])
            x = x.view(*output_size)
            return (x,)

        x = torch.randn(100, requires_grad=True)
        x_clone = x.clone()
        ref = fn(x)

        opt_fn = torch._dynamo.optimize(cnts, nopython=True)(fn)
        res = opt_fn(x_clone)

        self.assertTrue(same(ref, res))

    def test_torch_size_numel(self):
        cnts = torch._dynamo.testing.CompileCounter()

        def fn():
            return torch.Size([10, 8]).numel()

        opt_fn = torch._dynamo.optimize(cnts, nopython=True)(fn)
        num = torch.Size([10, 8]).numel()
        self.assertEqual(opt_fn(), num)

    def test_torch_size_numel_dynamic(self):
        cnts = torch._dynamo.testing.CompileCounter()

        def fn(x):
            return x.size().numel()

        opt_fn = torch._dynamo.optimize(cnts, nopython=True)(fn)
        x = torch.rand(10, 1, 8, 1)
        expect = fn(x)
        self.assertEqual(opt_fn(x), expect)

    def test_shape_type(self):
        cnts = torch._dynamo.testing.CompileCounter()

        def fn(x):
            return x + (type(x.shape) == torch.Size)

        opt_fn = torch._dynamo.optimize(cnts, nopython=True)(fn)
        x = torch.zeros(())
        self.assertEqual(opt_fn(x), fn(x))

    def test_size_dim(self):
        cnts = torch._dynamo.testing.CompileCounter()

        def fn(x, dim):
            return x.size(dim=dim)

        opt_fn = torch._dynamo.optimize(cnts, nopython=True)(fn)
        x = torch.empty([4, 9, 8])
        self.assertEqual(opt_fn(x, 1), 9)
        self.assertEqual(opt_fn(x, -2), 9)

    def test_stride_dim(self):
        cnts = torch._dynamo.testing.CompileCounter()

        def fn(x, dim):
            return x.stride(dim=dim)

        opt_fn = torch._dynamo.optimize(cnts, nopython=True)(fn)
        x = torch.empty([4, 9, 8])
        self.assertEqual(opt_fn(x, 0), 72)
        self.assertEqual(opt_fn(x, -2), 8)

    def test_torch_seed(self):
        from torch._dynamo.utils import counters

        cnts = torch._dynamo.testing.CompileCounter()
        counters.clear()

        def fn(x):
            attention_seed = int(torch.seed() % sys.maxsize)
            torch.manual_seed(attention_seed)
            return (x,)

        x = torch.randn(10, requires_grad=True)
        ref = fn(x)

        # Python code is needed here, since torch.manual_seed graph-breaks.
        # Refs: https://github.com/pytorch/pytorch/issues/107187
        opt_fn = torch._dynamo.optimize(cnts, nopython=False)(fn)
        res = opt_fn(x)

        self.assertTrue(same(ref, res))
        # Only the torch.seed call is turned into an FX graph.
        self.assertEqual(cnts.op_count, 1)
        self.assertEqual(cnts.frame_count, 1)
        # Graph breaks at manual_seed.
        self.assertEqual(len(counters["graph_break"]), 1)

    def test_is_tensor_like(self):
        cnts = torch._dynamo.testing.CompileCounter()

        def f(x):
            if torch.overrides.is_tensor_like(x):
                return (x * 2,)
            return (torch.ones(10) + x,)

        x = torch.randn(10)
        ref0 = f(x)
        ref1 = f(4)
        opt_f = torch._dynamo.optimize(cnts, nopython=True)(f)
        res0 = opt_f(x)
        res1 = opt_f(4)
        self.assertTrue(same(ref0, res0))
        self.assertTrue(same(ref1, res1))

    def test_is_tensor_like2(self):
        class MyTensor:
            @classmethod
            def __torch_function__(cls, func, types, args=(), kwargs=None):
                if kwargs is None:
                    kwargs = {}

                if func is torch.max:
                    return torch.tensor(123)
                return func(*args, **kwargs)

        def fn(x):
            if torch.overrides.is_tensor_like(x):
                return torch.max(x)
            else:
                return torch.zeros(1)

        x = MyTensor()
        ref0 = fn(x)
        ref1 = fn(4)
        opt_fn = torch._dynamo.optimize("eager")(fn)
        res0 = opt_fn(x)
        res1 = opt_fn(4)
        self.assertTrue(same(ref0, res0))
        self.assertTrue(same(ref1, res1))

    def test_tensor_data(self):
        def fn(x, y):
            return x[y.data]

        x = torch.rand(8)
        y = torch.ones(8).to(torch.int)
        ref = fn(x, y)
        opt_fn = torch._dynamo.optimize("eager", nopython=True)(fn)
        res = opt_fn(x, y)
        self.assertTrue(same(ref, res))

    def test_tensor_layout(self):
        def fn(x):
            return torch.zeros(
                [x.size()[0], x.size()[1]],
                dtype=x.dtype,
                layout=x.layout,
                device=x.device,
            )

        x = torch.rand(2, 3)
        ref = fn(x)
        opt_fn = torch._dynamo.optimize("eager", nopython=True)(fn)
        res = opt_fn(x)
        self.assertTrue(same(ref, res))

    def test_version_ci(self):
        # temporary test to check that the ci torch version is set correctly
        self.assertTrue(hasattr(torch, "_subclasses"))

    @unittest.skipIf(not TEST_CUDA, "requires cuda")
    def test_rand(self):
        cnts = torch._dynamo.testing.CompileCounter()
        device = "cuda"

        def fn():
            return torch.randn(10, device=device)

        torch.manual_seed(10)
        ref_run1 = fn()

        torch.manual_seed(10)
        ref_run2 = fn()
        self.assertTrue(same(ref_run1, ref_run2))

        torch.manual_seed(10)
        opt_fn = torch._dynamo.optimize(cnts, nopython=True)(fn)
        res = opt_fn()

        self.assertTrue(same(res, ref_run1))

    def test_slice_input(self):
        cnts = torch._dynamo.testing.CompileCounter()

        def getitem(a, idx):
            if isinstance(idx, slice):
                return (
                    torch.zeros(1),
                    a[idx]
                    + [
                        100,
                    ],
                )
            else:
                return (torch.zeros(1), a[idx])

        layers = list(range(10))
        ref0 = getitem(layers, slice(0, 2, 1))
        ref1 = getitem(layers, 2)
        ref2 = getitem(layers, slice(3, 8, 2))
        opt_getitem = torch._dynamo.optimize(cnts, nopython=True)(getitem)
        res0 = opt_getitem(layers, slice(0, 2, 1))
        res1 = opt_getitem(layers, 2)
        res2 = opt_getitem(layers, slice(3, 8, 2))

        self.assertTrue(ref0 == res0)
        self.assertTrue(ref1 == res1)
        self.assertTrue(ref2 == res2)

    def test_grad(self):
        cnts = torch._dynamo.testing.CompileCounter()

        def fn(a, b):
            out = a * b
            out.sum().backward()
            real_out = torch.sigmoid(a.grad + b)
            return real_out

        inps = [torch.randn(4, requires_grad=True) for _ in range(2)]
        for inp in inps:
            inp.grad = None
        ref = fn(*inps)

        for inp in inps:
            inp.grad = None
        opt_fn = torch._dynamo.optimize(cnts)(fn)
        res = opt_fn(*inps)

        self.assertTrue(same(ref, res))

    def test_source_non_input_grad_access(self):
        # This test creates a model, and accesses the grads
        # from its parameter. This means that within dynamo,
        # the tensor we are reading the grad from HAS a source,
        # but is not known to graphargs.
        cnts = torch._dynamo.testing.CompileCounter()

        class TrivialModel(torch.nn.Module):
            def __init__(self):
                super(TrivialModel, self).__init__()
                self.linear = torch.nn.Linear(2, 1)

            def forward(self, x):
                return self.linear(x)

        def fn(a, b):
            outs = []
            for param in model.parameters():
                outs.append(torch.ones(param.grad.size()))
            return outs, param.grad + 1

        model = TrivialModel()
        # Eager
        a = torch.ones([2, 2], requires_grad=True)
        b = torch.ones([2, 2])
        out = model(a)
        out_sum = out.sum()
        out_sum.backward()
        ref = fn(a, b)

        # Compiled
        model = TrivialModel()
        a = torch.ones([2, 2], requires_grad=True)
        b = torch.ones([2, 2])
        out = model(a)
        out_sum = out.sum()
        out_sum.backward()

        opt_fn = torch._dynamo.optimize(cnts, nopython=True)(fn)
        res = opt_fn(a, b)

        self.assertTrue(same(ref, res))
        self.assertEqual(cnts.frame_count, 1)
        self.assertEqual(cnts.op_count, 3)

    def test_intermediary_tensor_grad_access(self):
        # This test creates a model, and accesses the grads
        # from its parameters and an entirely intermediary tensor.
        cnts = torch._dynamo.testing.CompileCounter()

        def fn(a, b):
            intermediary = torch.ones(2, 2)
            c = a + intermediary
            outs = []
            outs.append(intermediary.grad)
            return outs

        # Eager
        a = torch.ones([2, 2], requires_grad=True)
        b = torch.ones([2, 2])
        ref = fn(a, b)

        # Compiled
        a = torch.ones([2, 2], requires_grad=True)
        b = torch.ones([2, 2])
        opt_fn = torch._dynamo.optimize(cnts, nopython=True)(fn)
        res = opt_fn(a, b)
        self.assertTrue(same(ref, res))
        self.assertEqual(cnts.frame_count, 1)
        self.assertEqual(cnts.op_count, 2)

    @skipIfNotPy311
    def test_linetable_311_writer1(self):
        def fn():
            a = 10
            b = 20
            c = a + b
            f = "linetable_writer"
            return f"Test if {f} generates correct co_linetable: {c}"

        keys = bytecode_transformation.get_code_keys()
        code_options = {k: getattr(fn.__code__, k) for k in keys}
        result = bytecode_transformation.clean_and_assemble_instructions(
            bytecode_transformation.cleaned_instructions(fn.__code__),
            keys,
            code_options,
        )
        l1, l2 = list(fn.__code__.co_positions()), list(result[1].co_positions())
        self.assertEqual(len(l1), len(l2))
        for p1, p2 in zip(l1, l2):
            self.assertEqual(p1, p2)
        self.assertEqual(fn.__code__.co_lnotab, result[1].co_lnotab)

    @skipIfNotPy311
    def test_linetable_311_writer2(self):
        """
        test large ops (LOAD_METHOD) and EXTENDED_ARGS
        fn_str is in the form:
        def fn():
            ...
            x0 = 1
            x1 = 1
            ...
            l = [x0, x1, ...]
        """
        fn_str = f"""\
def fn():
    foo.bar(1, 2, 3)
{str(chr(10)).join(' ' * 4 + 'x' + str(i) + ' = 1' for i in range(1 << 9))}
    l = [{' '.join('x' + str(i) + ',' for i in range(1 << 9))}]
        """
        locals = {}
        exec(fn_str, {}, locals)
        fn = locals["fn"]
        orig_inst_str = "\n".join(list(map(str, dis.get_instructions(fn))))
        self.assertIn("EXTENDED_ARG", orig_inst_str)
        self.assertIn("LOAD_METHOD", orig_inst_str)
        keys = bytecode_transformation.get_code_keys()
        code_options = {k: getattr(fn.__code__, k) for k in keys}
        result = bytecode_transformation.clean_and_assemble_instructions(
            bytecode_transformation.cleaned_instructions(fn.__code__),
            keys,
            code_options,
        )
        new_inst_str = "\n".join(list(map(str, result[0])))
        self.assertIn("EXTENDED_ARG", new_inst_str)
        self.assertIn("LOAD_METHOD", new_inst_str)
        l1, l2 = list(fn.__code__.co_positions()), list(result[1].co_positions())
        self.assertEqual(len(l1), len(l2))
        for p1, p2 in zip(l1, l2):
            self.assertEqual(p1, p2)
        self.assertEqual(fn.__code__.co_lnotab, result[1].co_lnotab)

    @unittest.skipIf(
        sys.version_info < (3, 10) or sys.version_info >= (3, 11),
        "linetable test for Python 3.10",
    )
    def test_linetable_310_writer(self):
        def fn():
            a = 10
            b = 20
            c = a + b
            f = "linetable_writer"
            return f"Test if {f} generates correct co_linetable: {c}"

        inst = dis.get_instructions(fn)
        result = bytecode_transformation.assemble(inst, fn.__code__.co_firstlineno)
        self.assertTrue(result[1] == fn.__code__.co_linetable)

    @unittest.skipIf(sys.version_info >= (3, 10), "use lnotab when python < 3.10")
    def test_lnotab_writer(self):
        def fn():
            a = 10
            b = 20
            c = a + b
            f = "lnotab_writer"
            return f"Test if {f} generates correct co_lnotab: {c}"

        inst = dis.get_instructions(fn)
        result = bytecode_transformation.assemble(inst, fn.__code__.co_firstlineno)
        self.assertTrue(result[1] == fn.__code__.co_lnotab)

    def test_tensor_is_contiguous(self):
        def fn(x):
            input = torch.randn((1, 16, 1, 1))
            weight = torch.randn((8, 16, 3, 3))
            weight = weight.to(memory_format=x)
            output = torch.conv2d(input, weight, None, (2, 1), (1, 1), (1, 1), 1)
            return output.is_contiguous(memory_format=x)

        opt_fn = torch._dynamo.optimize("eager")(fn)
        for x in [torch.contiguous_format, torch.channels_last]:
            self.assertEqual(fn(x), opt_fn(x))

    def test_python_slice(self):
        def f1(input):
            y = 0
            for i, x in enumerate(input[2:], 1):
                y = y + x
            return y

        def f2(input):
            y = 0
            for i, x in enumerate(input.shape[2:], 1):
                y = y + x
            return y

        cnts = torch._dynamo.testing.CompileCounter()
        opt_f1 = torch._dynamo.optimize(cnts)(f1)
        opt_f2 = torch._dynamo.optimize(cnts)(f2)
        res1 = opt_f1([1, 2, 3, 5])
        res2 = opt_f2(torch.rand([2, 3, 4, 5]))

        self.assertEqual(res1, 8)
        self.assertEqual(res2, 9)

    def test_enum_as_dict_key(self):
        class MyEnum(enum.Enum):
            FOO = 10
            BAR = 20

        def fn(x):
            y = x + 2
            z = {
                MyEnum.FOO: torch.tensor(1),
                MyEnum.BAR: 10,
                "MyEnum.BAR": torch.tensor(8),
                5: torch.rand(3),
            }
            torch._dynamo.graph_break()
            a = z[MyEnum.FOO] + z["MyEnum.BAR"]
            b = y * 2
            return a, b

        cnts = torch._dynamo.testing.CompileCounter()
        opt_fn = torch._dynamo.optimize(cnts)(fn)
        for _ in range(10):
            x = torch.rand(3)
            ref = fn(x)
            res = opt_fn(x)
            self.assertTrue(same(ref, res))
        self.assertEqual(cnts.frame_count, 2)

    def test_enum_as_dict_key_with_overloaded_str(self):
        class MyEnum(enum.Enum):
            FOO = 10
            BAR = 20

            def __str__(self):
                return self.value

        def fn(x):
            y = x + 2
            z = {
                MyEnum.FOO: torch.tensor(1),
                MyEnum.BAR: 10,
                "MyEnum.BAR": torch.tensor(8),
                5: torch.rand(3),
            }
            torch._dynamo.graph_break()
            a = z[MyEnum.FOO] + z["MyEnum.BAR"]
            b = y * 2
            return a, b

        cnts = torch._dynamo.testing.CompileCounter()
        opt_fn = torch._dynamo.optimize(cnts)(fn)
        for _ in range(10):
            x = torch.rand(3)
            ref = fn(x)
            res = opt_fn(x)
            self.assertTrue(same(ref, res))
        self.assertEqual(cnts.frame_count, 2)

    def test_const_dict_variable_python_type(self):
        from torch._dynamo.variables import ConstantVariable, ConstDictVariable

        make_key = ConstantVariable.create

        d1 = {
            make_key("a"): ConstantVariable.create(10),
            make_key("b"): ConstantVariable.create(20),
        }
        d2 = collections.OrderedDict(
            [
                (make_key("x"), ConstantVariable.create(12)),
                (make_key("y"), ConstantVariable.create(22)),
            ]
        )
        self.assertEqual(ConstDictVariable(d1).python_type(), dict)
        self.assertEqual(
            ConstDictVariable(d2, collections.OrderedDict).python_type(),
            collections.OrderedDict,
        )

    def test_builtin_subclasses_as_method_on_class_type(self):
        class Foo:
            def __init__(self, name):
                self.ame_ = name

            def get_name(self):
                return "Foo " + self.name_

        class Bar(Foo):
            def __init__(self, name):
                self.name_ = name

            def get_name(self):
                return "Bar " + self.name_

        class Baz(Foo):
            def __init__(self, name):  # noqa: B903
                self.name_ = name

            def get_name(self):
                return "Baz " + self.name_

        subs_of_foo_reg = Foo.__subclasses__()

        counter = CompileCounter()

        @torch._dynamo.optimize_assert(counter)
        def fn():
            return Foo.__subclasses__()

        subs_of_foo_optim = fn()

        self.assertEqual(len(subs_of_foo_reg), 2)
        self.assertEqual(subs_of_foo_reg, subs_of_foo_optim)

    def test_builtin_subclasses_as_method_on_var(self):
        class Foo:
            def __init__(self, name):
                self.name_ = name

            def get_name(self):
                return "Foo " + self.name_

        class Bar(Foo):
            def __init__(self, name):
                self.name_ = name

            def get_name(self):
                return "Bar " + self.name_

        class Baz(Bar):
            def __init__(self, name):
                self.name_ = name

            def get_name(self):
                return "Baz " + self.name_

        subs_of_foo_reg = Foo.__subclasses__()
        sub_of_foo_subclass_var_reg = subs_of_foo_reg[0].__subclasses__()

        sub_of_foo_subclass_var_optim = list()
        counter = CompileCounter()

        @torch._dynamo.optimize_assert(counter)
        def fn():
            return Foo.__subclasses__()

        @torch._dynamo.optimize_assert(counter)
        def fn_single(subs_of_foo_optim):
            return subs_of_foo_optim[0].__subclasses__()

        subs_of_foo_optim = fn()
        sub_of_foo_subclass_var_optim = fn_single(subs_of_foo_optim)

        self.assertEqual(len(sub_of_foo_subclass_var_optim), 1)
        self.assertEqual(sub_of_foo_subclass_var_optim, sub_of_foo_subclass_var_reg)

    def test_builtin_str_on_user_defined_function(self):
        def another_fn():
            pass

        def fn():
            return "another_fn" in str(another_fn)

        opt_fn = torch._dynamo.optimize(nopython=True)(fn)
        self.assertTrue(opt_fn())

    def test_enum_no_graphbreaks(self):
        class Foo(enum.Enum):
            FOO = 0
            BAR = 1

        def fn(x, foo):
            if foo is Foo.FOO:
                x = torch.add(x, 1.0)
            x = torch.mul(x, 1.0)
            return x

        x = torch.randn(1)
        cnts = torch._dynamo.testing.CompileCounter()
        opt_fn = torch._dynamo.optimize(cnts, nopython=True)(fn)
        opt_fn(x, Foo.FOO)
        self.assertEqual(cnts.op_count, 2)

        torch._dynamo.reset()
        cnts = torch._dynamo.testing.CompileCounter()
        opt_fn = torch._dynamo.optimize(cnts, nopython=True)(fn)
        opt_fn(x, Foo.BAR)
        self.assertEqual(cnts.op_count, 1)

    def test_repeat_interleave_graphbreaks(self):
        def fn_no_breaks(x):
            # no breaks on self_int
            x += 1
            x = torch.repeat_interleave(x, 2, 3)
            x += 1
            return x

        def fn_has_breaks(x):
            # breaks on self_Tensor
            x += 1
            x = torch.repeat_interleave(x, torch.tensor(2), 3)
            x += 1
            return x

        x = torch.randn([4, 16, 1, 64])

        cnts = torch._dynamo.testing.CompileCounter()
        opt_fn = torch._dynamo.optimize(cnts)(fn_no_breaks)
        opt_fn(x)
        self.assertEqual(cnts.frame_count, 1)

        torch._dynamo.reset()
        cnts = torch._dynamo.testing.CompileCounter()
        opt_fn = torch._dynamo.optimize(cnts)(fn_has_breaks)
        opt_fn(x)
        self.assertEqual(cnts.frame_count, 2)

    def test_id_of_nn_module(self):
        class M(torch.nn.Module):
            def forward(self, x, ref_id):
                self_id = id(self)
                if self_id == ref_id:
                    x = torch.mul(x, 1.0)
                x = torch.add(x, 1.0)
                return x

        m = M().eval()
        data = torch.randn(1)
        cnts = torch._dynamo.testing.CompileCounter()
        correct_ref_id = id(m)
        opt_m = torch._dynamo.optimize(cnts, nopython=True)(m)
        opt_m(data, correct_ref_id)
        # Extra op is the recorded equality test (although once
        # the trace is flattened this is dead!)
        if torch._dynamo.config.assume_static_by_default:
            self.assertExpectedInline(cnts.op_count, """2""")
        else:
            self.assertExpectedInline(cnts.op_count, """3""")

        torch._dynamo.reset()
        cnts = torch._dynamo.testing.CompileCounter()
        incorrect_ref_id = id(m) + 1
        opt_m = torch._dynamo.optimize(cnts, nopython=True)(m)
        opt_m(data, incorrect_ref_id)
        if torch._dynamo.config.assume_static_by_default:
            self.assertExpectedInline(cnts.op_count, """1""")
        else:
            self.assertExpectedInline(cnts.op_count, """2""")

    def test_inline_func_jump_on_tensor_condition(self):
        def f1(input):
            if input == 0:
                return input + 1
            else:
                return input + 2

        def f2(input):
            return f1(input)

        cnts = torch._dynamo.testing.CompileCounter()
        opt_f2 = torch._dynamo.optimize(cnts)(f2)
        res1 = opt_f2(torch.tensor([1.0]))
        res2 = opt_f2(torch.tensor([0.0]))

        self.assertEqual(res1, 3)
        self.assertEqual(res2, 1)

    def test_frozenset_torch_func_contains(self):
        funcs = frozenset([torch.add])

        def fn(x, func):
            if func in funcs:
                x = torch.add(x, 1.0)
            x = torch.mul(x, 1.0)
            return x

        x = torch.randn(1)
        cnts = torch._dynamo.testing.CompileCounter()
        opt_fn = torch._dynamo.optimize(cnts, nopython=True)(fn)
        opt_fn(x, torch.add)
        self.assertEqual(cnts.op_count, 2)

        torch._dynamo.reset()
        cnts = torch._dynamo.testing.CompileCounter()
        opt_fn = torch._dynamo.optimize(cnts, nopython=True)(fn)
        opt_fn(x, torch.mul)
        self.assertEqual(cnts.op_count, 1)

    def test_inline_list_mutation(self):
        def f1(x):
            x.append(torch.ones(8))
            return x

        def f2():
            x = [torch.ones(6)]
            f1(x)
            return x

        res1 = f2()
        cnts = torch._dynamo.testing.CompileCounter()
        opt_f2 = torch._dynamo.optimize(cnts)(f2)
        res2 = opt_f2()
        self.assertTrue(same(res1, res2))

    def test_inline_dict_mutation(self):
        def f1(d):
            d["c"] = d["a"] + d.pop("b")
            return d

        def f2():
            d = {"a": torch.ones(5), "b": torch.ones(5)}
            f1(d)
            return d

        res1 = f2()
        cnts = torch._dynamo.testing.CompileCounter()
        opt_f2 = torch._dynamo.optimize(cnts)(f2)
        res2 = opt_f2()
        self.assertTrue(same(res1, res2))

    def test_inline_local_dict_clear(self):
        def f(d):
            d.clear()
            return d

        inp = {"a": torch.randn(2, 2), "b": torch.randn(2, 2)}
        out = torch.compile(f, backend="eager", fullgraph=True)(inp)
        self.assertEqual(len(out), 0)
        self.assertEqual(len(inp), 0)

    def test_inline_module_attr_dict_clear(self):
        class MyMod(torch.nn.Module):
            def __init__(self):
                super().__init__()
                self.a = {"a": torch.randn(2, 2), "b": torch.randn(2, 2)}

            def forward(self):
                self.a.clear()
                return self.a

        m = MyMod()
        out = torch.compile(m, backend="eager", fullgraph=True)()
        self.assertEqual(len(out), 0)
        self.assertEqual(len(m.a), 0)

    def test_inline_user_defined_dict_attr_clear(self):
        class MyMod:
            def __init__(self):
                self.a = {"a": torch.randn(2, 2), "b": torch.randn(2, 2)}

        def f(obj, inp):
            ret = len(obj.a) + inp
            obj.a.clear()
            return obj.a, ret

        m = MyMod()
        before_len = len(m.a)
        t_inp = torch.ones(1)
        d, ret = torch.compile(f, backend="eager", fullgraph=True)(m, t_inp)
        self.assertEqual(len(m.a), 0)
        self.assertEqual(len(d), 0)
        self.assertEqual(ret, t_inp + before_len)

    def test_recursive_inline_list_mutation(self):
        def f1(x, y):
            x.append(torch.tensor([1.1]))
            y.append(torch.tensor([1.2]))
            return x, y

        def f2(x, y):
            x.append(torch.tensor([2.1]))
            y.append(torch.tensor([2.2]))
            f1(x, y)
            return x, y

        def f3(x):
            x.append(torch.tensor([3.1]))
            y = [torch.tensor([3.2])]
            f2(x, y)
            return x, y

        def f4():
            x = [torch.tensor([4.1])]
            return f3(x)

        res1 = f4()
        cnts = torch._dynamo.testing.CompileCounter()
        opt_f4 = torch._dynamo.optimize(cnts)(f4)
        res2 = opt_f4()
        self.assertTrue(same(res1, res2))

    def test_sample_input(self):
        from torch.testing._internal.common_methods_invocations import SampleInput

        def fn(sample):
            if isinstance(sample.input, torch.Tensor):
                return sample.input * 2
            return torch.zeros(())

        sample = SampleInput(torch.ones(2))
        ref = fn(sample)

        opt_fn = torch._dynamo.optimize("eager")(fn)
        res = opt_fn(sample)

        self.assertTrue(same(ref, res))

    def test_release_input_memory(self):
        x = torch.rand([4])
        x_ref = weakref.ref(x)

        cnts = torch._dynamo.testing.CompileCounter()

        @torch._dynamo.optimize(cnts)
        def foo(x):
            return x + x

        out = foo(x)
        self.assertTrue(same(out, x + x))
        del x
        self.assertIs(x_ref(), None)

    def test_release_module_memory(self):
        mod = torch.nn.Linear(10, 10)
        x = torch.rand([10, 10])
        mod_weight_ref = weakref.ref(mod.weight)
        mod_ref = weakref.ref(mod)

        # Modules that are passed into torch._dynamo optimized functions
        # will normally be held onto through the generated GraphModule,
        # which contains the modules. remove the reference in this backend
        # and test that no additional references are being held.
        class NoLeakBackend:
            def __call__(self, gm: torch.fx.GraphModule, example_inputs):
                gm.mod = None

                def foo(*args, **kwargs):
                    return (1,)

                return foo

        no_leak_backend = NoLeakBackend()

        @torch._dynamo.optimize(no_leak_backend)
        def foo(mod, x):
            return mod(x)

        foo(mod, x)
        del mod
        del x
        self.assertIsNone(mod_ref(), None)
        self.assertIsNone(mod_weight_ref(), None)

    def test_release_scope_memory(self):
        def inner(y):
            y

        inner = torch._dynamo.optimize("eager")(inner)

        p_ref = None

        x = torch.randn((10, 10))
        inner(x)

        p_ref = weakref.ref(x)
        self.assertTrue(p_ref() is not None)
        del x
        self.assertTrue(p_ref() is None)

    def test_update_locals_and_stack_uses_shared_cache(self):
        def fn(x):
            perm = [0, 3, 5]
            perm = list(range(min(perm))) + perm
            perm.extend(i for i in range(x.dim()) if i not in perm)
            return perm

        x = torch.rand([2, 2, 2, 2, 2, 2])
        res1 = fn(x)
        cnts = torch._dynamo.testing.CompileCounter()
        opt_fn = torch._dynamo.optimize(cnts)(fn)
        res2 = opt_fn(x)
        self.assertTrue(same(res1, res2))

    def test_dict_reconstruct_keeps_original_order(self):
        def fn():
            modules = collections.OrderedDict([("act", torch.nn.ReLU())])
            module_dict = torch.nn.ModuleDict(modules)

            next_modules = {"fc4": torch.nn.Linear(5, 6), "act3": torch.nn.Sigmoid()}
            modules.update(next_modules.items())
            module_dict.update(next_modules)
            return modules, module_dict

        cnts = torch._dynamo.testing.CompileCounter()
        opt_fn = torch._dynamo.optimize(cnts)(fn)
        modules, module_dict = opt_fn()

        self.assertEqual(len(module_dict), len(modules))
        for k1, m2 in zip(modules, module_dict.children()):
            self.assertTrue(modules[k1] is m2)

    def test_side_effects_codegen_update_mutated(self):
        # codegen to update mutated variables with side effect
        # should after stack value's codegen
        def f1(x):
            alist = [x]
            alist.append(x + 1)
            alist[0].sum().item()  # graph break
            res = alist.pop()
            res.sum().item()  # graph break
            return res

        def f2(a, b):
            d = {"a": a + 1, "b": b + 2}
            x = d.pop("b")
            x.sum().item()  # graph break
            y = d["a"] + x
            y.sum().item()  # graph break
            d["c"] = y
            return d

        x = torch.rand([2, 3])
        a = torch.rand([5, 6])
        b = torch.rand([5, 6])
        res11 = f1(x)
        res21 = f2(a, b)
        cnts = torch._dynamo.testing.CompileCounter()
        opt_f1 = torch._dynamo.optimize(cnts)(f1)
        opt_f2 = torch._dynamo.optimize(cnts)(f2)
        res12 = opt_f1(x)
        res22 = opt_f2(a, b)
        self.assertTrue(same(res11, res12))
        self.assertTrue(same(res21, res22))

    def test_list_append_return_none(self):
        def fn(x):
            alist = []
            blist = alist.append(x + 1)
            return alist, blist

        x = torch.tensor([2.3])
        res = fn(x)
        cnts = torch._dynamo.testing.CompileCounter()
        opt_fn = torch._dynamo.optimize(cnts)(fn)
        res2 = opt_fn(x)
        self.assertEqual(res, res2)

    def test_tensor_types(self):
        def fn(dtype, tensor_type):
            x = torch.empty(4, dtype=dtype)
            assert isinstance(x, tensor_type)

        opt_fn = torch._dynamo.optimize("eager")(fn)
        opt_fn(torch.float32, torch.FloatTensor)
        opt_fn(torch.float64, torch.DoubleTensor)
        opt_fn(torch.float16, torch.HalfTensor)
        opt_fn(torch.bfloat16, torch.BFloat16Tensor)
        opt_fn(torch.uint8, torch.ByteTensor)
        opt_fn(torch.int8, torch.CharTensor)
        opt_fn(torch.int64, torch.LongTensor)
        opt_fn(torch.int, torch.IntTensor)
        opt_fn(torch.int16, torch.ShortTensor)
        opt_fn(torch.bool, torch.BoolTensor)

    def test_nan(self):
        def f(x, n):
            return x * 2 + n

        x = torch.randn(4)
        n = float("nan")

        cnts = torch._dynamo.testing.CompileCounter()
        opt_f = torch._dynamo.optimize(cnts)(f)
        opt_f(x, n)
        opt_f(x, n)
        self.assertEqual(cnts.frame_count, 1)

    @patch.object(torch._dynamo.config, "capture_scalar_outputs", True)
    def test_item(self):
        class MyMod(torch.nn.Module):
            def forward(self, x):
                z = torch.max(x)
                return z.int().item()

        x = torch.tensor([[10.6763, 11.7445, -2.2369]])
        model = MyMod()
        y = torch._dynamo.optimize("eager", nopython=True)(model)(x)

        self.assertEqual(y, 11)

    @patch.object(torch._dynamo.config, "capture_scalar_outputs", True)
    def test_item_changes(self):
        class MyMod(torch.nn.Module):
            def forward(self, x):
                z = torch.max(x)
                return z.int().item()

        x = torch.tensor([[10.6763, 11.7445, -2.2369]])
        model = MyMod()
        opt_model = torch._dynamo.optimize("eager", nopython=True)(model)
        y = opt_model(x)
        z = opt_model(torch.tensor([[y - 5, y + 10, y + 50]]))

        self.assertEqual(y, 11)
        self.assertEqual(z, 61)

    @patch.object(torch._dynamo.config, "capture_scalar_outputs", True)
    def test_item_changes_new_shape(self):
        class MyMod(torch.nn.Module):
            def forward(self, x):
                z = torch.max(x)
                return z.int().item()

        x = torch.tensor([[10.6763, 11.7445, -2.2369]])
        model = MyMod()
        opt_model = torch._dynamo.optimize("eager", nopython=True)(model)
        y = opt_model(x)
        z = opt_model(torch.tensor([[y - 5, y + 50], [y + 5, y - 50]]))

        self.assertEqual(y, 11)
        self.assertEqual(z, 61)

    @unittest.skip("https://github.com/pytorch/pytorch/issues/99726")
    def test_cross_entropy_loss_fancy_ctor1(self):
        rand_5 = torch.randn(5)
        rand_3_5 = torch.randn(3, 5)
        target = torch.empty(3, dtype=torch.long).random_(5)

        loss = torch.nn.CrossEntropyLoss(
            weight=rand_5, reduce=False, label_smoothing=0.5
        )
        opt_loss = torch._dynamo.optimize("eager", nopython=True)(loss)
        input = rand_3_5
        dynamo_output = opt_loss(input, target)

        loss = torch.nn.CrossEntropyLoss(
            weight=rand_5, reduce=False, label_smoothing=0.5
        )
        input = rand_3_5
        output = loss(input, target)

        self.assertTrue(torch.allclose(dynamo_output, output))

    def test_cross_entropy_loss_fancy_ctor2(self):
        rand_3_5 = torch.randn(3, 5)
        target = torch.empty(3, dtype=torch.long).random_(5)

        loss = torch.nn.CrossEntropyLoss(reduce=False, label_smoothing=0.5)
        opt_loss = torch._dynamo.optimize("eager", nopython=True)(loss)
        input = rand_3_5
        dynamo_output = opt_loss(input, target)

        loss = torch.nn.CrossEntropyLoss(reduce=False, label_smoothing=0.5)
        input = rand_3_5
        output = loss(input, target)

        self.assertTrue(torch.allclose(dynamo_output, output))

    def test_cross_entropy_loss_simple_ctor(self):
        output = None
        rand_3_5 = torch.randn(3, 5)
        target = torch.empty(3, dtype=torch.long).random_(5)

        loss = torch.nn.CrossEntropyLoss()
        opt_loss = torch._dynamo.optimize("eager", nopython=True)(loss)
        input = rand_3_5
        dynamo_output = opt_loss(input, target)

        loss = torch.nn.CrossEntropyLoss()
        input = rand_3_5
        output = loss(input, target)

        self.assertTrue(torch.allclose(dynamo_output, output))

    def test_nn_functional_reduction(self):
        def fn(loss, reduction):
            reduction_enum = F._Reduction.get_enum(reduction)
            if reduction_enum == 0:
                return loss
            elif reduction_enum == 1:
                return loss.mean()
            elif reduction_enum == 2:
                return loss.sum()

        x = torch.rand([3, 5])
        y = "mean"
        ref = fn(x, y)
        opt_fn = torch._dynamo.optimize("eager", nopython=True)(fn)
        res = opt_fn(x, y)
        self.assertTrue(torch.allclose(ref, res))

    def test_large_reduction_list(self):
        dtype = torch.float32
        device = "cpu"

        def check_sum_all(tensor: torch.Tensor) -> None:
            pylist = tensor.reshape(-1).tolist()
            self.assertTrue(same(tensor.sum(), torch.tensor(sum(pylist))))

        check_sum_all(torch.randn(200000, dtype=dtype, device=device))

    def test_raise_on_backend_error(self):
        def my_compiler(gm, _):
            raise RuntimeError("duck!")

        @torch._dynamo.optimize(my_compiler)
        def fn(a, b):
            return a + b / (a - b)

        self.assertRaises(
            torch._dynamo.exc.BackendCompilerFailed,
            lambda: fn(torch.randn(10), torch.randn(10)),
        )

    def test_named_parameters(self):
        n_embd = 768
        block_size = 128
        vocab_size = 65
        embd_pdrop = 0.1

        class MyModel2(torch.nn.Module):
            def __init__(self):
                super().__init__()
                self.tok_emb = torch.nn.Embedding(vocab_size, n_embd)
                self.pos_emb = torch.nn.Parameter(torch.zeros(1, block_size, n_embd))
                self.drop = torch.nn.Dropout(embd_pdrop)

            def forward(self, x):
                return x

        class MyModel(torch.nn.Module):
            def __init__(self):
                super().__init__()
                self.tok_emb = torch.nn.Embedding(vocab_size, n_embd)
                self.pos_emb = torch.nn.Parameter(torch.zeros(1, block_size, n_embd))
                self.drop = torch.nn.Dropout(embd_pdrop)
                self.submod2 = MyModel2()

            def forward(self, x):
                return x

        # Regular
        params = []
        mod = MyModel()
        actual_params = list(mod.named_parameters())

        @torch._dynamo.optimize("eager", nopython=True)
        def fn():
            return list(mod.named_parameters())

        params = fn()

        self.assertEqual(len(actual_params), len(params))
        for idx in range(len(params)):
            k_a, v_a = actual_params[idx]
            k, v = params[idx]
            self.assertEqual(k_a, k)
            self.assertTrue(torch.allclose(v_a, v))

        # Prefix
        params = []
        mod = MyModel()
        actual_params = list(mod.named_parameters(prefix="foo"))

        @torch._dynamo.optimize("eager", nopython=True)
        def fn1():
            return list(mod.named_parameters(prefix="foo"))

        params = fn1()

        self.assertEqual(len(actual_params), len(params))
        for idx in range(len(params)):
            k_a, v_a = actual_params[idx]
            k, v = params[idx]
            self.assertEqual(k_a, k)
            self.assertTrue(torch.allclose(v_a, v))

    def test_module_complex_iter(self):
        n_embd = 768
        block_size = 128
        vocab_size = 65
        embd_pdrop = 0.1

        class FakeGPT(torch.nn.Module):
            def __init__(self):
                super().__init__()
                self.tok_emb = torch.nn.Embedding(vocab_size, n_embd)
                self.pos_emb = torch.nn.Parameter(torch.zeros(1, block_size, n_embd))
                self.drop = torch.nn.Dropout(embd_pdrop)
                self.ln_f = torch.nn.LayerNorm(n_embd)
                self.head = torch.nn.Linear(n_embd, vocab_size, bias=False)

                self.block_size = block_size
                self.names = []

            def forward(self, idx, targets=None):
                b, t = idx.size()
                assert (
                    t <= self.block_size
                ), "Cannot forward, model block size is exhausted."

                # forward the GPT model
                token_embeddings = self.tok_emb(
                    idx
                )  # each index maps to a (learnable) vector
                position_embeddings = self.pos_emb[
                    :, :t, :
                ]  # each position maps to a (learnable) vector
                x = self.drop(token_embeddings + position_embeddings)
                x = self.blocks(x)
                x = self.ln_f(x)
                logits = self.head(x)

                # if we are given some desired targets also calculate the loss
                loss = None
                if targets is not None:
                    loss = F.cross_entropy(
                        logits.view(-1, logits.size(-1)), targets.view(-1)
                    )

                return logits, loss

            def foo(self, memo=None, prefix="", remove_duplicate=False):
                for mn, m in self.named_modules(
                    memo=memo, prefix=prefix, remove_duplicate=remove_duplicate
                ):
                    for pn, p in self.named_parameters():
                        fpn = f"{mn}.{pn}" if mn else pn
                        self.names.append(fpn)

        # Test plain recurse
        model_a = FakeGPT()
        model_a.foo()
        a_names = model_a.names

        model_b = FakeGPT()
        opt_model_b = torch._dynamo.optimize("eager", nopython=True)(model_b)
        opt_model_b.foo()

        self.assertEqual(a_names, model_b.names)

        # Test with prefix
        model_a = FakeGPT()
        model_a.foo(prefix="abc")
        a_names = model_a.names

        model_b = FakeGPT()
        opt_model_b = torch._dynamo.optimize("eager", nopython=True)(model_b)
        opt_model_b.foo(prefix="abc")

        self.assertEqual(a_names, model_b.names)

    def test_numpy_variable_isinstance(self):
        def fn(x, m):
            if isinstance(m, np.ndarray):
                return x + 1
            else:
                return x - 1

        x = torch.tensor([2.3])
        m = np.array([1, 2, 3])
        ref = fn(x, m)
        cnts = torch._dynamo.testing.CompileCounter()
        opt_fn = torch._dynamo.optimize(cnts)(fn)
        res = opt_fn(x, m)
        self.assertEqual(ref, res)

        # Test now the other path
        ref = fn(x, x)
        res = opt_fn(x, x)
        self.assertEqual(ref, res)

    def test_tensor_dot_grad_no_graph_break(self):
        def fn(a, b):
            y = 3 * a**3 - b**2
            y.backward(gradient=torch.tensor([1.0, 1.0]))
            b.grad.zero_()
            return a.grad, b.grad

        a = torch.tensor([2.0, 3.0], requires_grad=True)
        b = torch.tensor([6.0, 4.0], requires_grad=True)
        cnts = torch._dynamo.testing.CompileCounter()
        opt_fn = torch._dynamo.optimize(cnts)(fn)
        _, b_grad = opt_fn(a, b)
        self.assertTrue(same(b_grad, torch.tensor([0.0, 0.0])))
        self.assertEqual(cnts.frame_count, 2)

    def test_torch_nn_parameter_isinstance(self):
        def fn(x):
            a = torch.nn.Parameter(torch.rand(2, 3))
            if isinstance(a, torch.Tensor):
                return x + 1
            else:
                return x - 1

        x = torch.tensor([2.5])
        ref = fn(x)
        opt_fn = torch._dynamo.optimize("eager")(fn)
        res = opt_fn(x)
        self.assertEqual(ref, res)

    def _optimize_then_check_exp(
        self, foo, args, cnt, exp_out, exp_frame_count, exp_n_cached_backend
    ):
        opt_out = torch._dynamo.optimize(backend=cnt)(foo)(*args)
        self.assertEqual(exp_out, opt_out)
        self.assertEqual(cnt.frame_count, exp_frame_count)
        self.assertEqual(
            len(torch._dynamo.eval_frame.cached_backends),
            exp_n_cached_backend,
        )

    def test_backend_match_guard(self):
        x = torch.randn([3, 4])

        def foo(x):
            return x.sin() + x.cos()

        def foo_graph_break(x):
            a = x.sin()
            torch._dynamo.graph_break()
            b = x.cos()
            return a + b

        eager_record_backend = torch._dynamo.testing.EagerAndRecordGraphs()
        backends = [eager_record_backend, "eager"]

        # We intentionally don't reset dynamo for each backend so that we can test
        # 1. dynamo doesn't recompile when backend stays the same, i.e. frame_count doesn't increase
        # 2. dynamo recompiles when backend changes, i.e. frame_count is non-zero for next backend
        def test_recompile(foo, *, exp_frame_count):
            eager_result = foo(x)
            for i, backend in enumerate(backends):
                cnt = torch._dynamo.testing.CompileCounterWithBackend(backend)
                # Run opt_f multiple times to make sure dynamo doesn't recompile.
                # Specifically, frame_count doesn't increase
                # the number of cached backends is i + 2 because we have the optimizing backend + None
                self._optimize_then_check_exp(
                    foo, (x,), cnt, eager_result, exp_frame_count, i + 2
                )
                self._optimize_then_check_exp(
                    foo, (x,), cnt, eager_result, exp_frame_count, i + 2
                )
                self._optimize_then_check_exp(
                    foo, (x,), cnt, eager_result, exp_frame_count, i + 2
                )

        test_recompile(foo, exp_frame_count=1)
        torch._dynamo.reset()
        test_recompile(foo_graph_break, exp_frame_count=2)

    def test_backend_match_guard_multi_threads(self):
        x = torch.randn([3, 4])

        def foo(x):
            return x.sin() + x.cos()

        def compile_then_check_exp(foo, args, cnt, eager_result, exp_frame_count):
            for i in range(3):
                opt_out = torch._dynamo.optimize(backend=cnt)(foo)(*args)
                self.assertEqual(opt_out, eager_result)
            self.assertEqual(cnt.frame_count, exp_frame_count)
            thread_success[threading.current_thread()] = True

        eager_record_backend = torch._dynamo.testing.EagerAndRecordGraphs()
        backends = [eager_record_backend, "eager"]

        # Test dynamo recompiles but only caches a single backend for each thread
        eager_result = foo(x)
        # cnt and None
        exp_frame_count = 1
        threads = []
        thread_success = {}
        for i, backend in enumerate(backends):
            cnt = torch._dynamo.testing.CompileCounterWithBackend(backend)
            thread = threading.Thread(
                target=compile_then_check_exp,
                args=(
                    foo,
                    (x,),
                    cnt,
                    eager_result,
                    exp_frame_count,
                ),
            )
            threads.append(thread)
            thread.start()

        # Wait for all threads to finish
        for thread in threads:
            thread.join()

        # Threads are sharing the backend cache. We see two cnt backends and one None backend
        self.assertEqual(
            len(torch._dynamo.eval_frame.cached_backends),
            3,
        )

        self.assertEqual(len(thread_success), len(threads))

    def test_dynamo_min_operator_with_shape(self):
        @torch._dynamo.optimize("eager", nopython=True)
        def f(x, a):
            return min(x.shape[0], a)

        result = f(torch.ones(6), 3)
        self.assertEqual(result, 3)

    def test_onnx_shape_as_tensor(self):
        @torch._dynamo.optimize("eager", nopython=True)
        def f(x):
            return 1 + torch._shape_as_tensor(x)[0]

        gm, _ = torch._dynamo.export(f)(torch.ones(6))

        input_one_dim = torch.ones(6)
        input_two_dims = torch.ones(7, 4)
        self.assertEqual(f(input_one_dim), 7)
        self.assertEqual(f(input_two_dims), 8)
        self.assertEqual(f(input_two_dims), 8)

        @torch._dynamo.optimize("eager", nopython=True)
        def f_onnx(x):
            return 1 + torch.onnx.operators.shape_as_tensor(x)[0]

        self.assertEqual(f_onnx(input_one_dim), 7)
        self.assertEqual(f_onnx(input_two_dims), 8)
        self.assertEqual(f_onnx(input_two_dims), 8)

    def test_cond(self):
        from functorch.experimental.control_flow import cond

        def true_fn(x):
            return x.sin()

        def false_fn(x):
            return x.cos()

        def f(pred, x):
            return cond(pred, true_fn, false_fn, [x])

        opt_fn = torch._dynamo.optimize("eager")(f)
        a = opt_fn(torch.tensor(False), torch.tensor([0.25, 0.25]))
        self.assertTrue(same(torch.cos(torch.tensor([0.25, 0.25])), a))
        b = opt_fn(torch.tensor(True), torch.tensor([0.25, 0.25]))
        self.assertTrue(same(torch.sin(torch.tensor([0.25, 0.25])), b))

    def test_nonzero_static(self):
        # invalid size
        with self.assertRaisesRegex(
            RuntimeError, "nonzero_static: 'size' must be an non-negative integer"
        ):
            torch.nonzero_static(torch.tensor([8]), size=-2)

        with self.assertRaisesRegex(
            RuntimeError, "nonzero_static: 'size' must be an non-negative integer"
        ):
            torch.nonzero_static(torch.tensor([8]), size=-2, out=torch.tensor(0))

        # nonzero_static.out: out dtype mismatch
        input_tensor = torch.tensor([8])
        static_size = 1
        out_tensor = torch.empty((static_size, input_tensor.dim()), dtype=torch.float)
        with self.assertRaisesRegex(
            RuntimeError, "nonzero_static: Expected out tensor to have scalar type Long"
        ):
            torch.nonzero_static(input_tensor, size=static_size, out=out_tensor)

        # nonzero_static.out: out resize (shrink)
        input_tensor = torch.tensor([8])
        static_size = 1
        out_tensor = torch.empty((10, 10, 10, 10), dtype=torch.long)
        self.assertTrue(
            same(
                torch.nonzero_static(input_tensor, size=static_size, out=out_tensor),
                torch.tensor([0]),
            )
        )
        self.assertTrue(
            same(
                out_tensor,
                torch.tensor([0]),
            )
        )

        # nonzero_static.out: out resize (enlarge)
        input_tensor = torch.tensor([8])
        static_size = 1
        out_tensor = torch.empty((0), dtype=torch.long)
        self.assertTrue(
            same(
                torch.nonzero_static(input_tensor, size=static_size, out=out_tensor),
                torch.tensor([0]),
            )
        )
        self.assertTrue(
            same(
                out_tensor,
                torch.tensor([0]),
            )
        )

        # 0 rank
        input_tensor = torch.tensor(6)
        static_size = 2
        self.assertTrue(
            same(
                torch.nonzero_static(input_tensor, size=static_size),
                torch.empty((static_size, input_tensor.dim()), dtype=torch.long),
            )
        )

        # 0 size
        input_tensor = torch.tensor([[[1]]])
        static_size = 0
        self.assertTrue(
            same(
                torch.nonzero_static(input_tensor, size=static_size),
                torch.empty((static_size, input_tensor.dim()), dtype=torch.long),
            )
        )

        # 1D input
        input_tensor = torch.tensor([0, 8])
        static_size = 1
        self.assertTrue(
            same(
                torch.nonzero_static(input_tensor, size=static_size),
                torch.tensor([1]),
            )
        )

        input_tensor = torch.tensor([8, 0])
        static_size = 2
        self.assertTrue(
            same(
                torch.nonzero_static(input_tensor, size=static_size),
                torch.tensor([[0], [-1]]),  # padded with default fill_value "-1"
            )
        )

        # 2D input
        input_tensor = torch.tensor([[1.2, 0], [3.4, 5.6]])
        static_size = 5
        fill_value = -100
        self.assertTrue(
            torch._dynamo.utils.same(
                torch.nonzero_static(
                    input_tensor, size=static_size, fill_value=fill_value
                ),
                torch.tensor(
                    [
                        [0, 0],
                        [1, 0],
                        [1, 1],
                        [fill_value, fill_value],
                        [fill_value, fill_value],
                    ]
                ),
            )
        )
        input_tensor = torch.tensor([[1.2, 0], [3.4, 5.6]])
        static_size = 2
        fill_value = -100
        self.assertTrue(
            torch._dynamo.utils.same(
                torch.nonzero_static(
                    input_tensor, size=static_size, fill_value=fill_value
                ),
                torch.tensor([[0, 0], [1, 0]]),
            )
        )

        # 3D input
        input_tensor = torch.tensor([[[0, 0], [0, -3]], [[0, 0], [5, 0]]])
        static_size = 4
        fill_value = -999
        self.assertTrue(
            torch._dynamo.utils.same(
                torch.nonzero_static(
                    input_tensor,
                    size=static_size,
                    fill_value=fill_value,
                ),
                torch.tensor(
                    [
                        [0, 1, 1],
                        [1, 1, 0],
                        [fill_value, fill_value, fill_value],
                        [fill_value, fill_value, fill_value],
                    ]
                ),
            )
        )

    def test_cond_with_quantization(self):
        from functorch.experimental.control_flow import cond

        class MyModule(torch.nn.Module):
            def __init__(self):
                super().__init__()
                example_inputs = (torch.randn(5, 5),)
                self.model = torch.nn.Linear(5, 5)
                self.quantized_model = prepare_qat_fx(
                    self.model, qconfig_dict, example_inputs=example_inputs
                )

            def forward(self, pred, x):
                def true_fn(x):
                    return x.sin() + self.quantized_model(x)

                def false_fn(x):
                    return x.cos() + self.model(x)

                return cond(pred, true_fn, false_fn, [x])

        module = MyModule()
        opt_m = torch._dynamo.optimize("eager", nopython=True)(module)
        x = torch.rand((5, 5))
        pred = torch.tensor(True)
        self.assertTrue(same(module(pred, x), opt_m(pred, x)))
        pred = torch.tensor(False)
        self.assertTrue(same(module(pred, x), opt_m(pred, x)))

    def test_map_with_quantization(self):
        from functorch.experimental.control_flow import map

        class MyModule(torch.nn.Module):
            def __init__(self):
                super().__init__()
                example_inputs = (torch.randn(5, 5),)
                self.model = torch.nn.Linear(5, 5)
                self.quantized_model = prepare_qat_fx(
                    self.model, qconfig_dict, example_inputs=example_inputs
                )

            def forward(self, x):
                def body(x):
                    return x.sin() + self.quantized_model(x)

                return map(body, x)

        module = MyModule()
        opt_m = torch._dynamo.optimize("eager", nopython=True)(module)
        x = torch.rand((5, 5))
        self.assertTrue(same(module(x), opt_m(x)))

    def test_cond_side_effects(self):
        from functorch.experimental.control_flow import cond

        c = 0

        def true_fn(x):
            return x - c

        def false_fn(x):
            return x + c

        def f(pred, x):
            nonlocal c
            c = 1
            return cond(pred, true_fn, false_fn, [x])

        opt_fn = torch._dynamo.optimize("eager")(f)
        c = 0
        a = opt_fn(torch.tensor(False), torch.tensor([0.25, 0.25]))
        self.assertTrue(same(torch.tensor([1.25, 1.25]), a))

    def test_map_side_effects(self):
        from functorch.experimental.control_flow import map

        class Module(torch.nn.Module):
            def __init__(self):
                super().__init__()
                self.w = torch.tensor(1)

            def forward(self, xs):
                def body(x):
                    self.w += 1
                    return x

                return map(body, xs)

        mod = Module()
        with self.assertRaisesRegex(
            Unsupported, "Can't inplace modify module params/buffers"
        ):
            opt_fn = torch._dynamo.optimize("eager", nopython=True)(mod)
            opt_fn(torch.randn(3, 2))

    def test_cond_nested(self):
        from functorch.experimental.control_flow import cond

        def true_fn_nested(x):
            return x * 10

        def false_fn_nested(x):
            return x * -1

        def true_fn(pred2, x):
            return x.sin()

        def false_fn(pred2, x):
            return x + cond(pred2, true_fn_nested, false_fn_nested, [x])

        def f(pred, pred2, x):
            return cond(pred, true_fn, false_fn, [pred2, x])

        cc = torch._dynamo.testing.CompileCounter()
        opt_fn = torch._dynamo.optimize(cc)(f)
        true_true_sin = opt_fn(
            torch.tensor(True), torch.tensor(True), torch.tensor([0.25, 0.25])
        )
        self.assertTrue(same(torch.sin(torch.tensor([0.25, 0.25])), true_true_sin))

        true_false_sin = opt_fn(
            torch.tensor(True), torch.tensor(False), torch.tensor([0.25, 0.25])
        )
        self.assertTrue(same(torch.sin(torch.tensor([0.25, 0.25])), true_false_sin))

        false_true_sum_mult = opt_fn(
            torch.tensor(False), torch.tensor(True), torch.tensor([0.25, 0.25])
        )
        self.assertTrue(
            same(torch.tensor([2.75, 2.75]), false_true_sum_mult)
        )  # * 10 then add x

        false_false_sum_neg = opt_fn(
            torch.tensor(False), torch.tensor(False), torch.tensor([0.25, 0.25])
        )
        self.assertTrue(
            same(torch.tensor([0.0, 0.0]), false_false_sum_neg)
        )  # * -1 then add x
        self.assertTrue(cc.frame_count, 2)

    def test_cond_export(self):
        from functorch.experimental.control_flow import cond

        def true_fn_nested(x):
            return x * 10

        def false_fn_nested(x):
            return x * -1

        def true_fn(pred2, x):
            return x.sin()

        def false_fn(pred2, x):
            return x + cond(pred2, true_fn_nested, false_fn_nested, [x])

        def f(pred, pred2, x):
            return cond(pred, true_fn, false_fn, [pred2, x])

        graph, guard = torch._dynamo.export(f)(
            torch.tensor(False), torch.tensor(True), torch.tensor([0.25, 0.25])
        )
        true_true_sin = graph(
            torch.tensor(True), torch.tensor(True), torch.tensor([0.25, 0.25])
        )
        self.assertTrue(same(torch.sin(torch.tensor([0.25, 0.25])), true_true_sin))

        true_false_sin = graph(
            torch.tensor(True), torch.tensor(False), torch.tensor([0.25, 0.25])
        )
        self.assertTrue(same(torch.sin(torch.tensor([0.25, 0.25])), true_false_sin))

        false_true_sum_mult = graph(
            torch.tensor(False), torch.tensor(True), torch.tensor([0.25, 0.25])
        )
        self.assertTrue(
            same(torch.tensor([2.75, 2.75]), false_true_sum_mult)
        )  # * 10 then add x

        false_false_sum_neg = graph(
            torch.tensor(False), torch.tensor(False), torch.tensor([0.25, 0.25])
        )
        self.assertTrue(
            same(torch.tensor([0.0, 0.0]), false_false_sum_neg)
        )  # * -1 then add x

    def test_cond_export_single_arg(self):
        from functorch.experimental.control_flow import cond

        def true_fn(x):
            return x

        def false_fn(x):
            return x.sin()

        def f(pred, x):
            return cond(pred, true_fn, false_fn, [x])

        graph, guard = torch._dynamo.export(f)(
            torch.tensor(False), torch.tensor([0.25, 0.25])
        )
        true_mirror = graph(torch.tensor(True), torch.tensor([0.25, 0.25]))
        self.assertTrue(same(torch.tensor([0.25, 0.25]), true_mirror))
        true_mirror_2 = graph(torch.tensor(True), torch.tensor([0.33, 0.33, 0.33]))
        self.assertTrue(same(torch.tensor([0.33, 0.33, 0.33]), true_mirror_2))

        false_sin = graph(torch.tensor(False), torch.tensor([0.5, 0.5]))
        self.assertTrue(same(torch.sin(torch.tensor([0.5, 0.5])), false_sin))

    def test_enum_guards(self):
        class MyEnum(enum.Enum):
            FOO = 10
            BAR = 20

        def fn(x, y):
            if y == MyEnum.FOO:
                return x + 1
            else:
                return x - 1

        x = torch.rand(3)
        y = MyEnum.BAR
        ref = fn(x, y)
        opt_fn = torch.compile(backend="eager")(fn)
        res = opt_fn(x, y)
        self.assertTrue(same(ref, res))

    def test_duplicate_graph_break_log(self):
        torch._logging.set_logs(graph_breaks=True)

        @torch._dynamo.optimize("eager")
        def f1(a, b):
            f2(a, b)

        def f2(a, b):
            c = a + b
            print("break")
            return a + b + c

        @torch._dynamo.optimize("eager")
        def g1(a, b):
            g2(a, b)

        def g2(a, b):
            c = a + b
            print("break")
            return a + b + c

        def count_graph_break_msgs(msgs):
            return sum(msg.find("Graph break") != -1 for msg in msgs)

        with self.assertLogs(
            logger="torch._dynamo", level=logging.DEBUG
        ) as log, torch._dynamo.config.patch(verbose=True):
            f1(torch.randn(10), torch.randn(10))
            self.assertGreater(count_graph_break_msgs(log.output), 1)

        with self.assertLogs(
            logger="torch._dynamo", level=logging.DEBUG
        ) as log, torch._dynamo.config.patch(verbose=False):
            g1(torch.randn(10), torch.randn(10))
            self.assertEqual(count_graph_break_msgs(log.output), 1)

        # reset logging state
        torch._logging.set_logs()

    def test_inplace_param_update(self):
        def fn(param, y):
            prev_grad = torch.is_grad_enabled()
            try:
                torch.set_grad_enabled(False)
                torch.set_grad_enabled(True)
                torch.set_grad_enabled(False)
                param.add_(y)
            finally:
                torch.set_grad_enabled(prev_grad)

        y = torch.randn(4)
        x = torch.nn.Parameter(torch.randn(4))
        fn(x, y)

        cnts = torch._dynamo.testing.CompileCounter()
        opt_fn = torch._dynamo.optimize(cnts, nopython=True)(fn)
        opt_fn(x, y)
        self.assertEqual(cnts.frame_count, 1)
        self.assertEqual(cnts.op_count, 3)

    @unittest.skipIf(
        not PLATFORM_SUPPORTS_FLASH_ATTENTION,
        "Can't run fused SDPA on this platform",
    )
    def test_parsing_sdpa(self):
        class MyModule(torch.nn.Module):
            def forward(self, query, key, value):
                out = F.scaled_dot_product_attention(query, key, value, None, 0, True)
                out = F.scaled_dot_product_attention(
                    query, key, value, None, 0, True, scale=8
                )
                out = F.scaled_dot_product_attention(
                    query=query,
                    key=key,
                    value=value,
                    attn_mask=None,
                    dropout_p=0,
                    is_causal=True,
                )
                out = F.scaled_dot_product_attention(
                    query,
                    key=key,
                    value=value,
                    attn_mask=None,
                    dropout_p=0,
                    is_causal=True,
                )
                out = F.scaled_dot_product_attention(
                    query, key, value, None, dropout_p=0, is_causal=True
                )
                out = F.scaled_dot_product_attention(query, key, value, None, scale=8)
                return out

        device = "cuda"
        dtype = torch.float16
        seq_len_q = 1
        seq_len_k = 1
        head_dim = 8
        query = torch.ones(
            1, 8, seq_len_q, head_dim, device=device, dtype=dtype, requires_grad=True
        )
        key = torch.ones(
            1, 8, seq_len_k, head_dim, device=device, dtype=dtype, requires_grad=True
        )
        value = torch.ones(
            1, 8, seq_len_k, head_dim, device=device, dtype=dtype, requires_grad=True
        )
        module = MyModule()
        opt_mod = torch._dynamo.optimize("inductor")(module)
        opt_mod(query, key, value)

    def test_generate_tensor_from_list_of_numpy_primitive_type(self):
        # Test sth like torch.LongTensor(list(np.int64, np.int64, ...))
        def fn():
            x = np.array([1, 2, 3, 4, 5, 6], dtype=np.int64)
            y = [x[0], x[2], x[4]]
            return torch.LongTensor(y)

        ref = fn()
        res = torch.compile(fullgraph=True)(fn)()
        self.assertEqual(ref, res)

    def test_object_classmethod(self):
        class C:
            @classmethod
            def fn(cls, x):
                return x + x

        @torch._dynamo.optimize("eager", nopython=True)
        def f():
            return C().fn(torch.ones(2, 3))

        self.assertTrue(torch.allclose(f(), torch.tensor([2.0])))

    def test_object_staticmethod(self):
        class C:
            @staticmethod
            def fn(x):
                return x + x

        @torch._dynamo.optimize("eager", nopython=True)
        def f():
            return C().fn(torch.ones(2, 3))

        self.assertTrue(torch.allclose(f(), torch.tensor([2.0])))

    def test_user_function_variable_supports_enum_argument(self):
        class Foo(enum.Enum):
            FOO = 0
            BAR = 1

        def gn(x, y=Foo.FOO):
            if y is Foo.FOO:
                return x
            else:
                return x + 1

        def fn(x):
            return gn(x)

        x = torch.randn(2, 3)
        ref = fn(x)
        opt_fn = torch._dynamo.optimize("eager", nopython=True)(fn)
        res = opt_fn(x)
        self.assertTrue(torch.allclose(ref, res))

    def test_user_function_variable_supports_type_abcmeta_argument(self):
        class Foo(metaclass=abc.ABCMeta):
            @abc.abstractclassmethod
            def read(self):  # noqa: B027
                pass

        class Bar(Foo):
            def read(self):
                return "Hello World!"

        class Baz:
            pass

        def gn(x, tys=(Bar, Baz)):
            if Bar in tys:
                return x - 1
            else:
                return x + 1

        def fn(x):
            return gn(x)

        x = torch.randn(2, 3)
        ref = fn(x)
        opt_fn = torch._dynamo.optimize("eager", nopython=True)(fn)
        res = opt_fn(x)
        self.assertTrue(torch.allclose(ref, res))

    def test_user_function_variable_supports_function_argument(self):
        # Test user defined function default arguments can be:
        # 1, user defined functions (e.g, add1)
        # 2, torch functions (e.g, torch.sin)
        # 3, python builtin functions (e.g, operator.neg)
        def add1(x):
            return x + 1

        def gn(x, f1=add1, f2=torch.sin, f3=operator.neg):
            return f3(f2(f1(x)))

        def fn(x):
            return gn(x)

        x = torch.randn(2, 3)
        ref = fn(x)
        opt_fn = torch._dynamo.optimize("eager", nopython=True)(fn)
        res = opt_fn(x)
        self.assertTrue(torch.allclose(ref, res))

    def test_typing_variable_isinstance(self):
        def fn(x, m):
            if isinstance(m, typing.Mapping):
                return x + 1
            else:
                return x - 1

        x = torch.randn(2, 3)
        m = {"x": torch.randn(3)}
        ref = fn(x, m)
        opt_fn = torch._dynamo.optimize("eager")(fn)
        res = opt_fn(x, m)
        self.assertTrue(torch.allclose(ref, res))

    def test_repro_graph_breaks_in__get_item_by_idx(self):
        class Mod(torch.nn.Module):
            def __init__(self):
                super().__init__()
                self.mod = torch.nn.Sequential(
                    torch.nn.Linear(3, 3), torch.nn.Linear(3, 3)
                )

            def forward(self, x):
                return self.mod[0](x)

        m = Mod()
        graph, _ = torch._dynamo.export(m)(torch.randn(3, 3))

    def test_nn_sequential_invocation(self):
        with freeze_rng_state():

            class TestModel(torch.nn.Module):
                def __init__(self) -> None:
                    super().__init__()
                    self.linears = torch.nn.Sequential(
                        torch.nn.Linear(2, 2),
                        torch.nn.Linear(2, 2),
                        torch.nn.Linear(2, 2),
                        torch.nn.Linear(2, 2),
                    )

                def forward(self, x):
                    all_but_last = self.linears[:-1]
                    return all_but_last(x)

            m = TestModel()
            x = torch.rand((2, 2))
            real = m(x)
            graph, _ = torch._dynamo.export(m)(x)
            dynamo_result = graph(x)
            self.assertTrue(same(real, dynamo_result))

    def test_nn_sequential_invocation_reposition_indices(self):
        with freeze_rng_state():

            class TestModel(torch.nn.Module):
                def __init__(self) -> None:
                    super().__init__()
                    self.linears = torch.nn.Sequential(
                        torch.nn.Linear(2, 2),
                        torch.nn.Linear(2, 2),
                        torch.nn.Linear(2, 2),
                        torch.nn.Linear(2, 2),
                    )

                def forward(self, x):
                    all_but_last = self.linears[1:3]
                    return all_but_last(x)

            m = TestModel()
            x = torch.rand((2, 2))
            real = m(x)
            graph, _ = torch._dynamo.export(m)(x)
            dynamo_result = graph(x)
            self.assertTrue(same(real, dynamo_result))

    def test_error_on_nested_fx_trace(self):
        input = torch.rand(2, 3)

        def f(x):
            x + x

        real = f(input)

        optimized = torch._dynamo.optimize("eager")(f)
        self.assertTrue(same(optimized(input), real))

        with self.assertRaisesRegex(RuntimeError, "Detected that you are using FX"):
            gm = torch.fx.symbolic_trace(optimized)

    @patch.object(torch._dynamo.config, "error_on_nested_fx_trace", False)
    def test_no_error_on_nested_fx_trace(self):
        input = torch.rand(2, 3)

        def f(x):
            x + x

        real = f(input)

        optimized = torch._dynamo.optimize("eager")(f)
        self.assertTrue(same(optimized(input), real))

        # should not error
        gm = torch.fx.symbolic_trace(optimized)
        self.assertTrue(same(gm(input), real))

    def test_not_dynamic_scope(self):
        def f(y):
            x = 1

            def g():
                x = 2
                return lambda: x

            return y + g()()

        input = torch.zeros(1)
        real = f(input)
        optimized = torch._dynamo.optimize("eager")(f)
        opt = optimized(input)
        self.assertTrue(same(opt, real))

    def test_inference_mode(self):
        @torch.inference_mode()
        def func(x, y):
            return x.add(1.0) + y

        x = torch.ones(4, requires_grad=True)
        y = torch.ones(4, requires_grad=True)
        ref = func(x, y)
        opt_func = torch._dynamo.optimize("eager")(func)

        x1 = torch.ones(4, requires_grad=True)
        res = opt_func(x1, y)
        self.assertTrue(same(ref, res))
        self.assertTrue(same(x, x1))

    def test_if_cond_nn_mod1(self):
        class MockModule(torch.nn.Module):
            def __init__(self, output_relu=True):
                super().__init__()
                self.relu = torch.nn.ReLU() if output_relu else None

            def forward(self, x):
                x = torch.sin(x)
                if self.relu:
                    x = self.relu(x)
                return x

        model = MockModule()
        opt_model = torch._dynamo.optimize("eager", nopython=True)(model)

        x = torch.rand(4)
        ref = model(x)
        res = opt_model(x)
        self.assertTrue(same(ref, res))

        model = MockModule(output_relu=False)
        opt_model = torch._dynamo.optimize("eager", nopython=True)(model)

        x = torch.rand(4)
        ref = model(x)
        res = opt_model(x)
        self.assertTrue(same(ref, res))

    def test_if_cond_nn_mod2(self):
        class MockModule(torch.nn.Module):
            def __init__(self):
                super().__init__()
                self.layer = torch.nn.Sequential()

            def forward(self, x):
                if self.layer:
                    return x + 1
                else:
                    return x - 1

        model = MockModule()
        x = torch.rand(4)
        ref = model(x)
        opt_model = torch.compile(backend="eager")(model)
        res = opt_model(x)
        self.assertTrue(same(ref, res))

    def test_if_cond_nn_mod3(self):
        def fn(x):
            if torch.nn.ModuleList():
                return x + 1
            else:
                return x - 1

        x = torch.rand(4)
        ref = fn(x)
        opt_fn = torch.compile(backend="eager")(fn)
        res = opt_fn(x)
        self.assertTrue(same(ref, res))

    def test_if_cond_user_defined_object(self):
        # obj.__bool__ is not existed
        class A:  # noqa: B903
            def __init__(self, x):
                self.x = x

        # obj.__bool__ is function and returns bool type
        class B:
            def __init__(self, x):
                self.x = x

            def __bool__(self):
                return self.x > 0

        # obj.__bool__ is non-function
        class C:
            def __init__(self, x):
                self.x = x
                self.__bool__ = False

        def fn(x, obj):
            if not obj:
                return x + 1
            else:
                return x - 1

        x = torch.rand(4)
        cnts = torch._dynamo.testing.CompileCounter()
        opt_fn = torch._dynamo.optimize(cnts, nopython=True)(fn)
        obj1 = A(0.5)
        obj2 = B(0.5)
        obj3 = B(-0.5)
        obj4 = C(0.5)
        for obj in [obj1, obj2, obj3, obj4, obj3, obj2]:
            ref = fn(x, obj)
            res = opt_fn(x, obj)
            self.assertTrue(same(ref, res))
        self.assertEqual(cnts.frame_count, 4)

    def test_if_cond_user_defined_object2(self):
        # obj.__bool__ is function and returns non-bool type
        class MyObj:
            def __init__(self, x):
                self.x = x

            def __bool__(self):
                self.x = 1.2
                return self.x

        def fn(a, obj):
            if not obj:
                return a + obj.x
            else:
                return a - obj.x

        x = torch.rand(4)
        obj = MyObj(0.5)
        opt_fn = torch._dynamo.optimize("eager")(fn)
        try:
            opt_fn(x, obj)
            self.assertFalse(True)
        except TypeError as e:
            self.assertIn("__bool__ should return bool, returned float", str(e))

    def test_if_cond_user_defined_object3(self):
        # obj.__bool__ is not existed, but obj.__len__ exists
        class A:  # noqa: B903
            def __init__(self, x):
                self.x = x

            def __len__(self):
                return len(self.x)

        # obj.__bool__ takes precedence over obj.__len__
        class B:
            def __init__(self, x):
                self.x = x

            def __bool__(self):
                return False

            def __len__(self):
                return len(self.x)

        def fn(x, obj):
            if not obj:
                return x + 1
            else:
                return x - 1

        x = torch.rand(4)
        opt_fn = torch.compile(backend="eager", fullgraph=True)(fn)
        obj1 = A([1, 2, 3])
        obj2 = A([])
        obj3 = B([1, 2, 3])
        obj4 = B([])
        for obj in [obj1, obj2, obj3, obj4]:
            ref = fn(x, obj)
            res = opt_fn(x, obj)
            self.assertTrue(same(ref, res))

    def test_class_has_instancecheck_method(self):
        class A:
            pass

        class ExampleMeta(type):
            def __instancecheck__(cls, instance):
                return True

        class B(metaclass=ExampleMeta):
            pass

        def fn(x, obj):
            if isinstance(obj, B):
                return x + 1
            else:
                return x - 1

        x = torch.rand(4)
        obj = A()
        ref = fn(x, obj)
        opt_fn = torch._dynamo.optimize("eager", nopython=True)(fn)
        res = opt_fn(x, obj)
        self.assertTrue(same(ref, res))

    def test_torch_cuda_is_available(self):
        def fn(x):
            if torch.cuda.is_available():
                return x + 1
            else:
                return x - 1

        x = torch.rand(4)
        ref = fn(x)
        opt_fn = torch._dynamo.optimize("eager", nopython=True)(fn)
        res = opt_fn(x)
        self.assertTrue(same(ref, res))

    def test_variable_tracker_recursively_contains(self):
        # VariableTracker.recursively_contains should be updated correctly when mutation happens
        def fn(x):
            data = [[None] * 3] * 3
            for i in range(3):
                if i == 0:
                    data[0][i] = x
                else:
                    data[0][i] = data[0][i - 1] + 1
            return data[0][-1]

        x = torch.rand(4)
        ref = fn(x)
        opt_fn = torch._dynamo.optimize("eager", nopython=True)(fn)
        res = opt_fn(x)
        self.assertTrue(same(ref, res))

    @unittest.skipIf(not TEST_CUDA, "requires cuda")
    @unittest.skipIf(not torch.backends.cudnn.is_available(), "requires cudnn")
    def test_torch_cudnn_is_acceptable(self):
        def fn(x):
            if torch.backends.cudnn.is_acceptable(tensor=x):
                return x + 1
            return x

        x = torch.rand(4).cuda()
        ref = fn(x)
        opt_fn = torch._dynamo.optimize("eager", nopython=True)(fn)
        res = opt_fn(x)
        self.assertTrue(same(ref, res))

    @unittest.skipIf(not TEST_CUDA, "requires cuda")
    @unittest.skipIf(not torch.backends.cudnn.is_available(), "requires cudnn")
    def test_torch_cudnn_is_acceptable_bad_inputs(self):
        def fn1(x):
            if torch.backends.cudnn.is_acceptable("invalid"):
                return x + 1
            return x

        def fn2(x):
            if torch.backends.cudnn.is_acceptable(x, 3.14):
                return x + 1
            return x

        with self.assertRaisesRegex(
            AssertionError, "Expect input to cudnn.is_acceptable to be a tensor"
        ):
            x1 = torch.rand(4).cuda()
            opt_fn1 = torch._dynamo.optimize("eager", nopython=True)(fn1)
            res1 = opt_fn1(x1)

        with self.assertRaisesRegex(
            AssertionError, "Expect 1 input to cudnn.is_acceptable"
        ):
            x2 = torch.rand(4).cuda()
            opt_fn2 = torch._dynamo.optimize("eager", nopython=True)(fn2)
            res = opt_fn2(x2)

    @unittest.skipIf(not TEST_CUDA, "requires cuda")
    def test_get_device(self):
        def fn(x, y):
            x = x + 1
            y = y + 1
            return x.get_device(), y.get_device()

        x = torch.rand(4, device="cuda")
        y = torch.rand(4, device="cpu")
        ref = fn(x, y)
        opt_fn = torch._dynamo.optimize("eager", nopython=True)(fn)
        res = opt_fn(x, y)
        self.assertTrue(same(ref, res))

    def test_disable_flag(self):
        cnt = torch._dynamo.testing.CompileCounter()

        with patch.dict(os.environ, {"TORCH_COMPILE_DISABLE": "1"}):

            def fn(x, y):
                x = x + 1
                y = y + 1

            opt_fn = torch._dynamo.optimize(cnt)

        self.assertEqual(cnt.frame_count, 0)

    def test_is_compiling(self):
        def f1():
            if torch._dynamo.is_compiling():
                return torch.ones(2, 2)
            else:
                return torch.zeros(2, 2)

        def f2():
            if torch._utils.is_compiling():
                return torch.ones(2, 2)
            else:
                return torch.zeros(2, 2)

        def f3():
            if torch.compiler.is_compiling():
                return torch.ones(2, 2)
            else:
                return torch.zeros(2, 2)
<<<<<<< HEAD

        def f4():
            if torch.compiler.is_dynamo_compiling():
                return torch.ones(2, 2)
            else:
                return torch.zeros(2, 2)

        for f in [f1, f2, f3, f4]:
            opt_f = torch._dynamo.optimize("eager")(f)

=======

        def f4():
            if torch.compiler.is_dynamo_compiling():
                return torch.ones(2, 2)
            else:
                return torch.zeros(2, 2)

        for f in [f1, f2, f3, f4]:
            opt_f = torch._dynamo.optimize("eager")(f)

>>>>>>> 5b900745
            self.assertEqual(f(), torch.zeros(2, 2))
            self.assertEqual(opt_f(), torch.ones(2, 2))

    def test_torch_generator_set_state(self):
        def fn():
            default_state = torch.default_generator.get_state()
            x = torch.rand([2, 3])
            if default_state.dtype != "float32":
                x = x * 2
            torch._dynamo.graph_break()
            torch.default_generator.set_state(default_state)
            y = torch.rand([2, 3])
            return x, y

        opt_fn = torch._dynamo.optimize("eager")(fn)
        x, y = opt_fn()
        self.assertEqual(x, y * 2)

    def test_torch_distributions_lazy_property(self):
        def fn(x):
            return torch.distributions.Categorical(probs=x).entropy()

        opt_fn = torch._dynamo.optimize("eager")(fn)
        x = torch.rand([4, 4])
        self.assertEqual(opt_fn(x), fn(x))

    def test_guard_failure_fn(self):
        def fn(x, y, k):
            x = x + 1
            y = y + 1
            return x * y * k

        x = torch.tensor([0.5, 0.5])
        y = torch.tensor([1.0, 1.0])

        guard_failure = None

        def guard_failures(failure):
            nonlocal guard_failure
            guard_failure = failure

        opt_fn = torch._dynamo.optimize(
            "eager", nopython=True, guard_fail_fn=guard_failures
        )(fn)

        x2 = torch.tensor([0.5, 0.5, 1.0])
        y2 = torch.tensor([0.5, 0.5, 0.5])

        opt_fn(x, y, 3)
        opt_fn(x2, y2, 5)

        if (
            not torch._dynamo.config.specialize_int
            and not torch._dynamo.config.assume_static_by_default
        ):
            # we didn't actually test guard_failure_fn here but whatever,
            # nice to see no guard failure on the test
            self.assertTrue(guard_failure is None)
        else:
            self.assertTrue(guard_failure is not None)

    def test_guard_failure_fn_shape_control(self):
        def fn(x, y):
            if x.shape[0] < 3:
                if y.shape[0] < 3:
                    return x * y
                else:
                    return x + y
            else:
                return -1

        x = torch.randn([2, 2])
        y = torch.randn([2, 2])

        guard_failure = None

        def guard_failures(failure):
            nonlocal guard_failure
            guard_failure = failure

        opt_fn = torch._dynamo.optimize(
            "eager", nopython=True, guard_fail_fn=guard_failures
        )(fn)

        x2 = torch.randn([5, 5])
        y2 = torch.randn([5, 5])

        opt_fn(x, y)
        opt_fn(x2, y2)

        self.assertTrue(guard_failure is not None)
        first_guard_failure = guard_failure[0].partition("\n")[0]
        if torch._dynamo.config.assume_static_by_default:
            self.assertIn(
                """tensor 'L['x']' size mismatch at index 0. expected 2, actual 5""",
                first_guard_failure,
            )
        else:
            self.assertIn("""2 <= L['x'].size()[0] <= 2""", first_guard_failure)

    def test_guard_failure_fn2(self):
        def fn(x, y):
            x = x + 1
            y = y + 1
            return x * y

        x = torch.tensor([0.5, 0.5])
        y = torch.tensor([1.0, 1.0])

        guard_failure = None

        def guard_failures(failure):
            nonlocal guard_failure
            guard_failure = failure

        opt_fn = torch._dynamo.optimize(
            "eager", nopython=True, guard_fail_fn=guard_failures
        )(fn)

        x2 = torch.tensor([0.5, 0.5, 1.0])
        y2 = torch.tensor([0.5, 0.5, 0.5])

        opt_fn(x, y)
        opt_fn(x2, y2)

        if torch._dynamo.config.assume_static_by_default:
            self.assertIn(
                """tensor 'L['x']' size mismatch at index 0. expected 2, actual 3""",
                guard_failure[0],
            )
        else:
            self.assertTrue(guard_failure is None)

    def test_guard_failure_fn_tensor_iter(self):
        def fn(x):
            for y in x:
                y.add_(1.0)
            return y

        guard_failure = None

        def guard_failures(failure):
            nonlocal guard_failure
            guard_failure = failure

        opt_fn = torch._dynamo.optimize(
            "eager", nopython=True, guard_fail_fn=guard_failures
        )(fn)

        args1 = torch.randn(10, 10)
        out = fn(args1)
        opt_out = opt_fn(args1)
        self.assertTrue(same(out, opt_out))

        args2 = torch.randn(9, 10)
        out = fn(args2)
        opt_out = opt_fn(args2)
        self.assertTrue(same(out, opt_out))

        # guard is expected for both static and dynamic shapes
        self.assertTrue(guard_failure is not None)
        self.assertIn(
            """len(L['x']) == 10""",
            guard_failure[0],
        )

    def test_restore_graphstate(self):
        # This function does some guard accumulation,
        # and then rolls back due to control flow.
        # The idea is that if one were printing guards as they appear,
        # they would see this insert a guard that does not show up in the final set of
        # guards as we rolled back from it.
        def nested_fn(s):
            if x[0] < 10:
                return s * s
            return s

        def fn(x, y):
            x = x + 1
            y = nested_fn(y)
            y = y + 10
            return x * y

        all_guards = []

        def guard_export_print(guards):
            nonlocal all_guards
            all_guards.extend(guards)

        opt_fn = torch._dynamo.optimize("eager", guard_export_fn=guard_export_print)(fn)

        x = torch.tensor([0.5, 0.5])
        y = torch.tensor([1.0, 1.0])
        opt_fn(x, y)

        for guard in all_guards:
            # This guard was created
            self.assertTrue(guard.name != "nested_fn.__closure__[0].cell_contents")

    def test_call_parent_non_class_methods_from_child(self):
        class A:
            a = 4

            def add(self, x):
                return x + 10

            def mul(self, x):
                return x * 0.1

        class B(A):
            coeff = 4

            def add(self, x):
                return x + 20

            @classmethod
            def cube(cls, x):
                return cls.coeff * x * x * x

            def mul(self, x):
                return super().mul(x) * x * 0.2

        class C(B):
            def add(self, x):
                b = super().cube(x)
                c = A.add(self, x)
                d = B.mul(self, x)
                e = super(B, self).add(x)
                f = super().a * x
                return b + c + d + e + f

        x = torch.rand(4)
        fn = C().add
        ref = fn(x)
        cnt = torch._dynamo.testing.CompileCounter()
        opt_fn = torch._dynamo.optimize(cnt, nopython=True)(fn)
        res = opt_fn(x)
        self.assertTrue(same(ref, res))
        self.assertEqual(cnt.frame_count, 1)

        # Check recompilation
        A.a = 5
        ref = fn(x)
        res = opt_fn(x)
        self.assertTrue(same(ref, res))
        # Ensure that super guard checks are working as expected
        res = opt_fn(x)
        self.assertEqual(cnt.frame_count, 2)

    def test_builder_for_class_with_metaclass(self):
        class ExampleMeta(type):
            pass

        class MyClass(metaclass=ExampleMeta):
            pass

        def fn(x, y):
            if isinstance(y, MyClass):
                return x + 1
            else:
                return x - 1

        x = torch.rand([4, 4])
        y = MyClass()
        ref = fn(x, y)
        opt_fn = torch._dynamo.optimize("eager")(fn)
        res = opt_fn(x, y)
        self.assertTrue(same(ref, res))

    def test_tuple_from_tuple_iter(self):
        def inner_fn(*args):
            acc = torch.ones(10, 10)
            for arg in args:
                acc.add_(arg)

            return acc

        @torch._dynamo.optimize("eager")
        def fn(inputs, params):
            y = tuple(inputs) + tuple(params)
            return inner_fn(*y)

        inputs = [torch.randn(10, 10) for _ in range(3)]

        fn(inputs, iter(tuple(inputs)))

        def fn(params):
            y = tuple(params)
            return inner_fn(*y)

        opt_fn = torch._dynamo.optimize("eager")(fn)
        inputs = [torch.randn(10, 10) for _ in range(3)]
        self.assertTrue(same(fn(iter(tuple(inputs))), opt_fn(iter(tuple(inputs)))))

        # Force recompilation
        inputs = [torch.randn(10, 10) for _ in range(4)]
        self.assertTrue(same(fn(iter(tuple(inputs))), opt_fn(iter(tuple(inputs)))))

    def test_torch_package_working_with_trace(self):
        # from torch._dynamo.test_case import run_tests

        inputs = [torch.randn([2, 2]), torch.randn([2, 2])]

        optimized_model = torch._dynamo.optimize(backend="eager")(
            MyPickledModule(torch.randn([2, 2]))
        )
        from torch import package

        path = "/tmp/MyPickledModule.pt"
        package_name = "MyPickledModule"
        resource_name = "MyPickledModule.pkl"

        model = MyPickledModule(torch.randn([2, 2]))

        with package.PackageExporter(path) as exp:
            exp.extern("**")
            exp.save_pickle(package_name, resource_name, model)

        imp = package.PackageImporter(path)
        loaded_model = imp.load_pickle(package_name, resource_name)

        optimized_loaded_model = torch._dynamo.optimize("eager")(loaded_model)(*inputs)

    def test_shape_and_tuple_equality(self):
        def fn(x, y, t):
            z = x * y
            if x.size() == t:
                return z.cos()
            return z.sin()

        torch._dynamo.optimize("eager", nopython=True)(fn)(
            torch.randn([4, 4]), torch.randn([4, 4]), (4, 4)
        )

    def test_int_list(self):
        # if assume_static_by_default == True: spec int list
        # otherwise: unspec int list
        def fn(x, y):
            return torch.sin(x + y[1] % 2)

        x = torch.randn(6)
        cnt = torch._dynamo.testing.CompileCounter()
        opt_fn = torch._dynamo.optimize(cnt)(fn)
        for i in range(10, 25, 3):
            y = [i, i + 1, i + 2]
            ref = fn(x, y)
            res = opt_fn(x, y)
            self.assertTrue(same(ref, res))
        if torch._dynamo.config.assume_static_by_default:
            if torch._dynamo.config.automatic_dynamic_shapes:
                self.assertExpectedInline(cnt.frame_count, """2""")
            else:
                self.assertExpectedInline(cnt.frame_count, """5""")
        else:
            self.assertExpectedInline(cnt.frame_count, """1""")

    def test_patched_builtin_functions(self):
        import builtins

        # Cache the original builtin function ids
        torch._dynamo.trace_rules._builtin_function_ids()

        class MyClass:
            pass

        builtin_isinstance = builtins.isinstance

        def patched_isinstance(obj, classinfo) -> bool:
            if builtin_isinstance(obj, MyClass):
                return False
            else:
                return builtin_isinstance(obj, classinfo)

        def fn(x, y):
            if isinstance(y, MyClass):
                return x + 1
            else:
                return x - 1

        x = torch.ones(2, 3)
        y = MyClass()

        try:
            ref = fn(x, y)
            # Monkey patch builtin function
            builtins.isinstance = patched_isinstance
            opt_fn = torch.compile(backend="eager", fullgraph=True)(fn)
            res = opt_fn(x, y)
            self.assertTrue(same(ref, x + 1))
            self.assertTrue(same(res, x - 1))
        finally:
            builtins.isinstance = builtin_isinstance

    # specifically test for tensor.attribute -> torch.something()
    def test_real_imag_tensor_attribute(self):
        def fn(x, y):
            a = x.real
            b = x.imag
            return torch.mul(torch.add(a, y), b)

        x_real = torch.rand((4, 4))
        x_imag = torch.rand((4, 4))
        x = torch.complex(x_real, x_imag)
        y = torch.rand((4, 4))

        ref = fn(x, y)
        opt_fn = torch._dynamo.optimize("eager")(fn)
        res = opt_fn(x, y)
        self.assertTrue(same(ref, res))

    def test_cast(self):
        from typing import cast

        def fn(x):
            return cast(torch.Tensor, torch.add(x, 1.0))

        opt_fn = torch.compile(backend="eager", fullgraph=True)(fn)

        ref = fn(torch.ones(2, 2))
        res = opt_fn(torch.ones(2, 2))

        self.assertTrue(same(ref, res))

    def test_T_tensor_attribute(self):
        def fn(x, y):
            a = x.T
            return torch.add(a, y)

        x = torch.rand((4, 4))
        y = torch.rand((4, 4))

        ref = fn(x, y)
        opt_fn = torch._dynamo.optimize("eager")(fn)
        res = opt_fn(x, y)
        self.assertTrue(same(ref, res))

    def test_recursive_tensor_attribute(self):
        def fn(x, y):
            a = x.real.T
            b = x.imag
            return torch.mul(torch.add(a, y), b)

        x_real = torch.rand((4, 4))
        x_imag = torch.rand((4, 4))
        x = torch.complex(x_real, x_imag)
        y = torch.rand((4, 4))

        ref = fn(x, y)
        opt_fn = torch._dynamo.optimize("eager")(fn)
        res = opt_fn(x, y)
        self.assertTrue(same(ref, res))

    def test_assigning_function_to_object_attribute(self):
        # user-defined functions which are object's attributes are not converted to bound methods
        def my_add(*args):
            a, b = args
            return a + b

        class MyClass:
            def __init__(self, func):
                self.add = func

        obj = MyClass(my_add)

        def fn(x):
            return obj.add(x, 2)

        x = torch.rand(2, 3)
        ref = fn(x)
        opt_fn = torch.compile(backend="eager")(fn)
        res = opt_fn(x)
        self.assertTrue(same(ref, res))

    def test_assigning_function_to_class_attribute(self):
        # user-defined functions which are class's attributes are converted to bound methods
        def my_add(*args):
            obj, a, b = args
            return obj.x + a + b

        class MyClass:
            add = my_add

            def __init__(self, x):
                self.x = x

        obj = MyClass(0.5)

        def fn(x):
            return obj.add(x, 2)

        x = torch.rand(2, 3)
        ref = fn(x)
        opt_fn = torch.compile(backend="eager")(fn)
        res = opt_fn(x)
        self.assertTrue(same(ref, res))

    def test_tagging_tensors_simple(self):
        def foo(x, y):
            return x * y, x, y

        a = torch.randn([3, 3])
        a.tag = "a"
        a.frog = "ribbity ribbit"
        b = torch.randn([3, 3])
        b.tag = "b"
        b.frog = "ribbit"

        exported = torch._dynamo.export(foo)(a, b)
        out_graph = exported[0]

        nodes = list(out_graph.graph.nodes)
        placeholders = [node for node in nodes if node.op == "placeholder"]
        all_tags = []
        all_frogs = []
        for placeholder in placeholders:
            if "tensor_dict" in placeholder.meta:
                all_tags.append(placeholder.meta["tensor_dict"]["tag"])
                all_frogs.append(placeholder.meta["tensor_dict"]["frog"])

        self.assertEqual(all_tags, ["a", "b"])
        self.assertEqual(all_frogs, ["ribbity ribbit", "ribbit"])

    def test_tagging_tensors_mix_used_unused_structure(self):
        def pre_attention_state_ops(input, mems, state):
            lc_key = state[0]
            lc_val = state[1]
            bar = []
            for i in range(0, 4):
                bar2 = []
                for j in range(0, 3):
                    bar2.append(
                        lc_key + lc_val + torch.tensor([0.1, 0.25, 0.4, 0.5, 0.1])
                    )
                bar.append(bar2)

            return bar

        mems = torch.tensor([[[1.8364, 0.2724, -1.4917, -0.4367, 0.8640]]])
        state = [
            torch.tensor([[[1.0517, 0.3848, -0.6472, 0.0823, 0.9116]]]),
            torch.tensor([[[1.0517, 0.3848, -0.6472, 0.0823, 0.9116]]]),
        ]
        i = torch.tensor(
            [
                [0.0313, -0.1487, -0.3846, -0.5321],
                [-1.7073, 1.3331, -0.0890, -1.4935],
                [-0.8314, -0.1862, -0.5935, 1.5232],
            ]
        )

        mems.tag = "MEMS"
        i.tag = "FOO"
        state[0].tag = "STATE_0"
        state[1].tag = "HMMM"

        exported = torch._dynamo.export(pre_attention_state_ops)(i, mems, state)
        out_graph = exported[0]

        nodes = list(out_graph.graph.nodes)
        placeholders = [node for node in nodes if node.op == "placeholder"]
        all_tags = []
        for placeholder in placeholders:
            if "tensor_dict" in placeholder.meta:
                all_tags.append(placeholder.meta["tensor_dict"]["tag"])

        self.assertEqual(all_tags, ["STATE_0", "HMMM"])

    def test_get_custom_tensor_attribute(self):
        def fn(x):
            return x.custom_attr * x

        x = torch.rand((2, 2))
        x.custom_attr = 3.14
        ref = fn(x)
        opt_fn = torch._dynamo.optimize("eager")(fn)
        res = opt_fn(x)
        self.assertTrue(same(ref, res))

    def test_set_custom_tensor_attribute(self):
        def fn(x):
            x.custom_attr = 3.14
            return x.custom_attr * x

        x = torch.rand((2, 2))
        ref = fn(x)
        opt_fn = torch._dynamo.optimize("eager")(fn)
        res = opt_fn(x)
        self.assertTrue(same(ref, res))

    def test_if_tensor_is_none(self):
        """
        Python 3.11 adds new jump instructions that check if
        TOS is None. We do not support these instructions.
        """

        def f(x, y):
            z = 1
            if x is None:
                z *= 2
            if y is not None:
                z *= 3
            return z

        opt_f = torch._dynamo.optimize("eager", nopython=True)(f)
        self.assertEqual(opt_f(None, torch.ones(2)), 6)

        if sys.version_info >= (3, 11):
            insts = bytecode_transformation.cleaned_instructions(f.__code__)
            for inst in insts:
                self.assertNotIn("_NONE", inst.opname)

    @skipIfNotPy311
    def test_py311_jump_offset(self):
        new_inst = bytecode_transformation.create_instruction
        load_global = bytecode_transformation.create_load_global
        consts = (None, 1, 2, 3, 4)

        def create_test_code(jump_opname, target_idx):
            targets = [
                new_inst("LOAD_CONST", argval=1),
                new_inst("LOAD_CONST", argval=3),
            ]
            jump_to_target_inst = new_inst(jump_opname, target=targets[target_idx])
            """
            pseudocode of generated bytecode:
            def test_py311_fn():
                goto target1
            target0:
                return 1
            target1:
                goto [target0/target2] (via fwd or bwd jump)
                return 2
            target2:
                return 3
                return 4
            """
            # test with LOAD_GLOBAL since it has a different instruction size
            insts = [
                new_inst("RESUME", arg=0),
                new_inst("JUMP_FORWARD", target=jump_to_target_inst),
                targets[0],
                load_global("print", False),
                new_inst("POP_TOP"),
                new_inst("RETURN_VALUE"),
                jump_to_target_inst,
                new_inst("LOAD_CONST", argval=2),
                load_global("print", False),
                new_inst("POP_TOP"),
                new_inst("RETURN_VALUE"),
                targets[1],
                new_inst("RETURN_VALUE"),
                new_inst("LOAD_CONST", argval=4),
                new_inst("RETURN_VALUE"),
            ]
            code_options = collections.OrderedDict(
                [
                    ("co_argcount", 0),
                    ("co_posonlyargcount", 0),
                    ("co_kwonlyargcount", 0),
                    ("co_nlocals", 0),
                    ("co_stacksize", 2),
                    ("co_flags", 3),
                    ("co_code", b""),
                    ("co_consts", consts),
                    ("co_names", ("print",)),
                    ("co_varnames", ()),
                    ("co_filename", __file__),
                    ("co_name", "test_py311_fn"),
                    ("co_qualname", "test_py311_fn"),
                    ("co_firstlineno", 1),
                    ("co_linetable", b""),
                    ("co_exceptiontable", b""),
                    ("co_freevars", ()),
                    ("co_cellvars", ()),
                ]
            )
            return bytecode_transformation.clean_and_assemble_instructions(
                insts,
                list(code_options.keys()),
                code_options,
            )

        # format: jump_opname, target_idx, expected forward jump, expected return value
        test_args = (
            ("JUMP_FORWARD", 0, False, 1),
            ("JUMP_FORWARD", 1, True, 3),
            ("JUMP_BACKWARD", 0, False, 1),
            ("JUMP_BACKWARD", 1, True, 3),
        )

        for test in test_args:
            insts, code = create_test_code(test[0], test[1])
            # check if offset of latest jump instruction is forward/backward
            for inst in reversed(insts):
                if inst.opname.startswith("JUMP"):
                    if test[2]:
                        self.assertIn("FORWARD", inst.opname)
                    else:
                        self.assertIn("BACKWARD", inst.opname)
                    break
            # run the code and check result

            def dummy_fn():
                pass

            dummy_fn.__code__ = code
            self.assertEqual(dummy_fn(), test[3])

            dummy_opt = torch._dynamo.optimize("eager")(dummy_fn)
            self.assertEqual(dummy_opt(), test[3])

    def test_exception_table_encode_varint(self):
        # these numbers have no real meaning to them
        nums = [
            0b111_101010_000000,
            0b1100_111000_010101_101010,
        ]
        b = bytecode_transformation.encode_exception_table_varint(
            nums[0]
        ) + bytecode_transformation.encode_exception_table_varint(nums[1])
        nums_new = []
        b_iter = iter(bytes(b))
        while True:
            try:
                nums_new.append(
                    bytecode_transformation.decode_exception_table_varint(b_iter)
                )
            except StopIteration:
                break
        self.assertEqual(nums, nums_new)

    @skipIfNotPy311
    def test_exception_table_parsing(self):
        def fn():
            try:
                with a():
                    b()
                c()
            except Exception:
                d()
            finally:
                e()
            f()

        tab = bytecode_transformation.parse_exception_table(
            fn.__code__.co_exceptiontable
        )
        b = bytecode_transformation.assemble_exception_table(tab)
        self.assertEqual(b, fn.__code__.co_exceptiontable)

    @skipIfNotPy311
    def test_exception_table_e2e(self):
        def fn():
            try:
                with a():
                    b()
                c()
            except Exception:
                d()
            finally:
                e()
            f()

        def nothing(*args):
            pass

        code = bytecode_transformation.transform_code_object(fn.__code__, nothing)
        self.assertEqual(code.co_exceptiontable, fn.__code__.co_exceptiontable)

    @skipIfNotPy311
    def test_exception_table_e2e_2(self):
        # last instructions of an exn_table entry is a large instruction
        # i.e., LOAD_GLOBAL a
        def fn():
            try:
                return a
            except Exception:
                pass

        def nothing(*args):
            pass

        code = bytecode_transformation.transform_code_object(fn.__code__, nothing)
        self.assertEqual(code.co_exceptiontable, fn.__code__.co_exceptiontable)

    @skipIfNotPy311
    def test_exception_table_entry_propagation(self):
        insts = []
        for _ in range(10):
            insts.append(bytecode_transformation.create_instruction("NOP"))
        insts[8].exn_tab_entry = bytecode_transformation.InstructionExnTabEntry(
            insts[0], insts[9], insts[0], 0, True
        )
        insts[0].exn_tab_entry = bytecode_transformation.InstructionExnTabEntry(
            insts[0], insts[0], insts[1], 0, True
        )
        insts[1].exn_tab_entry = bytecode_transformation.InstructionExnTabEntry(
            insts[0], insts[2], insts[2], 0, True
        )
        insts[5].exn_tab_entry = bytecode_transformation.InstructionExnTabEntry(
            insts[4], insts[6], insts[3], 0, True
        )
        insts[9].exn_tab_entry = bytecode_transformation.InstructionExnTabEntry(
            insts[9], insts[9], insts[4], 0, True
        )
        insts[7].exn_tab_entry = bytecode_transformation.InstructionExnTabEntry(
            insts[7], insts[9], insts[5], 0, True
        )
        bytecode_transformation.propagate_inst_exn_table_entries(insts)
        expected = [1, 2, 2, 0, 3, 3, 3, 5, 5, 4]
        for inst, exp in zip(insts, expected):
            self.assertIsNotNone(inst.exn_tab_entry)
            self.assertIs(inst.exn_tab_entry.target, insts[exp])

    @skipIfNotPy311
    def test_compute_exception_table_nested(self):
        insts = []
        for _ in range(20):
            insts.append(bytecode_transformation.create_instruction("NOP"))
        insts[10].exn_tab_entry = bytecode_transformation.InstructionExnTabEntry(
            insts[1], insts[10], insts[0], 0, True
        )
        insts[0].exn_tab_entry = bytecode_transformation.InstructionExnTabEntry(
            insts[1], insts[1], insts[1], 0, True
        )
        insts[1].exn_tab_entry = bytecode_transformation.InstructionExnTabEntry(
            insts[1], insts[3], insts[2], 0, True
        )
        insts[5].exn_tab_entry = bytecode_transformation.InstructionExnTabEntry(
            insts[5], insts[7], insts[3], 0, True
        )
        insts[9].exn_tab_entry = bytecode_transformation.InstructionExnTabEntry(
            insts[10], insts[10], insts[4], 0, True
        )
        insts[7].exn_tab_entry = bytecode_transformation.InstructionExnTabEntry(
            insts[8], insts[10], insts[5], 0, True
        )
        insts[14].exn_tab_entry = bytecode_transformation.InstructionExnTabEntry(
            insts[13], insts[17], insts[6], 0, True
        )
        insts[16].exn_tab_entry = bytecode_transformation.InstructionExnTabEntry(
            insts[15], insts[16], insts[7], 0, True
        )
        bytecode_transformation.update_offsets(insts)
        tab = bytecode_transformation.compute_exception_table(insts)
        expected = [
            (1, 1, 1),
            (2, 3, 2),
            (4, 4, 0),
            (5, 7, 3),
            (8, 9, 5),
            (10, 10, 4),
            (13, 14, 6),
            (15, 16, 7),
            (17, 17, 6),
        ]
        self.assertEqual(len(tab), len(expected))
        for entry, exp in zip(tab, expected):
            self.assertEqual(entry.start, exp[0] * 2)
            self.assertEqual(entry.end, exp[1] * 2)
            self.assertEqual(entry.target, exp[2] * 2)

    @skipIfNotPy311
    def test_remove_dead_code_with_exn_table_entries(self):
        create_instruction = bytecode_transformation.create_instruction
        target1 = create_instruction("NOP")
        target2 = create_instruction("NOP")
        target3 = create_instruction("NOP")
        exn_start = create_instruction("NOP")
        exn_end = create_instruction("NOP")
        insts = [
            create_instruction("JUMP_FORWARD", target=target1),
            exn_start,  # dead
            target1,
            create_instruction("JUMP_FORWARD", target=target3),
            exn_end,  # dead
            target2,
            target3,
        ]
        exn_start.exn_tab_entry = bytecode_transformation.InstructionExnTabEntry(
            exn_start, exn_end, target2, 0, True
        )
        bytecode_transformation.propagate_inst_exn_table_entries(insts)
        insts = bytecode_analysis.remove_dead_code(insts)
        self.assertEqual(len(insts), 5)
        self.assertNotIn(exn_start, insts)
        self.assertNotIn(exn_end, insts)
        self.assertIn(target2, insts)
        self.assertIn(target3, insts)
        bytecode_transformation.update_offsets(insts)
        tab = bytecode_transformation.compute_exception_table(insts)
        self.assertEqual(len(tab), 1)
        self.assertEqual(tab[0].start, 2)
        self.assertEqual(tab[0].end, 4)
        self.assertEqual(tab[0].target, 6)

    def test_unhandled_exception_in_dynamo(self):
        # traceback.format_exc() approximates an unhandled exception
        def f(a):
            a += 1
            raise RuntimeError("smoge")
            return a

        opt_fn = torch._dynamo.optimize("eager")(f)
        try:
            opt_fn(torch.ones(2))
        except RuntimeError as e:
            self.assertIn("smoge", traceback.format_exc())

    @unittest.skip("Not clear why this test would trigger a segfault.")
    def test_unhandled_exception_in_dynamo2(self):
        # segfaults in python 3.11 if shadow frame is freed improperly
        from torch.testing import make_tensor

        def fn():
            # test that the errors are the same for dense and sparse versions
            def test1(*, is_sparse):
                # shapes must be compatible for matrix multiplication
                a = make_tensor((2, 3), dtype=torch.float32, device="cpu")
                if is_sparse:
                    a_sparse = a.to_sparse_csr()
                    return torch.addmm(a, a_sparse, a)
                else:
                    return torch.addmm(a, a, a)

            try:
                test1(is_sparse=False)
            except RuntimeError as msg:
                try:
                    test1(is_sparse=True)
                except RuntimeError as msg2:
                    raise RuntimeError("smoge")

        opt_fn = torch._dynamo.optimize("eager")(fn)
        try:
            opt_fn()
        except RuntimeError:
            self.assertIn("smoge", traceback.format_exc())

    def test_variable_access_in_exception(self):
        def fn():
            x = torch.ones(3, 3)
            try:
                raise RuntimeError("bad")
            except RuntimeError:
                x += 1
            return x

        opt_fn = torch._dynamo.optimize("eager")(fn)
        torch.allclose(opt_fn(), torch.tensor([3.0]))

    def test_ordered_dict_alias_reconstruct(self):
        od = collections.OrderedDict

        def fn():
            d1 = dict()
            d1["a"] = 1
            d2 = od(d1)
            d2["b"] = 2
            torch._dynamo.graph_break()
            if isinstance(d2, od):
                return d2["a"] + d2["b"]
            else:
                return 0

        dis.dis(fn)
        self.assertEqual(torch._dynamo.optimize("eager")(fn)(), 3)

    @skipIfNotPy311
    def test_get_instruction_source_311(self):
        def f():
            # flake8: noqa
            # fmt: off
            # test binary ops
            a = ( b   )   +   c
            a = (a + b) // (c - d)
            a = b    \
         +\
               c  # test
            a = (
                (b  # test +
                    )  \
                # +
            << (

                c  # test
                \
            )  # test
            )

            # test slice
            a = bbb   [  ccc    ]
            b = bbbbb \
                [  ccc # test

                 + ddd  \

                ] # test
            a = bbb[ccc][ddd][eee]

            # test nested and multiline function calls
            a = g(g(g(b)))
            a = g(h(
                g(b),
                c
            ))

            # test chained function calls
            a = (g(x).y)(
                z
            )(1)(2)

            # test unicode (match traceback behavior)
            a = ("🔥🔥🔥" +
                + "🔥🔥") + b

        from torch._dynamo.utils import get_instruction_source_311

        offsets = (3, 11, 15, 19, 23, 29, 35, 46, 58, 74)
        insts = list(dis.get_instructions(f))
        # uncomment to determine offsets
        # print(*enumerate(insts), sep="\n")
        all_sources = "\n".join(
            get_instruction_source_311(f.__code__, insts[offset]) for offset in offsets
        )
        self.assertExpectedInline(
            all_sources,
            """\
            a = ( b   )   +   c
                ~~~~~~~~~~^~~~~

            a = (a + b) // (c - d)
                ~~~~~~~~^^~~~~~~~~

            a = b    \\
                ~~~~~~
         +\\
         ^~
               c  # test
               ~

                (b  # test +
                ~~~~~~~~~~~~
                    )  \\
                    ~~~~
                # +
                ~~~
            << (
            ^^~~


                c  # test
                ~~~~~~~~~
                \\
                ~
            )  # test
            ~

            a = bbb   [  ccc    ]
                ~~~~~~^^^^^^^^^^^

            b = bbbbb \\
                ~~~~~~~
                [  ccc # test
                ^^^^^^^^^^^^^


                 + ddd  \\
                 ^^^^^^^^


                ] # test
                ^

            a = bbb[ccc][ddd][eee]
                ~~~~~~~~^^^^^

            a = g(g(g(b)))
                  ~^^^^^^

            a = g(h(
                  ~^
                g(b),
                ^^^^^
                c
                ^
            ))
            ^

            a = (g(x).y)(
                ~~~~~~~~~
                z
                ~
            )(1)(2)
            ~^^^
""",
        )
        # test unicode (since assertExpectedInline doesn't support unicode)
        self.assertEqual(
            get_instruction_source_311(f.__code__, insts[84]),
            """\
            a = ("🔥🔥🔥" +
                ~~~~~~~~
                + "🔥🔥") + b
                ~~~~~~~~^~~
""",
        )

    def test_raise_guard_full_constraint(self):
        y = torch.randn([3, 3, 3])

        def my_dyn_fn(x):
            if x.shape[0] == 3:
                return x.sin()
            return x.cos()

        torch._dynamo.mark_dynamic(y, 0)
        with self.assertRaises(ConstraintViolationError):
            torch._dynamo.optimize("eager")(my_dyn_fn)(y)

    # Translation validation changes the exception type, don't run with it
    @torch.fx.experimental._config.patch(translation_validation=False)
    def test_mark_dynamic_with_ranges(self):
        y = torch.randn([8, 3, 3])

        def my_dyn_fn(x):
            if x.shape[0] == 3:
                return x.sin()
            return x.cos()

        torch._dynamo.mark_dynamic(y, 0, min=2, max=5)
        with self.assertRaises(ConstraintViolationError):
            torch._dynamo.optimize("eager")(my_dyn_fn)(y)

    def test_mark_static(self):
        counter = CompileCounter()

        def my_dyn_fn(x):
            return x.cos()

        y = torch.randn([3])
        torch._dynamo.mark_static(y, 0)
        torch._dynamo.optimize(counter)(my_dyn_fn)(y)

        z = torch.randn([4])
        torch._dynamo.optimize(counter)(my_dyn_fn)(z)

        self.assertEqual(counter.frame_count, 2)

    def test_no_raise_guard_partial_constraint(self):
        y = torch.randn([3, 3, 3])

        def my_dyn_fn(x):
            if x.shape[0] > 3:
                return x.sin()
            return x.cos()

        torch._dynamo.optimize("eager")(my_dyn_fn)(y)
        torch._dynamo.mark_dynamic(y, 0)
        torch._dynamo.reset()
        torch._dynamo.optimize("eager")(my_dyn_fn)(y)

    def test_no_raise_guard_partial_constraint_across_break(self):
        y = torch.randn([3, 3, 3])

        def my_dyn_fn(x, y):
            z = x * y

            torch._dynamo.graph_break()
            if z.shape[0] > 2:
                return z.cos()

            return x.cos()

        torch._dynamo.optimize("eager")(my_dyn_fn)(y, y)
        torch._dynamo.mark_dynamic(y, 0)
        torch._dynamo.reset()
        torch._dynamo.optimize("eager")(my_dyn_fn)(y, y)

    # Sadly, this does not throw - we do not prop correctly across the graph break
    @unittest.expectedFailure
    def test_raise_guard_partial_constraint_across_break(self):
        y = torch.randn([3, 3, 3])

        def my_dyn_fn(x, y):
            z = x * y

            torch._dynamo.graph_break()
            if z.shape[0] == 3:
                return z.cos()

            return x.cos()

        torch._dynamo.optimize("eager")(my_dyn_fn)(y, y)
        torch._dynamo.mark_dynamic(y, 0)
        torch._dynamo.reset()
        with self.assertRaisesRegex(
            Exception,
        ):
            torch._dynamo.optimize("eager")(my_dyn_fn)(y, y)

    def test_raise_guard_partial_constraint_no_graph_break(self):
        y = torch.randn([3, 3, 3])

        def my_dyn_fn(x, y):
            z = x * y

            if z.shape[0] == 3:
                return z.cos()

            return x.cos()

        torch._dynamo.mark_dynamic(y, 0)
        with self.assertRaises(ConstraintViolationError):
            torch._dynamo.optimize("eager")(my_dyn_fn)(y, y)

    def test_cannot_trace_mark_dynamic(self):
        y = torch.randn([3, 3, 3])

        def my_dyn_fn(x):
            torch._dynamo.mark_dynamic(x, 0)
            return x * x

        with self.assertRaisesRegex(
            AssertionError, "Attempt to trace forbidden callable"
        ):
            torch._dynamo.optimize("eager")(my_dyn_fn)(y)

    def test_cannot_trace_mark_dynamic_safe_unreached(self):
        y = torch.randn([3, 3, 3])

        def my_dyn_fn(x):
            if x.shape[0] == 3:
                return x
            print("Running", torch._dynamo.mark_dynamic(x, 0))
            return x * x

        torch._dynamo.optimize("eager")(my_dyn_fn)(y)

    def test_anomaly_aot_autograd(self):
        def fail():
            raise AssertionError("fail")

        @allow_in_graph
        def h(a):
            r = a.sum()
            # Trigger an exception in backwards
            r.register_hook(lambda x: fail())
            return r

        @torch.compile(backend="aot_eager")
        def f(a):
            return h(a)

        with warnings.catch_warnings(record=True) as w, self.assertRaises(
            torch._dynamo.exc.BackendCompilerFailed
        ):
            f(torch.randn(2, 2, requires_grad=True))

        # Suppress unrelated pkg_resources warnings
        self.assertIn("forward call that caused the error", str(w[-1].message))

    def test_py_guards_mark_dynamic(self):
        def my_dyn_fn(a):
            if a.shape[0] > 2:
                return a.cos()
            return a.sin()

        counter = CompileCounter()

        # Run with dynamic
        x0 = torch.randn([3, 3, 3])
        torch._dynamo.mark_dynamic(x0, 0)
        torch._dynamo.optimize(counter)(my_dyn_fn)(x0)
        self.assertEqual(counter.frame_count, 1)

        # Run without dynamic, no recompile
        x = torch.randn([3, 3, 3])
        torch._dynamo.optimize(counter)(my_dyn_fn)(x)
        self.assertEqual(counter.frame_count, 1)

        # Mark a new dim, 1, as dynamic
        x1 = torch.randn([3, 3, 3])
        torch._dynamo.mark_dynamic(x1, 1)
        torch._dynamo.optimize(counter)(my_dyn_fn)(x1)
        # Recompile triggered because we marked a new dym as dynamic
        self.assertEqual(counter.frame_count, 2)

        # Reset
        torch._dynamo.reset()
        # Reset counter
        counter = CompileCounter()

        # Run with dynamic 1
        torch._dynamo.optimize(counter)(my_dyn_fn)(x1)
        self.assertEqual(counter.frame_count, 1)

        # Run with dynamic 0, not subset
        torch._dynamo.optimize(counter)(my_dyn_fn)(x0)
        self.assertEqual(counter.frame_count, 2)

        # Run with dynamic 0, 1, 2, not subset
        x012 = torch.randn([3, 3, 3])
        torch._dynamo.mark_dynamic(x012, 0)
        torch._dynamo.mark_dynamic(x012, 1)
        torch._dynamo.mark_dynamic(x012, 2)
        torch._dynamo.optimize(counter)(my_dyn_fn)(x012)
        self.assertEqual(counter.frame_count, 3)

    def test_recompile_on_global_state_change(self):
        last_state = []
        cnt = 0

        def my_compiler(gm, _):
            nonlocal cnt
            cnt += 1
            state = read_state()

            def inner(*args):
                last_state[:] = state
                return gm(*args)

            return inner

        def read_state():
            return [
                torch.is_grad_enabled(),
                torch.are_deterministic_algorithms_enabled(),
                torch._C._get_cublas_allow_tf32(),
            ]

        def write_state(state):
            torch.set_grad_enabled(state[0]),
            torch.use_deterministic_algorithms(state[1])
            torch._C._set_cublas_allow_tf32(state[2]),

        @torch.compile(backend=my_compiler)
        def fn(x):
            return x + 1

        initial_state = read_state()
        y = torch.randn(10)
        try:
            for round in range(3):
                for i in range(len(initial_state)):
                    new_state = [False] * len(initial_state)
                    new_state[i] = True
                    write_state(new_state)
                    assert read_state() == new_state
                    last_state.clear()
                    fn(y)
                    assert last_state == new_state
                    if round == 0:
                        assert cnt == i + 1
                    else:
                        assert cnt == len(initial_state)
        finally:
            write_state(initial_state)

    def test_grad_state_mutated(self):
        prior = torch.is_grad_enabled()
        value = None
        cnt = CompileCounter()

        @torch._dynamo.allow_in_graph
        def check_state():
            nonlocal value
            value = torch.is_grad_enabled()

        @torch.compile(backend=cnt, fullgraph=True)
        def fn(x):
            check_state()
            torch.set_grad_enabled(False)
            return x + 1

        try:
            torch.set_grad_enabled(True)
            fn(torch.randn(10))
            assert value is True
            assert torch.is_grad_enabled() is False

            value = None
            torch.set_grad_enabled(True)
            fn(torch.randn(10))
            assert value is True
            assert torch.is_grad_enabled() is False

            assert cnt.frame_count == 1
        finally:
            torch.set_grad_enabled(prior)

    def test_deterministic_algorithms_mutated(self):
        prior = torch.are_deterministic_algorithms_enabled()
        prior_warn_only = torch.is_deterministic_algorithms_warn_only_enabled()
        value = None
        warn_only = None
        cnt = CompileCounter()

        @torch._dynamo.allow_in_graph
        def check_state():
            nonlocal value
            nonlocal warn_only
            value = torch.are_deterministic_algorithms_enabled()
            warn_only = torch.is_deterministic_algorithms_warn_only_enabled()

        @torch.compile(backend=cnt, fullgraph=True)
        def fn(x):
            check_state()
            torch.use_deterministic_algorithms(False, warn_only=False)
            return x + 1

        def run_fn():
            torch.use_deterministic_algorithms(True, warn_only=True)
            fn(torch.randn(10))
            assert value is True
            assert warn_only is True
            assert torch.are_deterministic_algorithms_enabled() is False
            assert torch.is_deterministic_algorithms_warn_only_enabled() is False

        try:
            run_fn()
            value, warn_only = None, None
            run_fn()
            assert cnt.frame_count == 1
        finally:
            torch.use_deterministic_algorithms(prior, warn_only=prior_warn_only)

    def test_torch_compile_ctx_on_forward_and_training_step(self):
        class MyModel(torch.nn.Module):
            def forward(self):
                ...

            def training_step(self):
                self()

        model = MyModel()
        compiled_model = torch.compile(model)

        model.forward = compiled_model.dynamo_ctx(model.forward)
        model.training_step = compiled_model.dynamo_ctx(model.training_step)

        model.training_step()

    def test_torch_guards_stack_frame_register_inlining(self):
        x = torch.tensor([0.5, 0.5])
        y = torch.tensor([0.75, 0.75, 0.75, 0.75])
        z = torch.tensor([0.25, 0.25, 0.25, 0.25, 0.25, 0.25, 0.25, 0.25])

        def uwu_inline_me(x, y, z):
            r = torch.cat((x, x)) + y
            r2 = torch.cat((y, y)) + z
            return r, r2

        def fn(x, y, z):
            r, r2 = uwu_inline_me(x, y, z)
            return torch.mul(r, r), torch.mul(r2, r2)

        seen_frames = []
        import contextlib

        @contextlib.contextmanager
        def global_context_capture_fn(frame_summary):
            if frame_summary is not None:
                seen_frames.append(frame_summary)
            yield

        with mock.patch(
            "torch._guards.TracingContext.current_frame",
            side_effect=global_context_capture_fn,
        ):
            torch._dynamo.optimize("eager")(fn)(x, y, z)

        self.assertEqual(len(seen_frames), 1)
        self.assertEqual(seen_frames[0].name, "fn")
        self.assertEqual(seen_frames[0].line, "r, r2 = uwu_inline_me(x, y, z)")

    def test_torch_guards_stack_frame_register_inlining_deep(self):
        x = torch.tensor([0.5, 0.5])
        y = torch.tensor([0.75, 0.75, 0.75, 0.75])
        z = torch.tensor([0.25, 0.25, 0.25, 0.25, 0.25, 0.25, 0.25, 0.25])

        def uwu_inline_me_deep(x, y):
            return torch.cat((x, x)) + y

        def uwu_inline_me(x, y, z):
            r = uwu_inline_me_deep(x, y)
            r2 = uwu_inline_me_deep(y, z)
            return r, r2

        def fn(x, y, z):
            r, r2 = uwu_inline_me(x, y, z)
            return torch.mul(r, r), torch.mul(r2, r2)

        seen_frames = []
        import contextlib

        @contextlib.contextmanager
        def global_context_capture_fn(frame_summary):
            if frame_summary is not None:
                seen_frames.append(frame_summary)
            yield

        with mock.patch(
            "torch._guards.TracingContext.current_frame",
            side_effect=global_context_capture_fn,
        ):
            torch._dynamo.optimize("eager")(fn)(x, y, z)

        self.assertEqual(len(seen_frames), 3)
        self.assertEqual(seen_frames[0].name, "fn")
        self.assertEqual(seen_frames[1].name, "uwu_inline_me")
        self.assertEqual(seen_frames[2].line, "r2 = uwu_inline_me_deep(y, z)")

    def test_error_on_recompile(self):
        @torch._dynamo.optimize("eager")
        def fn(a, b):
            return a + b

        with unittest.mock.patch("torch._dynamo.config.error_on_recompile", True):
            with self.assertRaises(torch._dynamo.exc.RecompileError):
                fn(torch.rand(2, 3), torch.rand(2, 3))
                fn(torch.rand(2, 3), (1, 2, 3))

    @expectedFailureDynamic
    @torch._dynamo.config.patch(automatic_dynamic_shapes=False)
    def test_compile_profiler(self):
        class Model(torch.nn.Module):
            def forward(self, input):
                return input + input

        model = Model()
        prof = CompileProfiler()
        compiled = torch.compile(model, backend=prof)
        base_checker = (
            lambda: FileCheck()
            .check("Torchdynamo Profiler Report")
            .check("Graph Breaks")
            .check("No graph breaks detected.")
            .check("Recompilation")
        )
        input = torch.rand((2, 3, 4))
        _ = compiled(input)
        base_checker().check("No recompilation detected.").run(prof.report())

        new_shape_input = torch.rand((3, 3, 4))
        _ = compiled(new_shape_input)

        # Not an exhaustive test of dynamic shapes behavior, but some sanity
        if torch._dynamo.config.assume_static_by_default:
            base_checker().check("Recompile Reasons").check("'forward'").check(
                "cache_size_limit to 1"
            ).run(prof.report())
        else:
            base_checker().check("No recompilation detected.").run(prof.report())

        new_shape_input = torch.rand((4, 3, 4))
        _ = compiled(new_shape_input)

        base_checker().check("Recompile Reasons").check("'forward'").check(
            "tensor 'L['input']' size mismatch at index 0. expected 2, actual 3"
        ).check(
            "tensor 'L['input']' size mismatch at index 0. expected 3, actual 4"
        ).run(
            prof.report()
        )

    def test_guards_strip_function_call(self):
        from torch._dynamo.guards import strip_function_call

        test_case = [
            ("___odict_getitem(a, 1)", "a"),
            ("a.layers[slice(2)][0]._xyz", "a"),
            ("getattr(a.layers[slice(2)][0]._abc, '0')", "a"),
            ("getattr(getattr(a.x[3], '0'), '3')", "a"),
            ("a.layers[slice(None, -1, None)][0]._xyz", "a"),
            ("a.layers[func('offset', -1, None)][0]._xyz", "a"),
        ]
        # strip_function_call should extract the object from the string.
        for name, expect_obj in test_case:
            self.assertEqual(strip_function_call(name), expect_obj)

    def test_int_neg(self):
        def int_neg(a, b):
            x = a.shape[0]
            y = b.shape[0]
            return -x * -y * a * b

        torch._dynamo.testing.standard_test(self, int_neg, 2)

    def test_hash_getitem_slice(self):
        s = GetItemSource(LocalSource("foo"), slice(None, -1, None))
        s2 = GetItemSource(LocalSource("foo"), slice(None, -1, None))
        s3 = GetItemSource(LocalSource("foo"), slice(None, -1, 2))
        some_set = set()

        self.assertTrue(s not in some_set)
        self.assertTrue(s2 not in some_set)
        self.assertTrue(s3 not in some_set)

        some_set.add(s)

        self.assertTrue(s in some_set)
        # s and s2 should hash the  same
        self.assertTrue(s2 in some_set)
        # s3 should be different
        self.assertTrue(s3 not in some_set)

        self.assertTrue(s == s2)
        self.assertTrue(s != s3)

    def test_inline_dict_function(self):
        def _result_type_dict(dtype):
            return {bool: torch.float32}[dtype]

        @torch.compile
        def f():
            return torch.ones(3, dtype=_result_type_dict(bool))

        self.assertEqual(f(), torch.ones(3, dtype=torch.float32))

    def test_inline_dict_function_passed_as_arg(self):
        @torch.compile
        def fn(d, x, y):
            if d[x] is torch.float32:
                return y.cos()
            else:
                return y.sin()

        dd = {bool: torch.float32, int: torch.int64}
        self.assertEqual(fn(dd, bool, torch.ones(4)), torch.ones(4).cos())
        self.assertEqual(fn(dd, int, torch.ones(4)), torch.ones(4).sin())

    def test_add_sizes(self):
        def func(x):
            y = x.size()
            return y + y

        eager_out = func(torch.ones(10, 10, 3))
        compile_out = torch._dynamo.optimize("eager")(func)(torch.ones(10, 10, 3))
        self.assertTrue(isinstance(compile_out, torch.Size))
        self.assertEqual(eager_out, compile_out)

    @unittest.skipIf(not TEST_MULTIGPU, "need multiple GPU")
    def test_cuda_set_device(self):
        def fn():
            a = torch.ones(2, device="cuda")
            torch.cuda.set_device(1)
            return a + 1

        with torch.cuda.device(0):
            counter = CompileCounter()
            opt_fn = torch._dynamo.optimize(counter)(fn)
            res = opt_fn()
            self.assertEqual(res.device.type, "cuda")
            self.assertEqual(res.device.index, 0)
            self.assertEqual(counter.frame_count, 2)

    def test_nested_function_resuming_with_correct_globals(self):
        # https://github.com/pytorch/pytorch/issues/99665
        try:
            from .utils import outer_func
        except ImportError:
            from utils import outer_func

        def gn(x, y):
            return x + y

        def fn(x, y):
            return outer_func(gn)(x, y)

        x = torch.rand([3])
        y = torch.rand([3])
        opt_fn = torch.compile(backend="eager")(fn)
        ref = fn(x, y)
        res = opt_fn(x, y)
        self.assertTrue(same(ref, res))

    @dataclasses.dataclass
    class CSETestCase:
        expr: str
        preface: typing.List[str] = dataclasses.field(default_factory=list)
        expected: typing.Optional[str] = None
        expected_py38: typing.Optional[str] = None

    def _is_py38(self) -> bool:
        return sys.version_info[:2] <= (3, 8)

    def _has_ast_unparse(self) -> bool:
        from torch._dynamo.guards import HAS_UNPARSE_FUNCTIONS

        return HAS_UNPARSE_FUNCTIONS

    def test_guards_cse_pass_single(self):
        if not self._has_ast_unparse():
            if IS_FBCODE:
                raise RuntimeError("Needs astunparse or Python-3.9+")
            raise unittest.SkipTest("Needs astunparse or Python-3.9+")
        from torch._dynamo.guards import PyExprCSEPass

        testcase = self.CSETestCase
        testcases = [
            # Nothing gets CSE-d, since the only repeated sub-expression is 'x'.
            # i.e. not a node type we are interested on.
            testcase(expr="x[0].a"),
            testcase(expr="x[1].a"),
            testcase(expr="x[2].a"),
            # 'a.b.c' gets CSE-d, since it's a sub-expression used more than 'PyExprCSEPass.USE_THRESHOLD'.
            testcase(
                expr="a.b.c[0].d.e",
                preface=["_var0 = a.b", "_var1 = _var0.c"],
                expected="_var1[0].d.e",
            ),
            testcase(expr="a.b.c[1].d.e", expected="_var1[1].d.e"),
            testcase(expr="a.b.c[2].d.e", expected="_var1[2].d.e"),
            # 'm.n[0]' gets CSE-d, since it is a sub-expression used more than 'PyExprCSEPass.USE_THRESHOLD'.
            testcase(
                expr="f(m.n[0], '0').x.y.z",
                preface=["_var2 = m.n", "_var3 = _var2[0]"],
                expected="f(_var3, '0').x.y.z",
            ),
            testcase(expr="f(m.n[0], '1').x.y.z", expected="f(_var3, '1').x.y.z"),
            testcase(expr="f(m.n[0], '2').x.y.z", expected="f(_var3, '2').x.y.z"),
            # The whole expressiong gets CSE-d, as well as all of its sub-expressions.
            testcase(
                expr="self.g(a, b).k",
                preface=["_var4 = self.g", "_var5 = _var4(a, b)", "_var6 = _var5.k"],
                expected="_var6",
            ),
            testcase(expr="self.g(a, b).k", expected="_var6"),
            testcase(expr="self.g(a, b).k", expected="_var6"),
        ]
        csepass = PyExprCSEPass()
        csepass.count([t.expr for t in testcases])

        for t in testcases:
            preface, expr = csepass.replace(t.expr)
            self.assertEqual(preface, t.preface)
            expected = t.expected if t.expected is not None else t.expr
            self.assertEqual(expr, expected)

    def test_guards_cse_pass_multiple(self):
        if not self._has_ast_unparse():
            raise unittest.SkipTest("Needs astunparse or Python-3.9+")
        from torch._dynamo.guards import PyExprCSEPass

        testcase = self.CSETestCase
        testcases = [
            testcase(
                expr="x[0].a < x[1].a * (3 - x[2].a)",
                expected="x[0].a < x[1].a * (3 - x[2].a)",
                expected_py38="(x[0].a < (x[1].a * (3 - x[2].a)))",
            ),
            testcase(
                expr="a.b.c[0].d.e + a.b.c[1].d.e * a.b.c[2].d.e > 0",
                preface=["_var0 = a.b", "_var1 = _var0.c"],
                expected="_var1[0].d.e + _var1[1].d.e * _var1[2].d.e > 0",
                expected_py38="((_var1[0].d.e + (_var1[1].d.e * _var1[2].d.e)) > 0)",
            ),
            testcase(
                expr="f(m.n[0], '0').x.y.z * f(m.n[0], '1').x.y.z * f(m.n[0], '2').x.y.z < 512",
                preface=["_var2 = m.n", "_var3 = _var2[0]"],
                expected="f(_var3, '0').x.y.z * f(_var3, '1').x.y.z * f(_var3, '2').x.y.z < 512",
                expected_py38="(((f(_var3, '0').x.y.z * f(_var3, '1').x.y.z) * f(_var3, '2').x.y.z) < 512)",
            ),
            testcase(
                expr="self.g(a, b).k + (1 - self.g(a, b).k) <= m[0].a + self.g(a, b).k",
                preface=["_var4 = self.g", "_var5 = _var4(a, b)", "_var6 = _var5.k"],
                expected="_var6 + (1 - _var6) <= m[0].a + _var6",
                expected_py38="((_var6 + (1 - _var6)) <= (m[0].a + _var6))",
            ),
        ]

        csepass = PyExprCSEPass()
        csepass.count([t.expr for t in testcases])

        for t in testcases:
            preface, expr = csepass.replace(t.expr)
            self.assertEqual(preface, t.preface)
            expected = t.expected_py38 if self._is_py38() else t.expected
            expected = expected if expected is not None else t.expr
            self.assertEqual(expr, expected)

    def test_guard_function_builder_with_cse(self):
        from torch._dynamo.guards import build_guard_function

        exprs = [
            "x[0].a < x[1].a * (3 - x[2].a)",
            "a.b.c[0].d.e + a.b.c[1].d.e * a.b.c[2].d.e > 0",
            "f(m.n[0], '0').x.y.z * f(m.n[0], '1').x.y.z * f(m.n[0], '2').x.y.z < 512",
            "self.g(a, b).k + (1 - self.g(a, b).k) <= m[0].a + self.g(a, b).k",
        ]

        _, pycode = build_guard_function(exprs, "")
        expected = """\
def ___make_guard_fn():
    def guard(L):
        if not (x[0].a < x[1].a * (3 - x[2].a)):
            return False
        _var0 = a.b
        _var1 = _var0.c
        if not (_var1[0].d.e + _var1[1].d.e * _var1[2].d.e > 0):
            return False
        _var2 = m.n
        _var3 = _var2[0]
        if not (f(_var3, '0').x.y.z * f(_var3, '1').x.y.z * f(_var3, '2').x.y.z < 512):
            return False
        _var4 = self.g
        _var5 = _var4(a, b)
        _var6 = _var5.k
        if not (_var6 + (1 - _var6) <= m[0].a + _var6):
            return False
        return True
    return guard
"""
        expected_38 = """\
def ___make_guard_fn():
    def guard(L):
        if not ((x[0].a < (x[1].a * (3 - x[2].a)))):
            return False
        _var0 = a.b
        _var1 = _var0.c
        if not (((_var1[0].d.e + (_var1[1].d.e * _var1[2].d.e)) > 0)):
            return False
        _var2 = m.n
        _var3 = _var2[0]
        if not ((((f(_var3, '0').x.y.z * f(_var3, '1').x.y.z) * f(_var3, '2').x.y.z) < 512)):
            return False
        _var4 = self.g
        _var5 = _var4(a, b)
        _var6 = _var5.k
        if not (((_var6 + (1 - _var6)) <= (m[0].a + _var6))):
            return False
        return True
    return guard
"""
        expected_38_no_astunparse = """\
def ___make_guard_fn():
    def guard(L):
        if not (x[0].a < x[1].a * (3 - x[2].a)):
            return False
        if not (a.b.c[0].d.e + a.b.c[1].d.e * a.b.c[2].d.e > 0):
            return False
        if not (f(m.n[0], '0').x.y.z * f(m.n[0], '1').x.y.z * f(m.n[0], '2').x.y.z < 512):
            return False
        if not (self.g(a, b).k + (1 - self.g(a, b).k) <= m[0].a + self.g(a, b).k):
            return False
        return True
    return guard
"""

        if self._is_py38():
            expected = (
                expected_38 if self._has_ast_unparse() else expected_38_no_astunparse
            )
        self.assertEqual(expected, pycode)

    def test_dynamo_compiling_fake_tensor_to_vararg_int(self):
        class MyModule(torch.nn.Module):
            def __init__(self):
                super().__init__()

            def forward(self, x):
                # use numpy int so it's wrapped as fake tensor in dynamo
                shape = np.int_(16)
                # test shape as fake tensor, which param type is
                # Sequence[Union[_int, SymInt]]
                return x.reshape(shape)

        x = torch.rand([4, 4])
        model = MyModule()
        orig_out = model(x)
        opt_model = torch._dynamo.optimize("eager")(MyModule())
        opt_out = opt_model(x)
        self.assertTrue(same(orig_out, opt_out))

    def test_scalar_tensor_is_equivalent_to_symint_argument(self):
        class GumbelTopKSampler(torch.nn.Module):
            def __init__(self, T, k):
                super().__init__()
                self.T = torch.nn.Parameter(
                    torch.tensor(T, dtype=torch.float32), requires_grad=False
                )
                self.k = torch.nn.Parameter(
                    torch.tensor(k, dtype=torch.int32), requires_grad=False
                )

            def sample_discrete(self, logits):
                threshold = torch.topk(logits, self.k, sorted=True)[0][..., -1]
                samples = torch.ge(logits.squeeze(1), threshold).float()
                return samples

            def forward(self, logits):
                dsamples = self.sample_discrete(logits)
                return dsamples

        x = torch.rand([4, 4, 4, 4])
        m = GumbelTopKSampler(T=4, k=4)
        orig_out = m(x)
        opt_m = torch.compile(backend="eager")(m)
        opt_out = opt_m(x)
        self.assertTrue(same(orig_out, opt_out))

    def test_scalar_tensor_is_equivalent_to_symint_list_argument(self):
        class Jitter(torch.nn.Module):
            def __init__(self, jitter_val):
                super().__init__()
                self.jitter_val = jitter_val

            def roll_tensor(self, input):
                h_shift = self.jitter_val - 1
                w_shift = self.jitter_val + 1
                return torch.roll(
                    torch.roll(input, shifts=h_shift, dims=2), shifts=w_shift, dims=3
                )

            def forward(self, input):
                return self.roll_tensor(input)

        x = torch.rand([4, 4, 4, 4])
        m = Jitter(jitter_val=4)
        orig_out = m(x)
        opt_m = torch.compile(backend="eager")(m)
        opt_out = opt_m(x)
        self.assertTrue(same(orig_out, opt_out))

    def test_scalar_tensor_is_equivalent_to_int_list_argument(self):
        class MyModel(torch.nn.Module):
            def forward(self, input):
                permute = torch.tensor([0, 2, 1])
                x = input.permute(*permute)
                return x

        x = torch.randn(2, 3, 4)
        m = MyModel()
        orig_out = m(x)
        opt_m = torch.compile(backend="eager")(m)
        opt_out = opt_m(x)
        self.assertTrue(same(orig_out, opt_out))

    def test_torch_variable_hasattr(self):
        def fn(x):
            if hasattr(torch.nn, "Module"):
                return x * x
            return x + 1

        compiled_fn = torch.compile(backend="eager", fullgraph=True)(fn)

        x = torch.rand([4, 4])
        fn_out = fn(x)
        compiled_out = compiled_fn(x)
        self.assertTrue(same(fn_out, compiled_out))

    def test_list_hasattr1(self):
        def fn(x):
            if hasattr(x, "foo"):
                return x[0] + 1
            return x[0] - 1

        compiled_fn = torch.compile(backend="eager", fullgraph=True)(fn)

        x = [torch.randn(3)]
        fn_out = fn(x)
        compiled_out = compiled_fn(x)
        self.assertTrue(same(fn_out, compiled_out))

    def test_list_hasattr2(self):
        def fn():
            x = [torch.zeros(3)]
            if hasattr(x, "__len__"):
                return x[0] + 1
            return x[0] - 1

        compiled_fn = torch.compile(backend="eager", fullgraph=True)(fn)

        fn_out = fn()
        compiled_out = compiled_fn()
        self.assertTrue(same(fn_out, compiled_out))

    def test_tuple_hasattr(self):
        def fn(x):
            if hasattr(x, "foo"):
                return x[0] + 1
            return x[1] - 1

        compiled_fn = torch.compile(backend="eager", fullgraph=True)(fn)

        x = (torch.randn(3), torch.randn(3))
        fn_out = fn(x)
        compiled_out = compiled_fn(x)
        self.assertTrue(same(fn_out, compiled_out))

    def test_fn_hasattr__name__1(self):
        def fn():
            foo = lambda x: x + 1
            return hasattr(foo, "__name__")

        compiled_fn = torch.compile(backend="eager", fullgraph=True)(fn)

        fn_out = fn()
        compiled_out = compiled_fn()
        self.assertEqual(fn_out, compiled_out)
        self.assertTrue(fn_out)

    def test_fn_hasattr__name__2(self):
        def bar(x):
            return torch.sin(x)

        def fn():
            return hasattr(bar, "__name__")

        compiled_fn = torch.compile(backend="eager", fullgraph=True)(fn)

        fn_out = fn()
        compiled_out = compiled_fn()
        self.assertEqual(fn_out, compiled_out)
        self.assertTrue(fn_out)

    def test_fn_hasattr__name__3(self):
        def bar(x, y):
            return torch.sin(x) + torch.cos(y)

        baz = functools.partial(bar, y=4)

        def fn():
            return hasattr(baz, "__name__")

        compiled_fn = torch.compile(backend="eager", fullgraph=True)(fn)

        fn_out = fn()
        compiled_out = compiled_fn()
        self.assertEqual(fn_out, compiled_out)
        self.assertFalse(fn_out)

    def test_torch_objects_as_keys(self):
        remap = {torch.float16: torch.float32}

        def fn():
            return torch.randn(3, dtype=remap[torch.float16])

        opt = torch._dynamo.optimize("eager")(fn)
        opt()

    def test_tracing_py_tree(self):
        def fn(xs):
            flat_xs, spec = pytree.tree_flatten(xs)
            res = [x.clone() for x in flat_xs]
            return pytree.tree_unflatten(res, spec)

        xs = [torch.tensor(i) for i in range(3)]

        counter = CompileCounter()
        torch._dynamo.optimize(counter, nopython=True)(fn)(xs)
        self.assertEqual(counter.frame_count, 1)
        self.assertEqual(counter.op_count, 3)

    def test_tracing_nested_py_tree(self):
        import torch.utils._pytree as pytree

        def fn(xs):
            flat_xs, spec = pytree.tree_flatten(xs)
            res = [x.clone() for x in flat_xs]
            return pytree.tree_unflatten(res, spec)

        xs = [torch.tensor(i) for i in range(3)]
        xsl = [xs, xs, xs, xs]

        counter = CompileCounter()
        comp_out = torch._dynamo.optimize(counter, nopython=True)(fn)(xsl)
        real_out = fn(xsl)
        self.assertEqual(comp_out, real_out)
        self.assertEqual(counter.frame_count, 1)
        self.assertEqual(counter.op_count, 12)

    def test_tracing_nested_py_tree_tuples(self):
        import torch.utils._pytree as pytree

        def fn(xs):
            flat_xs, spec = pytree.tree_flatten(xs)
            res = [x.clone() for x in flat_xs]
            return pytree.tree_unflatten(res, spec)

        xs = [torch.tensor(i) for i in range(3)]
        xsl = (xs, xs, xs, xs)

        counter = CompileCounter()
        comp_out = torch._dynamo.optimize(counter, nopython=True)(fn)(xsl)
        real_out = fn(xsl)
        self.assertEqual(comp_out, real_out)
        self.assertEqual(counter.frame_count, 1)
        self.assertEqual(counter.op_count, 12)

    def test_tracing_nested_py_tree_dicts(self):
        import torch.utils._pytree as pytree

        def fn(xs):
            flat_xs, spec = pytree.tree_flatten(xs)
            res = [x.clone() for x in flat_xs]
            return pytree.tree_unflatten(res, spec)

        xs = [torch.tensor(i) for i in range(3)]
        xsl = {
            "a": xs,
            "b": xs,
            "c": xs,
        }

        counter = CompileCounter()
        comp_out = torch._dynamo.optimize(counter, nopython=True)(fn)(xsl)
        real_out = fn(xsl)
        self.assertEqual(comp_out, real_out)
        self.assertEqual(counter.frame_count, 1)
        self.assertEqual(counter.op_count, 9)

    def test_dynamic_one_hot(self):
        def fn(x):
            x = x + 1
            # graph break from data-dependent output shape
            x = torch.nn.functional.one_hot(x)
            x = x + 1
            return x

        inp = torch.arange(20) % 4
        counter = CompileCounter()
        real_out = fn(inp)
        comp_out = torch.compile(fn, backend=counter)(inp)
        self.assertEqual(comp_out, real_out)
        self.assertEqual(counter.frame_count, 2)
        self.assertEqual(counter.op_count, 2)

    def test_tracing_nested_py_tree_mixed_all(self):
        import torch.utils._pytree as pytree

        def fn(xs):
            flat_xs, spec = pytree.tree_flatten(xs)
            res = [x.clone() for x in flat_xs]
            return pytree.tree_unflatten(res, spec)

        xs = [torch.tensor(i) for i in range(3)]
        xsa = (xs, xs)
        xsb = {"aa": xsa, "ab": xs}
        xsl = {
            "a": xs,
            "b": xsa,
            "c": xsb,
        }

        counter = CompileCounter()
        comp_out = torch._dynamo.optimize(counter, nopython=True)(fn)(xsl)
        real_out = fn(xsl)
        self.assertEqual(comp_out, real_out)
        self.assertEqual(counter.frame_count, 1)
        self.assertEqual(counter.op_count, 18)

    def test_any_all_symnode(self):
        cnt = CompileCounter()

        @torch.compile(backend=cnt, fullgraph=True, dynamic=True)
        def fn(x):
            t = x.size(0) >= 10
            f = x.size(0) >= 100
            if any([]) or any([f]) or any([f, f]):
                return x - 1
            if all([f]) or all([t, f]) or all([f, t]) or all([f, f]):
                return x - 2
            if not (all([]) and all([t]) and all([t, t])):
                return x - 3
            if not (any([t]) and any([t, f]) and any([f, t])):
                return x - 4
            return x + 1

        y1 = torch.randn(16)
        y2 = torch.randn(18)
        self.assertEqual(fn(y1), y1 + 1)
        self.assertEqual(fn(y2), y2 + 1)
        self.assertEqual(cnt.frame_count, 1)
        y3 = torch.randn(5)
        self.assertEqual(fn(y3), y3 - 3)
        self.assertEqual(cnt.frame_count, 2)

    def test_tracing_py_tree_tensor_subclass(self):
        import torch.utils._pytree as pytree
        from torch.testing._internal.two_tensor import TwoTensor
        from torch.utils.checkpoint import checkpoint

        def fn(xs):
            nested_xs = [[xs]]
            flat_xs, spec = pytree.tree_flatten(xs)
            return flat_xs[0].clone()

        # use checkpoint to trigger a "sourceless" tensor subclass
        def checkpoint_fn(xs):
            return checkpoint(fn, xs, use_reentrant=True)

        xs = TwoTensor(torch.ones(2, 2), torch.ones(2, 2))

        counter = CompileCounter()
        torch._dynamo.optimize(counter, nopython=True)(checkpoint_fn)(xs)
        self.assertEqual(counter.frame_count, 1)
        self.assertEqual(counter.op_count, 2)

    def test_tracing_tree_map_only(self):
        import torch.utils._pytree as pytree

        def fn(xs):
            def mapper(x):
                return x.clone()

            y = pytree.tree_map_only(torch.Tensor, mapper, xs)
            return y

        xs = [torch.tensor(i) for i in range(3)] + ["hi"]
        xsa = (xs, xs)
        xsb = {"aa": xsa, "ab": xs}

        counter = CompileCounter()
        comp_out = torch._dynamo.optimize(counter, nopython=True)(fn)(xsb)
        real_out = fn(xsb)

        self.assertEqual(comp_out, real_out)
        self.assertEqual(counter.frame_count, 1)
        self.assertEqual(counter.op_count, 9)

    @torch._dynamo.config.patch(
        capture_scalar_outputs=True, capture_dynamic_output_shape_ops=True
    )
    def test_unbacked_symint(self):
        @torch.compile(backend="eager")
        def f(lengths, values):
            sizes = lengths.tolist()
            for s in sizes:
                torch._constrain_as_size(s, min=2, max=100)
            return torch.split(values, sizes)

        f(torch.tensor([2, 3, 4]), torch.randn(9))

    # See https://github.com/pytorch/pytorch/issues/119689
    @unittest.expectedFailure
    @torch._dynamo.config.patch(capture_scalar_outputs=True)
    def test_runtime_assert_replacement(self):
        @torch.compile(backend="aot_eager")
        def fn(x, y):
            z = y.item()
            torch._check(z == 3)
            return x + z

        fn(torch.randn(4), torch.tensor([3]))
        self.assertRaises(RuntimeError, lambda: fn(torch.randn(4), torch.tensor([4])))

    @torch._dynamo.config.patch(capture_scalar_outputs=True)
    def test_cat_unbacked(self):
        @torch.compile(backend="eager")
        def fn(x, y):
            z = y.item()
            return torch.cat([x, torch.ones(z)])

        fn(torch.randn(2, 3), torch.tensor([0]))
        self.assertRaises(
            RuntimeError, lambda: fn(torch.randn(2, 3), torch.tensor([1]))
        )

    def test_simple_set_usage(self):
        def foo(x, y):
            setty = {x, y}
            return setty.pop() * setty.pop()

        counter = CompileCounter()
        foo = torch._dynamo.optimize(counter, nopython=True)(foo)
        x = torch.randn(10, 10)
        y = torch.randn(10, 10)
        foo(x, y)
        self.assertEqual(counter.frame_count, 1)

    def test_add_to_set(self):
        def foo(x, y):
            setty = set()
            setty.add(x[0])
            setty.add(x[1])
            setty.add(x[2])
            setty.add(y)
            return y * len(setty)

        x = torch.randn(10, 10)
        y = torch.randn(2, 2)
        eager_result = foo([x, x, x, x, y], y)

        counter = CompileCounter()
        foo = torch._dynamo.optimize(counter, nopython=True)(foo)
        result = foo([x, x, x, x, y], y)
        self.assertEqual(counter.frame_count, 1)
        self.assertEqual(result, eager_result)

    def test_iter_set(self):
        def foo(x, y):
            setty = set()
            for t in x:
                setty.add(t)
            return y * len(setty)

        x = torch.randn(10, 10)
        y = torch.randn(2, 2)
        eager_result = foo([x, x, x, x, y], y)

        counter = CompileCounter()
        foo = torch._dynamo.optimize(counter, nopython=True)(foo)
        result = foo([x, x, x, x, y], y)
        self.assertEqual(counter.frame_count, 1)
        self.assertEqual(result, eager_result)

    def test_input_set_graph_break(self):
        def foo(x):
            return x.pop() * x.pop()

        x = torch.randn(10, 10)
        y = torch.randn(10, 10)

        counter = CompileCounter()

        inp = {x, x, x, x, y, y}
        foo = torch._dynamo.optimize(counter, nopython=True)(foo)

        # There's a lot of stuff about sets that cannot work without a good deal of exertion on our part.
        # Specifically, getting a set as input won't ever work with how GetItemSource works (Can't arbitrary access set contents)
        # and so the guard story for the objects passed into input just isn't there atm.
        with self.assertRaisesRegex(
            torch._dynamo.exc.Unsupported,
            "^call_method UserDefinedObjectVariable\\(set\\).*",
        ):
            foo(inp)

        foo = torch._dynamo.optimize(counter, nopython=False)(foo)
        foo(inp)
        self.assertEqual(counter.frame_count, 1)

    def test_reconstruct_set_across_graph_break(self):
        def foo(x, y):
            setty = set()
            for t in x:
                setty.add(t)
            print("Break!")
            return y * len(setty)

        x = torch.randn(10, 10)
        y = torch.randn(2, 2)

        counter = CompileCounter()
        foo = torch._dynamo.optimize(counter)(foo)
        result = foo([x, x, x, x, y], y)

    def test_set_aliasing_recompiles(self):
        g1 = torch.randn(10)
        g2 = torch.randn(10)
        g3 = torch.randn(10)
        g4 = torch.randn(10)

        def foo(a, b, c):
            myset = {g1, a, b, c}
            return a + len(myset)

        counter = CompileCounter()
        foo = torch._dynamo.optimize(counter)(foo)
        # first call with no aliasing
        foo(g2, g3, g4)
        self.assertEqual(counter.frame_count, 1)

        # no aliasing again
        foo(g3, g2, g4)
        # assert no recompile
        self.assertEqual(counter.frame_count, 1)

        # aliasing changes, we should recompile
        foo(g2, g2, g2)
        self.assertEqual(counter.frame_count, 2)

        # same aliasing, different tensor
        foo(g3, g3, g3)
        self.assertEqual(counter.frame_count, 2)

        # aliasing between global and arg, should recompile again
        foo(g1, g1, g1)
        self.assertEqual(counter.frame_count, 3)

        # Reset
        torch._dynamo.reset()

        # aliasing between global and arg, first call
        foo(g1, g1, g1)
        self.assertEqual(counter.frame_count, 4)

        # same aliasing, different tensor, all local, recompile
        foo(g3, g3, g3)
        self.assertEqual(counter.frame_count, 5)

        # aliasing same tensor, we shouldn't recompile
        foo(g2, g2, g2)
        self.assertEqual(counter.frame_count, 5)

        # No aliasing
        foo(g2, g3, g4)
        self.assertEqual(counter.frame_count, 6)

        # No aliasing again
        foo(g3, g2, g4)
        # assert no recompile
        self.assertEqual(counter.frame_count, 6)

    def test_str_format_return1(self):
        @torch.compile(backend="eager", fullgraph=True)
        def fn(img):
            x = torch.sin(img)
            y = f"shape {img.shape[-2:]} batch size {img.shape[0]}"
            return img + x, y

        img1 = torch.randn(1, 1, 8, 8)
        res, msg = fn(img1)
        self.assertEqual(msg, "shape torch.Size([8, 8]) batch size 1")
        self.assertEqual(res, img1 + torch.sin(img1))

    def test_str_format_return2(self):
        @torch.compile(backend="eager", fullgraph=True)
        def fn(img):
            x = torch.sin(img)
            y = "shape {} batch size {y:.2f}".format(img.shape[-2:], y=img.shape[0])
            return img + x, y

        img1 = torch.randn(1, 1, 8, 8)
        res, msg = fn(img1)
        self.assertEqual(msg, "shape torch.Size([8, 8]) batch size 1.00")
        self.assertEqual(res, img1 + torch.sin(img1))

    @torch._dynamo.config.patch(capture_scalar_outputs=True)
    def test_validate_outputs_unbacked(self):
        class SillyCat(torch.autograd.Function):
            @staticmethod
            def forward(ctx, x0, x1, i):
                ctx.save_for_backward(i)
                return torch.cat([x0, x1])

            @staticmethod
            def backward(ctx, grad_out):
                (i,) = ctx.saved_tensors
                i0, i1 = i.tolist()
                g_x0, g_x1 = grad_out.split([i0, i1])
                return g_x0, g_x1, None

        @torch.compile(backend="aot_eager", fullgraph=True)
        def f(x, i):
            i0, i1 = i.tolist()
            x0, x1 = x.split([i0, i1])
            return SillyCat.apply(x0, x1, i)

        f(torch.randn(9, requires_grad=True), torch.tensor([3, 6]))

    def test_str_format_assert1(self):
        @torch.compile(backend="eager", fullgraph=True)
        def fn(img):
            x = torch.sin(img)
            val = x.shape[-2:]
            torch._assert(len(val) == 2, f"shape {img.shape}")
            return img + x

        img1 = torch.randn(1, 1, 8, 8)
        res = fn(img1)
        self.assertEqual(res, img1 + torch.sin(img1))

    def test_str_format_assert2(self):
        cnt = CompileCounter()

        @torch.compile(backend=cnt)
        def fn(img):
            x = torch.sin(img)
            torch._assert(
                img.shape[-2] == 8 and img.shape[-1] == 16, f"shape {img.shape}"
            )
            return img + x

        img1 = torch.randn(1, 3, 8, 16)
        res = fn(img1)
        self.assertEqual(res, img1 + torch.sin(img1))
        self.assertEqual(cnt.frame_count, 1)

        # trigger a recompile and graph break
        img2 = torch.randn(1, 3, 8, 15)
        self.assertRaises(AssertionError, lambda: fn(img2))

    def test_tolist_scalar(self):
        def fn(x):
            new_list = []
            for i in x.tolist():
                new_list.append(i * 4)
            return new_list

        x = torch.tensor([3])
        eager = fn(x)
        counter = CompileCounter()
        compiled = torch._dynamo.optimize(counter, nopython=True)(fn)(x)
        self.assertEqual(eager, compiled)
        self.assertEqual(counter.frame_count, 1)

    def test_tolist_1d(self):
        def fn(x):
            new_list = []
            for i in x.tolist():
                new_list.append(i * 4)
            return new_list

        x = torch.tensor([2, 1])
        eager = fn(x)
        counter = CompileCounter()
        compiled = torch._dynamo.optimize(counter, nopython=True)(fn)(x)
        self.assertEqual(eager, compiled)
        self.assertEqual(counter.frame_count, 1)

    def test_tolist_kd(self):
        def fn(x):
            new_list = []
            for i in x.tolist():
                new_list.append(i * 4)
            return new_list

        x = torch.tensor([[[2, 1], [2, 1], [2, 1]], [[2, 1], [2, 1], [2, 1]]])
        eager = fn(x)
        counter = CompileCounter()
        compiled = torch._dynamo.optimize(counter, nopython=True)(fn)(x)
        self.assertEqual(eager, compiled)
        self.assertEqual(counter.frame_count, 1)

    @patch.object(torch._dynamo.config, "specialize_int", True)
    def test_tolist_0d(self):
        def fn(x):
            new_list = []
            i = x.tolist()
            new_list.append(i * 4)
            return new_list

        x = torch.tensor(42)
        eager = fn(x)
        counter = CompileCounter()
        compiled = torch._dynamo.optimize(counter, nopython=True)(fn)(x)
        self.assertEqual(eager, compiled)
        self.assertEqual(counter.frame_count, 1)

    @patch.object(torch._dynamo.config, "assume_static_by_default", False)
    @patch.object(torch._dynamo.config, "automatic_dynamic_shapes", False)
    def test_tolist_kd_dynamic(self):
        def fn(x):
            new_list = []
            i = x.tolist()
            new_list.append(i * 4)
            return new_list

        x = torch.randint(3, 5, [5, 5])
        eager = fn(x)
        counter = CompileCounter()
        compiled_fn = torch._dynamo.optimize(counter, nopython=True)(fn)
        compiled = compiled_fn(x)
        self.assertEqual(eager, compiled)
        self.assertEqual(counter.frame_count, 1)

        # Value change, no recompiles
        x = torch.randint(7, 9, [5, 5])
        compiled_fn(x)
        self.assertEqual(counter.frame_count, 1)

        # Size change, forced recompiles
        x = torch.randint(3, 5, [3, 3])
        compiled_fn(x)
        self.assertEqual(counter.frame_count, 2)

    def test_tolist_float(self):
        def fn(x):
            new_list = []
            for i in x.tolist():
                new_list.append(i * 4)
            return new_list

        x = torch.tensor(
            [[[2.0, 1.0], [2.0, 1.0], [2.0, 1.0]], [[2.0, 1.0], [2.0, 1.0], [2.0, 1.0]]]
        )
        eager = fn(x)
        counter = CompileCounter()
        compiled = torch._dynamo.optimize(counter)(fn)(x)
        self.assertEqual(eager, compiled)
        # Nothing to compile here
        self.assertEqual(counter.frame_count, 0)

    def test_inline_closure_not_loaded_by_parent(self):
        def outer(a):
            return a + 1

        def indirect(x):
            return direct(x)

        def direct(x):
            def deep2(c):
                return outer(c)

            def deep(c):
                return deep2(c)

            return deep(x)

        x = torch.randn(3)
        eager = indirect(x)
        counter = CompileCounter()
        compiled = torch._dynamo.optimize(counter)(indirect)(x)
        self.assertEqual(eager, compiled)
        self.assertEqual(counter.frame_count, 1)

    def test_deque_input(self):
        a = torch.randn([2, 3])
        b = torch.randn([2, 3])
        d1 = collections.deque([a, b])
        d1.insert(0, "foo")

        d2 = collections.deque([a, b])
        d2.insert(0, "foo")

        def fn(q):
            a = q.pop()
            b = q.pop()
            return a * b

        eager = fn(d1)
        counter = CompileCounter()
        compiled = torch._dynamo.optimize(counter)(fn)(d2)
        self.assertEqual(eager, compiled)
        self.assertEqual(counter.frame_count, 1)

    def test_deque_append_left(self):
        d1 = collections.deque([10, 10])
        d1.insert(0, "foo")

        d2 = collections.deque([10, 10])
        d2.insert(0, "foo")

        def fn(q, a, b):
            q.appendleft(a)
            q.appendleft(b)
            return q.popleft() * q.popleft()

        a = torch.randn([3, 3])
        b = torch.randn([3, 3])
        eager = fn(d1, a, b)
        counter = CompileCounter()
        compiled = torch._dynamo.optimize(counter)(fn)(d2, a, b)
        self.assertEqual(eager, compiled)
        self.assertEqual(counter.frame_count, 1)
        self.assertTrue(isinstance(compiled, torch.Tensor))

    def test_yield_from(self):
        def yield_from_fn(t_list, k):
            def yield_from_gen(l):
                l2 = [t * k for t in l]
                yield from l2

            return [t * k for t in yield_from_gen(t_list)]

        t_list = [torch.randn([2, 3])] * 3
        eager = yield_from_fn(t_list, 2)
        counter = CompileCounter()
        compiled = torch._dynamo.optimize(counter)(yield_from_fn)(t_list, 2)
        self.assertEqual(eager, compiled)
        self.assertEqual(counter.frame_count, 1)

    def test_yield_gen_and_from(self):
        def populate_and_multiply_sequence(n, multiplier):
            # Inline generator
            def tensor_generator():
                for i in range(n):
                    yield torch.tensor([i])

            # Use 'yield from' to iterate over tensors and multiply
            t_list = [tensor * multiplier for tensor in tensor_generator()]

            def yield_from_gen():
                yield from t_list

            return [t for t in yield_from_gen()]

        multiplier = torch.tensor([10])
        eager = populate_and_multiply_sequence(5, multiplier)
        counter = CompileCounter()
        compiled = torch._dynamo.optimize(counter)(populate_and_multiply_sequence)(
            5, multiplier
        )
        self.assertEqual(eager, compiled)
        self.assertEqual(counter.frame_count, 1)

    def test_yield_send_to_subgenerator_graph_break(self):
        def subgenerator(tensor):
            multiplier = yield
            yield tensor * multiplier

        def main_generator(t_list):
            for tensor in t_list:
                subgen = subgenerator(tensor)
                next(subgen)
                yield from subgen.send(torch.tensor([10]))

        t_list = [torch.tensor([i]) for i in range(5)]
        eager = list(main_generator(t_list))

        counter = CompileCounter()
        compiled_fn = torch._dynamo.optimize(counter)(main_generator)
        compiled = list(compiled_fn(t_list))

        self.assertEqual(eager, compiled)
        self.assertEqual(counter.frame_count, 0)

    def test_derpy_nn_module_usage(self):
        def ff1(x):
            self = mod1
            return torch.sigmoid(self.mod2(x) + self.param1)

        def ff2(x):
            self = mod2
            return torch.cos(torch.sin(x) * self.param2 + 10)

        mod1 = torch.nn.Module()
        mod2 = torch.nn.Module()
        mod1.register_module("mod2", mod2)
        mod1.register_parameter("param1", torch.nn.Parameter(torch.randn(10)))
        mod1.forward = ff1
        mod2.register_parameter("param2", torch.nn.Parameter(torch.randn(10)))
        mod2.forward = ff2
        mod1.eval()

        x = torch.randn(10)
        expected = mod1(x)
        counter = CompileCounter()
        actual = torch.compile(mod1, backend=counter, fullgraph=True)(x)
        self.assertEqual(actual, expected)
        self.assertEqual(counter.op_count, 6)

    def test_default_args_device_dtype(self):
        class Foo:
            def __init__(
                self,
                dtype: torch.dtype = torch.float16,
                device: torch.device = torch.device("cpu"),
            ) -> None:
                self.value = torch.tensor(10, dtype=dtype, device=device)

        def fn():
            return Foo().value + 1

        opt_func = torch._dynamo.optimize("eager", nopython=True)(fn)
        ref = fn()
        res = opt_func()
        self.assertEqual(ref, res)

    def test_torch_device_python_type(self):
        for device, device_type, index in [
            ("cpu", "cpu", None),
            ("cuda:0", "cuda", 0),
        ]:
            if device == "cuda:0" and not TEST_CUDA:
                continue

            def fn(target):
                target_device = target.device
                a = torch.zeros(2, 3, device=target_device)
                # Constant assert at trace time
                assert isinstance(target_device, torch.device)
                assert target_device.type == device_type
                assert target_device.index == index
                b = torch.zeros(2, 3, device=target_device)
                c = torch.zeros(2, 3, device=target_device)
                return a + b + c

            from torch._dynamo.variables import ConstantVariable

            device = torch.device(device)
            expected_variable = ConstantVariable(device)
            self.assertEqual(expected_variable.python_type(), type(device))

            opt_func = torch._dynamo.optimize("eager", nopython=True)(fn)
            a = torch.tensor([2, 3], device=device)
            res = opt_func(a)
            self.assertIsInstance(res, torch.Tensor)

    def test_torch_dtype_python_type(self):
        def fn(target):
            target_dtype = target.dtype
            a = torch.zeros(2, 3, dtype=target_dtype)
            # Constant assert at trace time
            assert isinstance(target_dtype, torch.dtype)
            b = torch.zeros(2, 3, dtype=target_dtype)
            c = torch.zeros(2, 3, dtype=target_dtype)
            return a + b + c

        from torch._dynamo.variables import ConstantVariable

        dtype = torch.float16
        expected_variable = ConstantVariable(dtype)
        self.assertEqual(expected_variable.python_type(), type(dtype))

        opt_func = torch._dynamo.optimize("eager", nopython=True)(fn)
        a = torch.tensor([2, 3], dtype=dtype)
        res = opt_func(a)
        self.assertIsInstance(res, torch.Tensor)

    def test_itertools_repeat(self):
        counters.clear()

        def fn(x):
            r = itertools.repeat(100.0, 5)
            for i in r:
                x += i
            return x

        x = torch.randn([2, 5])
        eager = fn(x)

        compiled_fn = torch._dynamo.optimize(backend="eager", nopython=True)(fn)
        compiled = compiled_fn(x)

        self.assertEqual(list(eager), list(compiled))
        self.assertEqual(len(counters["graph_break"]), 0)

    def test_itertools_infinite_repeat(self):
        counters.clear()

        def fn(x):
            r = itertools.repeat(100.0)
            idx = 0
            for i in r:
                x += i
                idx += 1
                if idx > 10:
                    break
            return x

        x = torch.randn([2, 5])
        eager = fn(x)

        compiled_fn = torch._dynamo.optimize(backend="eager", nopython=True)(fn)
        compiled = compiled_fn(x)

        self.assertEqual(list(eager), list(compiled))
        self.assertEqual(len(counters["graph_break"]), 0)

    def test_itertools_infinite_repeat_mutation(self):
        counters.clear()

        def fn(x):
            r = itertools.repeat(x)
            idx = 0
            for i in r:
                x += i
                i += 1
                idx += 1
                if idx > 10:
                    break
            return x

        x = torch.randn([2, 5])
        eager = fn(x)

        compiled_fn = torch._dynamo.optimize(backend="eager", nopython=True)(fn)
        compiled = compiled_fn(x)

        self.assertEqual(list(eager), list(compiled))
        self.assertEqual(len(counters["graph_break"]), 0)

    def test_itertools_infinite_count(self):
        for args in ([], [10], [5, -1]):
            counters.clear()

            def fn(x):
                r = itertools.count(*args)
                idx = 0
                for i in r:
                    x += i
                    idx += 1
                    if idx > 10:
                        break
                return x

            x = torch.randn([2, 5])
            eager = fn(x)

            compiled_fn = torch._dynamo.optimize(backend="eager", nopython=True)(fn)
            compiled = compiled_fn(x)

            self.assertEqual(list(eager), list(compiled))
            self.assertEqual(len(counters["graph_break"]), 0)

    def test_itertools_infinite_cycle(self):
        counters.clear()

        def fn(x):
            for iterator in (
                iter([]),
                iter([10, 11.0]),
                itertools.repeat(-1, 3),
                itertools.count(10),
            ):
                r = itertools.cycle(iterator)
                idx = 0
                x += 1
                for i in r:
                    x += i
                    idx += 1
                    if idx > 10:
                        break
            return x

        x = torch.randn([2, 5])
        eager = fn(x)

        compiled_fn = torch._dynamo.optimize(backend="eager", nopython=True)(fn)
        compiled = compiled_fn(x)

        self.assertEqual(list(eager), list(compiled))
        self.assertEqual(len(counters["graph_break"]), 0)

    def test_itertools_accumulate_symint_default_sum(self):
        # https://github.com/pytorch/pytorch/issues/110287
        counters.clear()

        def fn(x):
            r = itertools.accumulate([x.size(0), x.size(1)])
            for i in r:
                x *= i
            return x

        x = torch.randn(2, 3)
        eager = fn(x)

        compiled_fn = torch._dynamo.optimize(backend="eager", nopython=True)(fn)
        compiled = compiled_fn(x)

        self.assertEqual(list(eager), list(compiled))
        self.assertEqual(len(counters["graph_break"]), 0)

    def test_itertools_accumulate_tensors_default_sum(self):
        counters.clear()

        def fn(a, b, c, d, x):
            l = [a, b, c, d, x]
            for i, t in enumerate(l):
                l[i] = t * x
            return itertools.accumulate(l)

        t_list = [torch.tensor([i + 1]) for i in range(4)]
        x = torch.tensor([[1, 2], [3, 4]])
        eager = fn(*t_list, x)

        compiled_fn = torch._dynamo.optimize(backend="eager", nopython=True)(fn)
        compiled = compiled_fn(*t_list, x)

        self.assertEqual(list(eager), list(compiled))
        self.assertEqual(len(counters["graph_break"]), 0)

    def test_itertools_accumulate_tensors_builtins(self):
        for builtin_op in [operator.mul, operator.sub, operator.pow]:
            counters.clear()

            def fn(a, b, c, d, x):
                l = [a, b, c, d, x]
                for i, t in enumerate(l):
                    l[i] = t * x
                return itertools.accumulate(l, builtin_op)

            t_list = [torch.tensor([i + 1]) for i in range(4)]
            x = torch.tensor([[1, 2], [3, 4]])
            eager = fn(*t_list, x)

            compiled_fn = torch._dynamo.optimize(backend="eager", nopython=True)(fn)
            compiled = compiled_fn(*t_list, x)

            self.assertEqual(list(eager), list(compiled))
            self.assertEqual(len(counters["graph_break"]), 0)

    def test_itertools_accumulate_tensors_kwargs(self):
        from torch._dynamo.utils import counters

        for kwargs in [
            {"func": operator.mul},
            {"initial": 100},
            {"func": operator.sub, "initial": -1},
        ]:
            counters.clear()

            def fn(a, b, c, d, x):
                l = [a, b, c, d, x]
                for i, t in enumerate(l):
                    l[i] = t * x
                return itertools.accumulate(l, **kwargs)

            t_list = [torch.tensor([i + 1]) for i in range(4)]
            x = torch.tensor([[1, 2], [3, 4]])

            compiled_fn = torch._dynamo.optimize(backend="eager", nopython=True)(fn)
            compiled = compiled_fn(*t_list, x)
            eager = fn(*t_list, x)

            self.assertEqual(list(eager), list(compiled))
            self.assertEqual(len(counters["graph_break"]), 0)

    def test_itertools_accumulate_tensors_user_defined(self):
        def udo_fn_0(a, b):
            return -1

        rando = random.randint(0, 1)

        def udo_fn_1(a, b):
            return a * rando + b * rando

        seen = []

        def udo_fn_2(a, b):
            seen.append(a)
            seen.append(b)
            return a * len(seen)

        for udo_fn in [udo_fn_0, udo_fn_1, udo_fn_2]:
            counters.clear()
            torch._dynamo.reset()

            def fn(a, b, c, d, x):
                l = [a, b, c, d, x]
                for i, t in enumerate(l):
                    l[i] = t * x
                return itertools.accumulate(l, udo_fn)

            t_list = [torch.tensor([i]) for i in range(4)]
            x = torch.tensor([[1, 2], [3, 4]])
            eager = fn(*t_list, x)

            compiled_fn = torch._dynamo.optimize(backend="eager", nopython=True)(fn)
            compiled = compiled_fn(*t_list, x)

            self.assertEqual(list(eager), list(compiled))
            self.assertEqual(len(counters["graph_break"]), 0)

    def test_pure_python_accumulate(self):
        def accumulate(iterable, func=lambda x, y: x + y):
            it = iter(iterable)
            try:
                # Initialize the accumulator with the first value from the iterable
                accumulator = next(it)
            except StopIteration:
                # If the iterable is empty, return an empty generator
                return
            yield accumulator

            for element in it:
                accumulator = func(accumulator, element)
                yield accumulator

        def fn(it):
            return accumulate(it)

        t_list = [torch.tensor([i]) for i in range(4)]
        eager = fn(t_list)

        counter = CompileCounter()
        compiled_fn = torch._dynamo.optimize(counter)(fn)
        compiled = compiled_fn(t_list)

        self.assertEqual(list(eager), list(compiled))
        self.assertEqual(counter.frame_count, 1)

    def test_itertools_groupby_pure_python_default_identify_func(self):
        counters.clear()

        def fn(l):
            return [(k, list(g)) for k, g in itertools.groupby(l)]

        l = [1, 2, 2, 3, 4, 4, 4, 1, 2]
        eager = fn(l)

        compiled_fn = torch._dynamo.optimize(backend="eager", nopython=True)(fn)
        compiled = compiled_fn(l)

        self.assertEqual(eager, compiled)
        self.assertEqual(len(counters["graph_break"]), 0)

    def test_itertools_groupby_pure_python_key_func(self):
        counters.clear()

        def fn(l):
            return [(k, list(g)) for k, g in itertools.groupby(l, key=operator.neg)]

        l = [1, 2, -2, 3, 4, 4, -4, 0, -2]
        eager = fn(l)

        compiled_fn = torch._dynamo.optimize(backend="eager", nopython=True)(fn)
        compiled = compiled_fn(l)

        self.assertEqual(eager, compiled)
        self.assertEqual(len(counters["graph_break"]), 0)

    def test_list_iterator_contains(self):
        def fn(x):
            it = iter(["my_weight", "not_my_weight"])
            next(it)
            if "my_weight" in it:
                return x + 2
            return x + 1

        x = torch.zeros(3)
        compiled_fn = torch._dynamo.optimize(backend="eager", nopython=True)(fn)

        self.assertEqual(fn(x), compiled_fn(x))

    def test_storage_return(self):
        @torch.compile(backend="eager", fullgraph=True)
        def fn(x):
            y = torch.sin(x + 1)
            storage = x.untyped_storage()
            storage.resize_(0)
            y = torch.cos(y)
            return y, storage

        x = torch.randn(10)
        expected = torch.cos(torch.sin(x + 1))
        y, s = fn(x)
        self.assertEqual(y, expected)
        self.assertEqual(x.untyped_storage().size(), 0)
        self.assertIs(s, x.untyped_storage())

    def test_flat_name_to_original_fqn(self):
        class FooBarModule(torch.nn.Module):
            def __init__(self):
                super().__init__()
                self.register_parameter("0", torch.nn.Parameter(torch.randn(3, 4)))
                self.register_buffer("test_buf", torch.randn(3, 4))
                self.register_parameter(
                    "test_param", torch.nn.Parameter(torch.randn(3, 4))
                )

            def forward(self, x):
                return ((x + self.test_buf) * getattr(self, "0")) / self.test_param

        class TestModule(torch.nn.Module):
            def __init__(self):
                super().__init__()
                self.foo_bar = FooBarModule()
                self.register_parameter(
                    "test_param", torch.nn.Parameter(torch.randn(3, 4))
                )
                self.register_buffer("test_buf", torch.randn(3, 4))

            def forward(self, x):
                return (self.foo_bar(x) + self.test_param) * self.test_buf

        gm, _ = torch._dynamo.export(TestModule(), torch.randn(3, 4))
        self.assertIn("dynamo_flat_name_to_original_fqn", gm.meta)
        expected_fqn = {
            "L__self___test_param": "test_param",
            "L__self___test_buf": "test_buf",
            "getattr_L__self___foo_bar___0__": "foo_bar.0",
            "L__self___foo_bar_test_param": "foo_bar.test_param",
            "L__self___foo_bar_test_buf": "foo_bar.test_buf",
        }
        self.assertEqual(expected_fqn, gm.meta["dynamo_flat_name_to_original_fqn"])

    def test_shape_env_no_recording(self):
        main = ShapeEnv(should_record_events=False)

        # The main ShapeEnv should have no event recorded.
        self.assertEqual(len(main.events), 0)

        # Call create_symbolic_sizes_strides_storage_offset on both of them.
        r = main.create_symbolic_sizes_strides_storage_offset(
            torch.randn(3, 2), ConstantSource("x")
        )

        # Create a guard: size[0] == 3 (call evaluate_expr)
        #   - +1 guard entry
        #   - +1 replacement entry
        size = r[0]
        bool(size[0] == 3)

        # The main ShapeEnv should remain with no event recorded.
        self.assertEqual(len(main.events), 0)

        if torch.fx.experimental.validator.translation_validation_enabled():
            from torch.fx.experimental.symbolic_shapes import (
                CURRENT_NODE_KEY,
                SHAPEENV_EVENT_KEY,
            )

            # Check that we don't store any recording metadata on nodes
            # from the symbolic shape FX graph.
            for n in main.graph.nodes:
                self.assertFalse(SHAPEENV_EVENT_KEY in n.meta)
                self.assertFalse(CURRENT_NODE_KEY in n.meta)

    def _replay_and_check(self, shape_env: ShapeEnv):
        if shape_env.should_record_events:
            replayed = replay_shape_env_events(shape_env.events)
            shape_env.check_equal(replayed)

    def test_shape_env_equal_empty(self):
        main, other = ShapeEnv(), ShapeEnv()
        main.check_equal(other)
        self._replay_and_check(main)

    @onlyIfTranslationValidation
    def test_shape_env_equal_constructor(self):
        main, other = ShapeEnv(allow_scalar_outputs=False), ShapeEnv()
        self.assertExpectedRaisesInline(
            NotEqualError,
            lambda: main.check_equal(other),
            """\
ShapeEnv not equal: field values don't match:

==> allow_scalar_outputs: values don't match.
  >  Left: False
  > Right: True
""",
        )
        self._replay_and_check(main)

    @onlyIfTranslationValidation
    def test_shape_env_equal_create_symbolic_sizes_strides_storage_offset(self):
        main, other = ShapeEnv(), ShapeEnv()
        main.create_symbolic_sizes_strides_storage_offset(
            torch.randn(3, 2), ConstantSource("x")
        )
        self.assertExpectedRaisesInline(
            NotEqualError,
            lambda: main.check_equal(other),
            """\
ShapeEnv not equal: field values don't match:

==> name_to_node: values don't match.
  >  Left: {x_size_0_, x_size_1_, x_storage_offset, x_stride_0_, x_stride_1_}
  > Right: {}
==> source_to_symbol: values don't match.
  >  Left: {x.size()[0]: x.size()[0], x.size()[1]: x.size()[1], x.storage_offset(): x.storage_offset(), x.stride()[0]: x.stride()[0], x.stride()[1]: x.stride()[1]}
  > Right: {}
==> val_to_var: values don't match.
  >  Left: {0: 0, 1: 1, 2: s1, 3: s0}
  > Right: {0: 0, 1: 1}
==> var_to_range: values don't match.
  >  Left: {s0: ValueRanges(lower=2, upper=9223372036854775806, is_bool=False), s1: ValueRanges(lower=2, upper=9223372036854775806, is_bool=False)}
  > Right: {}
==> var_to_sources: values don't match.
  >  Left: {s0: [TensorPropertySource(base=ConstantSource(source_name='x'), prop=<TensorProperty.SIZE: 0>, idx=0)], s1: [TensorPropertySource(base=ConstantSource(source_name='x'), prop=<TensorProperty.SIZE: 0>, idx=1)]}
  > Right: {}
==> var_to_val: values don't match.
  >  Left: {s0: 3, s1: 2}
  > Right: {}
""",
        )
        self._replay_and_check(main)

    @onlyIfTranslationValidation
    def test_shape_env_equal_unbacked(self):
        main, other = ShapeEnv(), ShapeEnv()
        main.create_unbacked_symint()
        main.create_unbacked_symfloat()
        main.create_unbacked_symbool()
        self.assertExpectedRaisesInline(
            NotEqualError,
            lambda: main.check_equal(other),
            """\
ShapeEnv not equal: field values don't match:

==> name_to_node: values don't match.
  >  Left: {f0, u0, u1}
  > Right: {}
==> unbacked_symfloat_counter: values don't match.
  >  Left: 1
  > Right: 0
==> unbacked_symint_counter: values don't match.
  >  Left: 2
  > Right: 0
==> var_to_range: values don't match.
  >  Left: {f0: ValueRanges(lower=-oo, upper=oo, is_bool=False), u0: ValueRanges(lower=-9223372036854775808, upper=9223372036854775807, is_bool=False), u1: ValueRanges(lower=0, upper=1, is_bool=False)}
  > Right: {}
""",
        )
        self._replay_and_check(main)

    @onlyIfTranslationValidation
    def test_shape_env_equal_evaluate_expr_divisible(self):
        main, other = ShapeEnv(), ShapeEnv()

        # Call create_symbolic_sizes_strides_storage_offset on both of them.
        r = main.create_symbolic_sizes_strides_storage_offset(
            torch.randn(3, 2), ConstantSource("x")
        )
        other.create_symbolic_sizes_strides_storage_offset(
            torch.randn(3, 2), ConstantSource("x")
        )

        # Create a guard: size[0] % 3 == 0 (only in the main ShapeEnv)
        #   - +1 guard entry
        #   - +1 divisible entry
        size = r[0]
        bool(size[0] % 3 == 0)

        self.assertExpectedRaisesInline(
            NotEqualError,
            lambda: main.check_equal(other),
            """\
ShapeEnv not equal: field values don't match:

==> divisible: values don't match.
  >  Left: {Mod(s0, 3)}
  > Right: {}
==> guards: values don't match.
  >  Left: [Eq(Mod(s0, 3), 0)]
  > Right: []
==> name_to_node: values don't match.
  >  Left: {_assert, eq, mod, x_size_0_, x_size_1_, x_storage_offset, x_stride_0_, x_stride_1_}
  > Right: {x_size_0_, x_size_1_, x_storage_offset, x_stride_0_, x_stride_1_}
""",
        )
        self._replay_and_check(main)

    @onlyIfTranslationValidation
    def test_shape_env_equal_evaluate_expr_replacement(self):
        main, other = ShapeEnv(), ShapeEnv()

        # Call create_symbolic_sizes_strides_storage_offset on both of them.
        r = main.create_symbolic_sizes_strides_storage_offset(
            torch.randn(3, 2), ConstantSource("x")
        )
        other.create_symbolic_sizes_strides_storage_offset(
            torch.randn(3, 2), ConstantSource("x")
        )

        # Create a guard: size[0] == 3 (only in the main ShapeEnv)
        #   - +1 guard entry
        #   - +1 replacement entry
        size = r[0]
        bool(size[0] == 3)

        self.assertExpectedRaisesInline(
            NotEqualError,
            lambda: main.check_equal(other),
            """\
ShapeEnv not equal: field values don't match:

==> guards: values don't match.
  >  Left: [Eq(s0, 3)]
  > Right: []
==> name_to_node: values don't match.
  >  Left: {_assert, eq, x_size_0_, x_size_1_, x_storage_offset, x_stride_0_, x_stride_1_}
  > Right: {x_size_0_, x_size_1_, x_storage_offset, x_stride_0_, x_stride_1_}
==> replacements: values don't match.
  >  Left: {s0: 3}
  > Right: {}
==> var_to_range: values don't match.
  >  Left: {s0: ValueRanges(lower=3, upper=3, is_bool=False), s1: ValueRanges(lower=2, upper=9223372036854775806, is_bool=False)}
  > Right: {s0: ValueRanges(lower=2, upper=9223372036854775806, is_bool=False), s1: ValueRanges(lower=2, upper=9223372036854775806, is_bool=False)}
""",
        )
        self._replay_and_check(main)

    @onlyIfTranslationValidation
    def test_shape_env_equal_evaluate_expr_refinement(self):
        main, other = ShapeEnv(), ShapeEnv()

        # Call create_symbolic_sizes_strides_storage_offset on both of them.
        r = main.create_symbolic_sizes_strides_storage_offset(
            torch.randn(3, 2), ConstantSource("x")
        )
        other.create_symbolic_sizes_strides_storage_offset(
            torch.randn(3, 2), ConstantSource("x")
        )

        # Create a guard: size[0] >= 3 (only in the main ShapeEnv)
        #   - +1 guard entry
        #   - +1 var_to_guard entry
        #   - Change: var_to_range
        size = r[0]
        bool(size[0] >= 3)

        self.assertExpectedRaisesInline(
            NotEqualError,
            lambda: main.check_equal(other),
            """\
ShapeEnv not equal: field values don't match:

==> guards: values don't match.
  >  Left: [s0 >= 3]
  > Right: []
==> name_to_node: values don't match.
  >  Left: {_assert, ge, x_size_0_, x_size_1_, x_storage_offset, x_stride_0_, x_stride_1_}
  > Right: {x_size_0_, x_size_1_, x_storage_offset, x_stride_0_, x_stride_1_}
==> var_to_range: values don't match.
  >  Left: {s0: ValueRanges(lower=3, upper=9223372036854775806, is_bool=False), s1: ValueRanges(lower=2, upper=9223372036854775806, is_bool=False)}
  > Right: {s0: ValueRanges(lower=2, upper=9223372036854775806, is_bool=False), s1: ValueRanges(lower=2, upper=9223372036854775806, is_bool=False)}
""",
        )
        self._replay_and_check(main)

    @onlyIfTranslationValidation
    def test_shape_env_equal_runtime_assert(self):
        main, other = ShapeEnv(), ShapeEnv()

        # Call create_unbacked_symint on both of them.
        r = main.create_unbacked_symint()
        other.create_unbacked_symint()

        # Create a runtime assert: r % 3 == 0 (only in the main ShapeEnv)
        #   - +1 deferred_runtime_asserts entry
        #   - Change: num_deferred_runtime_asserts
        expect_true(r % 3 == 0)

        self.assertExpectedRaisesInline(
            NotEqualError,
            lambda: main.check_equal(other),
            """\
ShapeEnv not equal: field values don't match:

==> deferred_runtime_asserts: values don't match.
  >  Left: {u0: [Eq(Mod(u0, 3), 0)]}
  > Right: {}
==> divisible: values don't match.
  >  Left: {Mod(u0, 3)}
  > Right: {}
==> name_to_node: values don't match.
  >  Left: {_assert, eq, mod, u0}
  > Right: {u0}
==> num_deferred_runtime_asserts: values don't match.
  >  Left: 1
  > Right: 0
""",
        )
        self._replay_and_check(main)

    def test_shape_env_recorded_function_fallback(self):
        # Make sure the record/replay mechanism for ShapeEnv will fallback
        # if no ShapeEnv instance is found.
        constrain_range(5, min=2, max=10)
        constrain_unify(5, 5)

        self.assertExpectedRaisesInline(
            AssertionError,
            lambda: _constrain_range_for_size(5, min=2, max=10),
            """can only constrain range for SymInt""",
        )

    def test_default_dtype_change(self):
        @torch.compile
        def foo():
            def inner(a, b, res_dtype):
                print(a, b, res_dtype)
                self.assertEqual(torch.result_type(a, b), res_dtype)

            inner(torch.tensor(1, device="cpu"), 1.0, torch.get_default_dtype())

        with set_default_dtype(torch.float):
            foo()
        with set_default_dtype(torch.double):
            foo()

    def test_numpy_ufunc_out(self):
        @torch.compile(backend="eager")
        def foo():
            x = np.arange(5)
            out = np.empty((x.shape[0], x.shape[0]))
            res_out = np.sin(x, out=out)
            assert res_out is out

        foo()

    # Unfortunately, we don't currently preserve the ids of
    # res_out and out correctly across the graph break
    @unittest.expectedFailure
    def test_numpy_ufunc_out_graph_break(self):
        @torch.compile(backend="eager")
        def foo():
            x = np.arange(5)
            out = np.empty((x.shape[0], x.shape[0]))
            res_out = np.sin(x, out=out)
            torch._dynamo.graph_break()
            assert res_out is out

        foo()

    def test_dict_subclass_cannot_be_initialized_in_graph(self):
        for super_class in (
            collections.OrderedDict,
            dict,
        ):

            class CustomDict(super_class):
                def __init__(self, *args, **kwargs):
                    super().__init__(*args, **kwargs)

            def fn(x):
                c = CustomDict()
                c["key"] = x
                assert "key" in c
                return c["key"] + 1

            fn_opt = torch.compile(fn, backend="eager", fullgraph=True)
            with self.assertRaisesRegex(
                torch._dynamo.exc.Unsupported, "call_function UserDefinedClassVariable"
            ):
                print(fn_opt(torch.zeros(1)))

    @wrapDeterministicFlagAPITest
    def test_backward_deterministic_mode_mismatch_warning(self):
        @torch.compile
        def func(a, b):
            return a + b

        for forward_deterministic, backward_deterministic in itertools.product(
            [True, False], [True, False]
        ):
            torch.use_deterministic_algorithms(forward_deterministic)
            a = torch.randn(10, requires_grad=True)
            res = func(a, 1)
            grad = torch.ones_like(res)
            torch.use_deterministic_algorithms(backward_deterministic)

            if not forward_deterministic and backward_deterministic:
                with self.assertRaisesRegex(
                    RuntimeError,
                    "^This compiled backward function is being run with torch\.use_deterministic_algorithms",
                ):
                    res.backward(grad)

            else:
                res.backward(grad)

    def test_torch_dynamo_codegen_pow(self):
        def pow(x):
            return x**2

        x = np.arange(8)
        pow_opt = torch.compile(pow)

        actual, source_code = run_and_get_code(pow_opt, x)
        expect = pow(x)

        self.assertEqual(expect, actual)

        self.assertTrue(
            all("aten.pow" not in code for code in source_code),
            msg="Encountered an unexpected fallback to 'aten pow' in dynamo compiled code",
        )

    def test_compilation_metrics_size_limit(self):
        def fn1(x):
            return x.relu()

        def fn2(x):
            return x.cos()

        def fn3(x):
            return x.sin()

        def fn4(x):
            return x.exp()

        import contextlib

        @contextlib.contextmanager
        def metrics_limit_ctx():
            try:
                torch._dynamo.utils.set_compilation_metrics_limit(3)
                yield
            finally:
                torch._dynamo.utils.set_compilation_metrics_limit(
                    torch._dynamo.utils.DEFAULT_COMPILATION_METRICS_LIMIT
                )

        x = torch.rand((4, 4))
        torch._dynamo.reset()
        torch.compile(fn1, backend="eager")(x)
        torch.compile(fn2, backend="eager")(x)
        torch.compile(fn3, backend="eager")(x)
        torch.compile(fn4, backend="eager")(x)

        with metrics_limit_ctx():
            torch._dynamo.utils.clear_compilation_metrics()
            torch._dynamo.reset()
            self.assertEqual(0, len(torch._dynamo.utils.get_compilation_metrics()))
            torch.compile(fn1, backend="eager")(x)
            self.assertEqual(1, len(torch._dynamo.utils.get_compilation_metrics()))
            torch.compile(fn2, backend="eager")(x)
            self.assertEqual(2, len(torch._dynamo.utils.get_compilation_metrics()))
            torch.compile(fn3, backend="eager")(x)
            self.assertEqual(3, len(torch._dynamo.utils.get_compilation_metrics()))
            torch.compile(fn4, backend="eager")(x)
            self.assertEqual(3, len(torch._dynamo.utils.get_compilation_metrics()))

    def test_funcname_cache(self):
        src = """\
import torch
if True:
    test = 3

class AAA:
    class DUMMY:
        class DUMMY2:
            pass

    def dummy(self):
        def dummy2():
            pass
    class BBB:
        @staticmethod
        def CCC():
            class DDD:
                if True:
                    @staticmethod
                    def EEE():
                        x = [torch.ones(3, 3) for _ in range(5)]
                        return x
            return DDD
def fn():
    return 3
"""
        with tempfile.NamedTemporaryFile(mode="w") as f:
            f.write(src)
            f.flush()
            from torch._dynamo.funcname_cache import get_funcname

            names = [get_funcname(f.name, i + 1) for i in range(src.count("\n") + 1)]

        self.assertExpectedInline(
            "\n".join(names),
            """\




AAA
AAA.DUMMY
AAA.DUMMY.DUMMY2
AAA.DUMMY.DUMMY2
AAA.DUMMY.DUMMY2
AAA.dummy
AAA.dummy.dummy2
AAA.dummy.dummy2
AAA.BBB
AAA.BBB
AAA.BBB.CCC
AAA.BBB.CCC.DDD
AAA.BBB.CCC.DDD
AAA.BBB.CCC.DDD
AAA.BBB.CCC.DDD.EEE
AAA.BBB.CCC.DDD.EEE
AAA.BBB.CCC.DDD.EEE
AAA.BBB.CCC
fn
fn
""",
        )

    def test_return_dict_with_graph_break_and_update(self):
        def create():
            torch._dynamo.graph_break()
            return {0: torch.tensor(3)}

        def fn():
            return {**create()}

        opt_fn = torch.compile(backend="eager")(fn)
        result = opt_fn()
        self.assertIn(0, result)
        self.assertTrue(same(result[0], torch.tensor(3)))

    def test_dynamo_reset_clears_cache(self):
        """Test that dynamo bytecode cache is freed
        when dynamo reset is called
        """

        def fn(x):
            return torch.sin(x)

        opt_fn = torch.compile(backend="eager")(fn)
        opt_fn(torch.randn(3, 3))

        c1 = _debug_get_cache_entry_list(fn.__code__)
        self.assertEqual(len(c1), 1)

        torch._dynamo.reset()
        c2 = _debug_get_cache_entry_list(fn.__code__)
        self.assertEqual(len(c2), 0)

    @torch._dynamo.config.patch(capture_scalar_outputs=True)
    def test_guard_size_oblivious(self):
        # This code, in fact, does NOT work in eager
        @torch.compile(backend="eager", fullgraph=True)
        def fn(x):
            y = torch.zeros(x.item())
            if guard_size_oblivious(y.size(0) == 0):
                assert False
            return y
<<<<<<< HEAD

        self.assertEqual(fn(torch.tensor([0])), torch.zeros(0))
=======

        self.assertEqual(fn(torch.tensor([0])), torch.zeros(0))

    def _test_compile_model_free(self, model_inp_ctr, weakref_watch):
        """
        Args:
        model_inp_ctr
            - constructor that returns a new model and inputs to that model
        weakref_watch
            - function that returns a layer of the model for weakref to
              finalize on, so we can check that the layer is freed after
              the model goes out of scope
        """
        cleared = False

        def finalize():
            nonlocal cleared
            cleared = True

        def run():
            mod, inp = model_inp_ctr()
            weakref.finalize(weakref_watch(mod), finalize)
            torch.compile(mod, backend="eager")(inp)

        run()
        gc.collect()
        self.assertTrue(cleared)

    def test_custom_module_free(self):
        """Test that a model is freed when it goes out of scope"""

        class Mod(torch.nn.Module):
            def __init__(self):
                super(Mod, self).__init__()
                self.fc = torch.nn.Linear(100, 100)
>>>>>>> 5b900745

    def _test_compile_model_free(self, model_inp_ctr, weakref_watch):
        """
        Args:
        model_inp_ctr
            - constructor that returns a new model and inputs to that model
        weakref_watch
            - function that returns a layer of the model for weakref to
              finalize on, so we can check that the layer is freed after
              the model goes out of scope
        """
        cleared = False

        def finalize():
            nonlocal cleared
            cleared = True

<<<<<<< HEAD
        def run():
            mod, inp = model_inp_ctr()
            weakref.finalize(weakref_watch(mod), finalize)
            torch.compile(mod, backend="eager")(inp)

        run()
        gc.collect()
        self.assertTrue(cleared)

    def test_custom_module_free(self):
        """Test that a model is freed when it goes out of scope"""

        class Mod(torch.nn.Module):
            def __init__(self):
                super(Mod, self).__init__()
                self.fc = torch.nn.Linear(100, 100)

            def forward(self, out):
                return self.fc(out)

        self._test_compile_model_free(
            lambda: (Mod(), torch.randn(100, 100)),
            lambda mod: mod.fc,
=======
        self._test_compile_model_free(
            lambda: (Mod(), torch.randn(100, 100)),
            lambda mod: mod.fc,
        )

    @xfailIfPy311
    def test_sequential_module_free(self):
        self._test_compile_model_free(
            lambda: (
                torch.nn.Sequential(
                    torch.nn.Linear(100, 100),
                    torch.nn.ReLU(),
                ),
                torch.randn(100, 100),
            ),
            lambda mod: mod[0],
        )

    @unittest.expectedFailure
    def test_linear_module_free(self):
        self._test_compile_model_free(
            lambda: (torch.nn.Linear(100, 100), torch.randn(100, 100)),
            lambda mod: mod,
>>>>>>> 5b900745
        )

    def test_dynamo_cache_move_to_front(self):
        class Mod(torch.nn.Module):
            def __init__(self):
                super(Mod, self).__init__()
                self.fc = torch.nn.Linear(3, 3)

            def forward(self, out):
                return self.fc(out)

        def fn(x, mod):
            return mod(x)

        opt_fn = torch.compile(fn, backend="eager")

        m1 = Mod()
        m2 = Mod()
        m3 = Mod()
        inp = torch.randn(3, 3)

        # NOTE: assumes that each cache entry is guarded
        # on unique Mod instance
        opt_fn(inp, m1)
        opt_fn(inp, m2)
        opt_fn(inp, m3)

        c1 = _debug_get_cache_entry_list(fn.__code__)
        self.assertEqual(len(c1), 3)

        # move cache entry to front
        opt_fn(inp, m2)
        c2 = _debug_get_cache_entry_list(fn.__code__)
        self.assertIs(c1[1], c2[0])

    def test_dynamo_cache_invalidate(self):
        class Mod(torch.nn.Module):
            def __init__(self):
                super(Mod, self).__init__()
                self.fc = torch.nn.Linear(3, 3)

            def forward(self, out):
                return self.fc(out)

        def fn(x, mod):
            return mod(x)

        opt_fn = torch.compile(fn, backend="eager")

        m1 = Mod()
        m2 = Mod()
        m3 = Mod()
        inp = torch.randn(3, 3)

        # NOTE: assumes that each cache entry is guarded
        # on unique Mod instance
        opt_fn(inp, m1)
        opt_fn(inp, m2)
        opt_fn(inp, m3)

        c1 = _debug_get_cache_entry_list(fn.__code__)
        self.assertEqual(len(c1), 3)

        # move cache entry to front
        opt_fn(inp, m2)
        c2 = _debug_get_cache_entry_list(fn.__code__)
        self.assertIs(c1[1], c2[0])

        # delete center of cache
        del m3
        c3 = _debug_get_cache_entry_list(fn.__code__)
        self.assertEqual(len(c3), 2)
        self.assertIs(c3[0], c2[0])
        self.assertIs(c3[1], c2[2])

        # delete end of cache
        del m1
        c4 = _debug_get_cache_entry_list(fn.__code__)
        self.assertEqual(len(c4), 1)
        self.assertIs(c4[0], c3[0])

        del m2
        c5 = _debug_get_cache_entry_list(fn.__code__)
        self.assertEqual(len(c5), 0)

    def test_grad_none(self):
        def fn(x, y):
            x.grad = torch.abs(y)
            x.grad.add_(y)
            return torch.abs(y)

        y = torch.arange(4).reshape(2, 2).to(torch.float)
        x = torch.randn(2, 2)
        x.grad = None

        z = fn(x, y)
        ref_y = torch.clone(z).detach()
        ref_x_grad = torch.clone(x.grad).detach()

        y = torch.arange(4).reshape(2, 2).to(torch.float)
        x = torch.randn(2, 2)
        x.grad = None

        opt_fn = torch.compile(fn, backend="eager")
        z = opt_fn(x, y)
        self.assertEqual(z, ref_y)
        self.assertEqual(x.grad, ref_x_grad)

    def test_grad_non_none(self):
        def fn(x, y):
            x.grad.add_(y)
            return torch.abs(y)

        y = torch.ones(2, 2)
        x = torch.randn(2, 2)
        x.grad = torch.arange(4).reshape(2, 2).to(torch.float)

        z = fn(x, y)
        ref_y = torch.clone(z).detach()
        ref_x_grad = torch.clone(x.grad).detach()

        y = torch.ones(2, 2)
        x = torch.randn(2, 2)
        x.grad = torch.arange(4).reshape(2, 2).to(torch.float)

        cnt = torch._dynamo.testing.CompileCounterWithBackend("eager")
        opt_fn = torch.compile(fn, backend=cnt)
        z = opt_fn(x, y)

        # Ensure that the generated graph returns only one output. We want the
        # add_ on the grad to be part of the graph itself, so that inductor can
        # theoretically move the add_ and resutling copy_ nodes at the right
        # place to free memory.
        self.assertEqual(len(list(cnt.graphs[0].graph.nodes)[-1].all_input_nodes), 1)
        self.assertEqual(z, ref_y)
        self.assertEqual(x.grad, ref_x_grad)

    def test_new_with_int_list(self):
        # Make sure torch.Tensor.new(int argument list) behaves the same on dynamo.
        def fn(x):
            return x.new(*x.size()) + 5

        optfn = torch.compile(backend="eager")(fn)

        x = torch.arange(10).view(2, 5)

        expected = fn(x)
        actual = optfn(x)

        self.assertEqual(expected.dtype, actual.dtype)
        self.assertEqual(expected.shape, actual.shape)
        self.assertEqual(expected.stride(), actual.stride())
        self.assertEqual(expected.storage_offset(), actual.storage_offset())


class TestTracer(JitTestCase):
    def test_jit_save(self):
        def fn():
            class Foo(torch.nn.Module):
                def __init__(self):
                    super().__init__()
                    self.a = 3

                @torch.jit.export
                def __getstate__(self):
                    return (3, self.training)

                @torch.jit.export
                def __setstate__(self, state):
                    self.a = state[0]
                    self.training = state[1]

                def forward(self, x):
                    return x + self.a

            f = Foo()

            return torch.jit.trace(f, (torch.rand(3, 4),))

        fn()
        opt_fn = torch._dynamo.optimize("eager")(fn)
        opt_fn()


if __name__ == "__main__":
    from torch._dynamo.test_case import run_tests

    run_tests()<|MERGE_RESOLUTION|>--- conflicted
+++ resolved
@@ -776,11 +776,7 @@
                     """\
 def forward(self, arg0_1: "f32[3]", arg1_1: "f32[3]", arg2_1: "f32[3]", arg3_1: "f32[3]"):
         # No stacktrace found for following nodes
-<<<<<<< HEAD
-        foo_default = torch.ops.mylib.foo.default(None, [arg0_1, arg3_1], arg1_1, 2, arg2_1);  arg0_1 = arg3_1 = arg1_1 = arg2_1 = None
-=======
         foo_default = torch.ops.mylib.foo.default(None, [arg2_1, arg3_1], arg0_1, 2, arg1_1);  arg2_1 = arg3_1 = arg0_1 = arg1_1 = None
->>>>>>> 5b900745
         return ()""",
                 )
 
@@ -5997,7 +5993,6 @@
                 return torch.ones(2, 2)
             else:
                 return torch.zeros(2, 2)
-<<<<<<< HEAD
 
         def f4():
             if torch.compiler.is_dynamo_compiling():
@@ -6008,18 +6003,6 @@
         for f in [f1, f2, f3, f4]:
             opt_f = torch._dynamo.optimize("eager")(f)
 
-=======
-
-        def f4():
-            if torch.compiler.is_dynamo_compiling():
-                return torch.ones(2, 2)
-            else:
-                return torch.zeros(2, 2)
-
-        for f in [f1, f2, f3, f4]:
-            opt_f = torch._dynamo.optimize("eager")(f)
-
->>>>>>> 5b900745
             self.assertEqual(f(), torch.zeros(2, 2))
             self.assertEqual(opt_f(), torch.ones(2, 2))
 
@@ -9713,10 +9696,6 @@
             if guard_size_oblivious(y.size(0) == 0):
                 assert False
             return y
-<<<<<<< HEAD
-
-        self.assertEqual(fn(torch.tensor([0])), torch.zeros(0))
-=======
 
         self.assertEqual(fn(torch.tensor([0])), torch.zeros(0))
 
@@ -9752,49 +9731,10 @@
             def __init__(self):
                 super(Mod, self).__init__()
                 self.fc = torch.nn.Linear(100, 100)
->>>>>>> 5b900745
-
-    def _test_compile_model_free(self, model_inp_ctr, weakref_watch):
-        """
-        Args:
-        model_inp_ctr
-            - constructor that returns a new model and inputs to that model
-        weakref_watch
-            - function that returns a layer of the model for weakref to
-              finalize on, so we can check that the layer is freed after
-              the model goes out of scope
-        """
-        cleared = False
-
-        def finalize():
-            nonlocal cleared
-            cleared = True
-
-<<<<<<< HEAD
-        def run():
-            mod, inp = model_inp_ctr()
-            weakref.finalize(weakref_watch(mod), finalize)
-            torch.compile(mod, backend="eager")(inp)
-
-        run()
-        gc.collect()
-        self.assertTrue(cleared)
-
-    def test_custom_module_free(self):
-        """Test that a model is freed when it goes out of scope"""
-
-        class Mod(torch.nn.Module):
-            def __init__(self):
-                super(Mod, self).__init__()
-                self.fc = torch.nn.Linear(100, 100)
 
             def forward(self, out):
                 return self.fc(out)
 
-        self._test_compile_model_free(
-            lambda: (Mod(), torch.randn(100, 100)),
-            lambda mod: mod.fc,
-=======
         self._test_compile_model_free(
             lambda: (Mod(), torch.randn(100, 100)),
             lambda mod: mod.fc,
@@ -9818,7 +9758,6 @@
         self._test_compile_model_free(
             lambda: (torch.nn.Linear(100, 100), torch.randn(100, 100)),
             lambda mod: mod,
->>>>>>> 5b900745
         )
 
     def test_dynamo_cache_move_to_front(self):
