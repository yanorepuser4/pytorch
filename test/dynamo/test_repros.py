"""
PYTEST_DONT_REWRITE (prevents pytest from rewriting assertions, which interferes
with test_rewrite_assert_with_msg and test_rewrite_assert_without_msg)
"""
# Owner(s): ["module: dynamo"]
import collections
import contextlib
import copy
import functools
import inspect
import itertools
import random
import unittest
import warnings
import weakref
from abc import ABC
from collections import namedtuple
from copy import deepcopy
from enum import Enum
from functools import wraps
from typing import Any, Dict, Iterator, List, Tuple
from unittest import mock

import numpy as np

import torch

import torch._dynamo.test_case
import torch._dynamo.testing
import torch._dynamo.utils

import torch._functorch.config
import torch.library
from torch import nn
from torch._dynamo.debug_utils import same_two_models
from torch._dynamo.testing import CompileCounter, rand_strided, same
from torch._inductor.utils import fresh_inductor_cache
from torch.nn import functional as F

from torch.testing._internal.common_cuda import PLATFORM_SUPPORTS_FLASH_ATTENTION
from torch.testing._internal.common_utils import (
    disable_translation_validation_if_dynamic_shapes,
    instantiate_parametrized_tests,
    parametrize,
    TEST_WITH_ROCM,
)
from torch.testing._internal.two_tensor import TwoTensor


_orig_module_call = torch.nn.Module.__call__

# Custom operator that only supports CPU and Meta
lib = torch.library.Library("test_sample", "DEF")  # noqa: TOR901
lib.define("foo(Tensor self) -> Tensor")
lib.impl("foo", torch.sin, "CPU")


requires_cuda = unittest.skipUnless(torch.cuda.is_available(), "requires cuda")


_GLOBAL_CPU_TENSOR = torch.randn(3)


def exists(val):
    return val is not None


def maybe(fn):
    @wraps(fn)
    def inner(x, *args, **kwargs):
        if not exists(x):
            return x
        return fn(x, *args, **kwargs)

    return inner


def is_fx_tracing_test() -> bool:
    """
    Copied from the hpc trainer codebase
    """
    return torch.nn.Module.__call__ is not _orig_module_call


def has_detectron2():
    try:
        from detectron2.layers.mask_ops import _paste_masks_tensor_shape

        return _paste_masks_tensor_shape is not None
    except ImportError:
        return False


def _do_paste_mask(masks, boxes, img_h: int, img_w: int, skip_empty: bool = True):
    # from detectron2 mask_ops.py

    device = masks.device

    if skip_empty and not torch.jit.is_scripting():
        x0_int, y0_int = torch.clamp(boxes.min(dim=0).values.floor()[:2] - 1, min=0).to(
            dtype=torch.int32
        )
        x1_int = torch.clamp(boxes[:, 2].max().ceil() + 1, max=img_w).to(
            dtype=torch.int32
        )
        y1_int = torch.clamp(boxes[:, 3].max().ceil() + 1, max=img_h).to(
            dtype=torch.int32
        )
    else:
        x0_int, y0_int = 0, 0
        x1_int, y1_int = img_w, img_h
    x0, y0, x1, y1 = torch.split(boxes, 1, dim=1)  # each is Nx1

    N = masks.shape[0]

    img_y = torch.arange(y0_int, y1_int, device=device, dtype=torch.float32) + 0.5
    img_x = torch.arange(x0_int, x1_int, device=device, dtype=torch.float32) + 0.5
    img_y = (img_y - y0) / (y1 - y0) * 2 - 1
    img_x = (img_x - x0) / (x1 - x0) * 2 - 1
    # img_x, img_y have shapes (N, w), (N, h)

    gx = img_x[:, None, :].expand(N, img_y.size(1), img_x.size(1))
    gy = img_y[:, :, None].expand(N, img_y.size(1), img_x.size(1))
    grid = torch.stack([gx, gy], dim=3)

    if not torch.jit.is_scripting():
        if not masks.dtype.is_floating_point:
            masks = masks.float()
    img_masks = F.grid_sample(masks, grid.to(masks.dtype), align_corners=False)

    if skip_empty and not torch.jit.is_scripting():
        return img_masks[:, 0], (slice(y0_int, y1_int), slice(x0_int, x1_int))
    else:
        return img_masks[:, 0], ()


def global_fn(x):
    return torch.sin(x)


def cat(tensors, dim=0):
    # from detectron2 wrappers.py
    assert isinstance(tensors, (list, tuple))
    if len(tensors) == 1:
        return tensors[0]
    return torch.cat(tensors, dim)


def shapes_to_tensor(x, device=None):
    # from detectron2 wrappers.py
    if torch.jit.is_scripting():
        return torch.as_tensor(x, device=device)
    if torch.jit.is_tracing():
        assert all(
            isinstance(t, torch.Tensor) for t in x
        ), "Shape should be tensor during tracing!"
        # as_tensor should not be used in tracing because it records a constant
        ret = torch.stack(x)
        if ret.device != device:  # avoid recording a hard-coded device if not necessary
            ret = ret.to(device=device)
        return ret
    return torch.as_tensor(x, device=device)


fw_graph = [None]
bw_graph = [None]


def aot_graph_capture_backend(gm, args):
    from functorch.compile import min_cut_rematerialization_partition
    from torch._functorch.aot_autograd import aot_module_simplified

    def fw_compiler(gm, _):
        fw_graph[0] = gm
        return gm

    def bw_compiler(gm, _):
        bw_graph[0] = gm
        return gm

    return aot_module_simplified(
        gm,
        args,
        fw_compiler,
        bw_compiler,
        partition_fn=min_cut_rematerialization_partition,
        keep_inference_input_mutations=True,
    )


class Boxes:
    # from detectron2 poolers.py
    def __init__(self, tensor: torch.Tensor):
        """
        Args:
            tensor (Tensor[float]): a Nx4 matrix.  Each row is (x1, y1, x2, y2).
        """
        device = (
            tensor.device if isinstance(tensor, torch.Tensor) else torch.device("cpu")
        )
        tensor = torch.as_tensor(tensor, dtype=torch.float32, device=device)
        if tensor.numel() == 0:
            # Use reshape, so we don't end up creating a new tensor that does not depend on
            # the inputs (and consequently confuses jit)
            tensor = tensor.reshape((-1, 4)).to(dtype=torch.float32, device=device)
        assert tensor.dim() == 2 and tensor.size(-1) == 4, tensor.size()
        self.tensor = tensor

    def __len__(self) -> int:
        return self.tensor.shape[0]

    @property
    def device(self):
        return self.tensor.device


def convert_boxes_to_pooler_format(box_lists):
    # from detectron2 structures.py
    boxes = torch.cat([x.tensor for x in box_lists], dim=0)
    # __len__ returns Tensor in tracing.
    sizes = shapes_to_tensor([x.__len__() for x in box_lists], device=boxes.device)
    indices = torch.repeat_interleave(
        torch.arange(len(box_lists), dtype=boxes.dtype, device=boxes.device), sizes
    )
    return cat([indices[:, None], boxes], dim=1)


ReformerBackwardOutput = namedtuple(
    "ReformerBackwardOutput",
    ["attn_output", "hidden_states", "grad_attn_output", "grad_hidden_states"],
)
ReformerEncoderOutput = namedtuple(
    "ReformerEncoderOutput",
    ["hidden_states", "all_hidden_states", "all_attentions", "past_buckets_states"],
)


class _ReversibleFunction(torch.autograd.Function):
    # taken from modeling_reformer.py in huggingface
    @staticmethod
    def forward(
        ctx,
        hidden_states,
        layers,
        attention_mask,
        head_mask,
        num_hashes,
        all_hidden_states,
        all_attentions,
        past_buckets_states,
        use_cache,
        orig_sequence_length,
        output_hidden_states,
        output_attentions,
    ):
        all_buckets = ()

        # split duplicated tensor
        hidden_states, attn_output = torch.chunk(hidden_states, 2, dim=-1)

        for layer_id, (layer, layer_head_mask) in enumerate(zip(layers, head_mask)):
            if output_hidden_states is True:
                all_hidden_states.append(hidden_states)

            attn_output = layer(attn_output)
            all_buckets = all_buckets + (attn_output,)

        # Add last layer
        if output_hidden_states is True:
            all_hidden_states.append(hidden_states)

        # attach params to ctx for backward
        ctx.save_for_backward(attn_output.detach(), hidden_states.detach())
        ctx.layers = layers
        ctx.all_buckets = all_buckets
        ctx.head_mask = head_mask
        ctx.attention_mask = attention_mask

        # Concatenate 2 RevNet outputs
        return torch.cat([attn_output, hidden_states], dim=-1)

    @staticmethod
    def backward(ctx, grad_hidden_states):
        grad_attn_output, grad_hidden_states = torch.chunk(
            grad_hidden_states, 2, dim=-1
        )

        # free memory
        del grad_attn_output

        # num of return vars has to match num of forward() args
        # return gradient for hidden_states arg and None for other args
        return (
            grad_hidden_states,
            None,
            None,
            None,
            None,
            None,
            None,
            None,
            None,
            None,
            None,
            None,
        )


class ReformerEncoder(torch.nn.Module):
    def __init__(self):
        super().__init__()
        self.dropout = 0.5
        self.layer_norm = torch.nn.LayerNorm(512, eps=1.0e-12)
        self.layers = [torch.nn.Linear(256, 256)]

    def forward(
        self,
        hidden_states,
        attention_mask=None,
        head_mask=[None] * 6,
        num_hashes=None,
        use_cache=False,
        orig_sequence_length=64,
        output_hidden_states=False,
        output_attentions=False,
    ):
        # hidden_states and attention lists to be filled if wished
        all_hidden_states = []
        all_attentions = []
        past_buckets_states = [((None), (None)) for i in range(len(self.layers))]

        # concat same tensor for reversible ResNet
        hidden_states = torch.cat([hidden_states, hidden_states], dim=-1)
        hidden_states = _ReversibleFunction.apply(
            hidden_states,
            self.layers,
            attention_mask,
            head_mask,
            num_hashes,
            all_hidden_states,
            all_attentions,
            past_buckets_states,
            use_cache,
            orig_sequence_length,
            output_hidden_states,
            output_attentions,
        )

        # Apply layer norm to concatenated hidden states
        hidden_states = self.layer_norm(hidden_states)

        # Apply dropout
        hidden_states = torch.nn.functional.dropout(
            hidden_states, p=self.dropout, training=self.training
        )

        return ReformerEncoderOutput(
            hidden_states=hidden_states,
            all_hidden_states=all_hidden_states,
            all_attentions=all_attentions,
            past_buckets_states=past_buckets_states,
        )


class ListConfig:
    class ValueNode:
        def __init__(self, value):
            self.value = value

        def _dereference_node(self):
            return self

        def _is_missing(self):
            return False

        def _value(self):
            return self.value

    # Based on an example from omegaconfig.listconfig
    class ListIterator(Iterator[Any]):
        def __init__(self, lst: Any, resolve: bool) -> None:
            self.resolve = resolve
            self.iterator = iter(lst.__dict__["_content"])
            self.index = 0

        def __next__(self) -> Any:
            x = next(self.iterator)
            if self.resolve:
                x = x._dereference_node()
                if x._is_missing():
                    raise AssertionError

            self.index = self.index + 1
            if isinstance(x, ListConfig.ValueNode):
                return x._value()
            raise AssertionError

    def __iter__(self):
        return self._iter_ex(True)

    def _iter_ex(self, resolve: bool) -> Iterator[Any]:
        try:
            return ListConfig.ListIterator(self, resolve)
        except Exception:
            raise AssertionError from None

    def __init__(self):
        self._content = [
            ListConfig.ValueNode(1),
            ListConfig.ValueNode(3),
            ListConfig.ValueNode(torch.tensor([7.0])),
        ]


def longformer_chunk(hidden_states, window_overlap=256):
    """convert into overlapping chunks. Chunk size = 2w, overlap size = w"""

    # non-overlapping chunks of size = 2w
    hidden_states = hidden_states.view(
        hidden_states.size(0),
        hidden_states.size(1) // (window_overlap * 2),
        window_overlap * 2,
        hidden_states.size(2),
    )

    # use `as_strided` to make the chunks overlap with an overlap size = window_overlap
    chunk_size = list(hidden_states.size())
    chunk_size[1] = chunk_size[1] * 2 - 1

    chunk_stride = list(hidden_states.stride())
    chunk_stride[1] = chunk_stride[1] // 2
    return hidden_states.as_strided(size=chunk_size, stride=chunk_stride)


class PartialT5(torch.nn.Module):
    # Highly simplified T5Attention prefix
    def __init__(self):
        super().__init__()
        self.q = torch.nn.Linear(512, 512)
        self.k = torch.nn.Linear(512, 512)
        self.v = torch.nn.Linear(512, 512)

    def forward(
        self,
        hidden_states,
        key_value_states=None,
        past_key_value=None,
        query_length=None,
    ):
        batch_size, seq_length = hidden_states.shape[:2]

        real_seq_length = seq_length

        if past_key_value is not None:
            assert (
                len(past_key_value) == 2
            ), f"past_key_value should have 2 past states: keys and values. Got { len(past_key_value)} past states"
            real_seq_length += (
                past_key_value[0].shape[2] if query_length is None else query_length
            )

        def shape(states):
            """projection"""
            return states.view(batch_size, -1, 8, 64).transpose(1, 2)

        def project(hidden_states, proj_layer, key_value_states, past_key_value):
            """projects hidden states correctly to key/query states"""
            if key_value_states is None:
                # self-attn
                # (batch_size, n_heads, seq_length, dim_per_head)
                hidden_states = shape(proj_layer(hidden_states))
            elif past_key_value is None:
                # cross-attn
                # (batch_size, n_heads, seq_length, dim_per_head)
                hidden_states = shape(proj_layer(key_value_states))

            if past_key_value is not None:
                if key_value_states is None:
                    # self-attn
                    # (batch_size, n_heads, key_length, dim_per_head)
                    hidden_states = torch.cat([past_key_value, hidden_states], dim=2)
                else:
                    # cross-attn
                    hidden_states = past_key_value
            return hidden_states

        # get query states
        query_states = shape(
            self.q(hidden_states)
        )  # (batch_size, n_heads, seq_length, dim_per_head)

        # get key/value states
        key_states = project(
            hidden_states,
            self.k,
            key_value_states,
            past_key_value[0] if past_key_value is not None else None,
        )
        value_states = project(
            hidden_states,
            self.v,
            key_value_states,
            past_key_value[1] if past_key_value is not None else None,
        )

        # compute scores
        scores = torch.matmul(query_states, key_states.transpose(3, 2))

        # (truncated here )
        return scores, value_states


class ChunkReformerFeedForward(torch.nn.Module):
    # simplified from HF modeling_reformer.py
    def __init__(self):
        super().__init__()
        self.layer_norm = torch.nn.LayerNorm(256, eps=1e-12)
        self.dense = torch.nn.Linear(256, 256)
        self.output = torch.nn.Linear(256, 256)

    def forward(self, attention_output):
        return apply_chunking_to_forward(
            self.forward_chunk,
            attention_output + 1,
        )

    def forward_chunk(self, hidden_states):
        hidden_states = self.layer_norm(hidden_states)
        hidden_states = self.dense(hidden_states)
        return self.output(hidden_states)


def apply_chunking_to_forward(forward_fn, *input_tensors):
    # simplified from HF model_utils.py
    assert len(input_tensors) > 0
    tensor_shape = input_tensors[0].shape[1]
    assert all(input_tensor.shape[1] == tensor_shape for input_tensor in input_tensors)
    num_args_in_forward_chunk_fn = len(inspect.signature(forward_fn).parameters)
    if num_args_in_forward_chunk_fn != len(input_tensors):
        raise ValueError

    return forward_fn(*input_tensors)


def _validate_model_kwargs(fn, model_kwargs):
    # simplified from transformers.generation.utils._validate_model_kwargs
    unused_model_args = []
    model_args = set(inspect.signature(fn).parameters)
    for key, value in model_kwargs.items():
        if value is not None and key not in model_args:
            unused_model_args.append(key)
    if unused_model_args:
        raise ValueError(
            f"The following `model_kwargs` are not used by the model: {unused_model_args} (note: typos in the"
            " generate arguments will also show up in this list)"
        )


class FakeMamlInner(torch.nn.Module):
    def __init__(self):
        super().__init__()
        self.linear = torch.nn.Linear(784, 5)

    def forward(self, x, ignored=None, bn_training=False):
        return self.linear(x.view(x.shape[0], -1))


class PartialMaml(torch.nn.Module):
    # Highly simplified version of maml.meta.Meta.finetuning
    def __init__(self):
        super().__init__()
        self.net = FakeMamlInner()
        self.update_step_test = 10
        self.update_lr = 0.4

    def forward(self, x_spt, y_spt, x_qry, y_qry):
        querysz = x_qry.size(0)

        corrects = [0 for _ in range(self.update_step_test + 1)]

        # in order to not ruin the state of running_mean/variance and bn_weight/bias
        # we finetuning on the copied model instead of self.net
        net = deepcopy(self.net)

        # 1. run the i-th task and compute loss for k=0
        logits = net(x_spt)
        loss = F.cross_entropy(logits, y_spt)
        grad = torch.autograd.grad(loss, net.parameters())
        fast_weights = [
            p[1] - self.update_lr * p[0] for p in zip(grad, net.parameters())
        ]

        # this is the loss and accuracy before first update
        with torch.no_grad():
            # [setsz, nway]
            logits_q = net(x_qry, net.parameters(), bn_training=True)
            # [setsz]
            pred_q = F.softmax(logits_q, dim=1).argmax(dim=1)
            # scalar
            correct = torch.eq(pred_q, y_qry).sum().item()
            corrects[0] = corrects[0] + correct

        # this is the loss and accuracy after the first update
        with torch.no_grad():
            # [setsz, nway]
            logits_q = net(x_qry, fast_weights, bn_training=True)
            # [setsz]
            pred_q = F.softmax(logits_q, dim=1).argmax(dim=1)
            # scalar
            correct = torch.eq(pred_q, y_qry).sum().item()
            corrects[1] = corrects[1] + correct

        del net

        accs = torch.tensor(corrects) / querysz

        return accs


def softmax_backward_data(parent, grad_output, output, dim, self):
    from torch import _softmax_backward_data

    return _softmax_backward_data(grad_output, output, parent.dim, self.dtype)


class XSoftmax(torch.autograd.Function):
    # transformers.models.deberta.modeling_deberta.XSoftmax
    @staticmethod
    def forward(self, input, mask, dim):
        self.dim = dim
        rmask = ~(mask.to(torch.bool))
        output = input.masked_fill(rmask, torch.tensor(torch.finfo(input.dtype).min))
        output = torch.softmax(output, self.dim)
        output.masked_fill_(rmask, 0)
        self.save_for_backward(output, rmask)
        return output

    @staticmethod
    def backward(self, grad_output):
        (output, rmask) = self.saved_tensors
        inputGrad = softmax_backward_data(self, grad_output, output, self.dim, output)
        return inputGrad, None, None


class ModelOutput(collections.OrderedDict):
    """based on file_utils.py in HuggingFace"""

    def __getitem__(self, k):
        if isinstance(k, str):
            inner_dict = dict(self.items())
            return inner_dict[k]
        else:
            return self.to_tuple()[k]

    def __setattr__(self, name, value):
        if name in self.keys() and value is not None:
            # Don't call self.__setitem__ to avoid recursion errors
            super().__setitem__(name, value)
        super().__setattr__(name, value)

    def __setitem__(self, key, value):
        # Will raise a KeyException if needed
        super().__setitem__(key, value)
        # Don't call self.__setattr__ to avoid recursion errors
        super().__setattr__(key, value)

    def to_tuple(self):
        return tuple(self[k] for k in self.keys())


def create_rand_mask_from_inputs(
    from_blocked_mask,
    to_blocked_mask,
    rand_attn,
    num_attention_heads,
    num_rand_blocks,
    batch_size,
    from_seq_length,
    from_block_size,
):
    """taken from HF modeling_big_bird.py"""
    num_windows = from_seq_length // from_block_size - 2
    rand_mask = torch.stack(
        [p1[i1.flatten()] for p1, i1 in zip(to_blocked_mask, rand_attn)]
    )
    rand_mask = rand_mask.view(
        batch_size, num_attention_heads, num_windows, num_rand_blocks * from_block_size
    )
    rand_mask = torch.einsum("blq,bhlk->bhlqk", from_blocked_mask[:, 1:-1], rand_mask)
    return rand_mask


class SequentialAppendList(torch.nn.Sequential):
    """from timm/models/vovnet.py"""

    def forward(self, x: torch.Tensor, concat_list: List[torch.Tensor]) -> torch.Tensor:
        for i, module in enumerate(self):
            if i == 0:
                concat_list.append(module(x))
            else:
                concat_list.append(module(concat_list[-1]))
        x = torch.cat(concat_list, dim=1)
        return x, concat_list


class BatchNormAct2d(torch.nn.BatchNorm2d):
    """Taken from timm"""

    def __init__(
        self,
        num_features,
        eps=1e-5,
        momentum=0.1,
        affine=True,
        track_running_stats=True,
        act_layer=torch.nn.ReLU,
        inplace=True,
    ):
        super().__init__(
            num_features,
            eps=eps,
            momentum=momentum,
            affine=affine,
            track_running_stats=track_running_stats,
        )
        self.act = act_layer(inplace=inplace)

    @torch.jit.ignore
    def _forward_python(self, x):
        return super().forward(x)

    def forward(self, x):
        if torch.jit.is_scripting():
            x = self._forward_jit(x)
        else:
            x = self._forward_python(x)
        x = self.act(x)
        return x


def get_parameter_dtype(parameter):
    """from huggingface model_utils.py"""
    try:
        return next(parameter.parameters()).dtype
    except StopIteration:
        # For nn.DataParallel compatibility in PyTorch 1.5

        def find_tensor_attributes(module):
            tuples = [(k, v) for k, v in module.__dict__.items() if torch.is_tensor(v)]
            return tuples

        gen = parameter._named_members(get_members_fn=find_tensor_attributes)
        first_tuple = next(gen)
        return first_tuple[1].dtype


class DummyConfig:
    attn_layers = ["local", "lsh", "local", "lsh", "local", "lsh"]
    lsh_attn_chunk_length = 64
    local_attn_chunk_length = 64


def _get_min_chunk_len(config):
    """from hf_Reformer"""
    attn_types = config.attn_layers
    attn_types_set = set(attn_types)
    if len(attn_types_set) == 1 and attn_types[0] == "lsh":
        return config.lsh_attn_chunk_length
    elif len(attn_types_set) == 1 and attn_types[0] == "local":
        return config.local_attn_chunk_length
    elif len(attn_types_set) == 2 and attn_types_set == set(  # noqa: C405
        ["lsh", "local"]
    ):
        return min(config.lsh_attn_chunk_length, config.local_attn_chunk_length)
    else:
        raise NotImplementedError(
            f"Only attn layer types 'lsh' and 'local' exist, but `config.attn_layers`: {config.attn_layers}. Select "
            "attn layer types from ['lsh', 'local'] only."
        )


def _stable_argsort(vector, dim):
    """from hf_Reformer"""
    # this function scales the vector so that torch.argsort is stable.
    # torch.argsort is not stable on its own
    scale_offset = torch.arange(vector.shape[dim], device=vector.device).view(1, 1, -1)
    scale_offset = scale_offset.expand(vector.shape)
    scaled_vector = vector.shape[dim] * vector + (scale_offset % vector.shape[dim])
    return torch.argsort(scaled_vector, dim=dim)


def _get_sorted_bucket_idx_and_undo_sorted_bucket_idx(buckets):
    """from hf_Reformer"""
    # no gradients are needed
    with torch.no_grad():
        # hash-based sort
        sorted_bucket_idx = _stable_argsort(buckets, dim=-1)

        # create simple indices to scatter to, to have undo sort
        indices = (
            torch.arange(sorted_bucket_idx.shape[-1], device=buckets.device)
            .view(1, 1, -1)
            .expand(sorted_bucket_idx.shape)
        )

        # get undo sort
        undo_sorted_bucket_idx = sorted_bucket_idx.new(*sorted_bucket_idx.size())
        undo_sorted_bucket_idx.scatter_(-1, sorted_bucket_idx, indices)

    return sorted_bucket_idx, undo_sorted_bucket_idx


class CustomList1(list):
    def __call__(self, x):
        for processor in self:
            x = processor(x)
        return x

    def clear(self):
        pass  # this prevents RestrictedListSubclassVariable from kicking in


class CustomList2(list):
    def __call__(self, x):
        for processor in self:
            x = processor(x)
        return x

    def length_times_10(self):
        return len(self) * 10

    def append_twice(self, x):
        self.extend([x, x])


def _merge_criteria_processor_list(default_list, custom_list):
    # simplified transformers/generation/utils.py
    if len(custom_list) == 0:
        return default_list
    for default in default_list:
        for custom in custom_list:
            if type(custom) is type(default):
                raise ValueError
    default_list.extend(custom_list)
    return default_list


class FeedForwardLayer(nn.Module):
    def __init__(self, d_model, dim_feedforward, activation, dropout) -> None:
        super().__init__()
        self.linear1 = nn.Linear(d_model, dim_feedforward)
        self.activation = activation
        self.dropout1 = nn.Dropout(dropout)
        self.linear2 = nn.Linear(dim_feedforward, d_model)
        self.dropout2 = nn.Dropout(dropout)

    def forward(self, x):
        return self.dropout2(
            self.linear2(self.dropout1(self.activation(self.linear1(x))))
        )


class TransformerEncoderLayer(nn.Module):
    def __init__(
        self,
        d_model,
        nhead,
        dim_feedforward=2048,
        dropout=0.1,
        activation=nn.ReLU(),
        layer_norm_eps=1e-5,
    ):
        super().__init__()
        self.self_attn = nn.MultiheadAttention(d_model, nhead, dropout=dropout)
        self.norm1 = nn.LayerNorm(d_model, eps=layer_norm_eps)
        self.norm2 = nn.LayerNorm(d_model, eps=layer_norm_eps)
        self.dropout = nn.Dropout(dropout)
        self.ff_block = FeedForwardLayer(d_model, dim_feedforward, activation, dropout)

    def forward(self, src, src_mask=None, src_key_padding_mask=None):
        x = src
        x = self.norm1(x + self._sa_block(x, src_mask, src_key_padding_mask))
        x = self.norm2(x + self._ff_block(x))
        return x

    # self-attention block
    def _sa_block(self, x, attn_mask, key_padding_mask):
        x = self.self_attn(
            x,
            x,
            x,
            attn_mask=attn_mask,
            key_padding_mask=key_padding_mask,
            need_weights=False,
        )[0]
        return self.dropout(x)

    # feed forward block
    def _ff_block(self, x):
        return self.ff_block(x)


class MockModule(torch.nn.Module):
    def inner_fn(self, left, right):
        return tuple(left) == tuple(right)

    def fn(self, tensor):
        if type(tensor) is int:
            return False

        torch.add(tensor, tensor)
        return self.inner_fn(tensor.shape, (1, 2, 3))


class IncByOne:
    def __init__(self, x):
        self.x = x + 1


class IncByTwo:
    def __init__(self, x):
        self.x = x + 2


class ReproTests(torch._dynamo.test_case.TestCase):
    def test_do_paste_mask(self):
        torch._dynamo.utils.counters.clear()
        cnt = torch._dynamo.testing.CompileCounter()
        opt__do_paste_mask = torch.compile(_do_paste_mask, backend=cnt)
        opt__do_paste_mask(
            torch.randn(1, 1, 28, 28),
            torch.tensor([[0.0, 1, 2, 4]]) * 1,
            427,
            640,
            True,
        )
        opt__do_paste_mask(
            torch.randn(1, 1, 28, 28),
            torch.tensor([[0.0, 1, 2, 4]]) * 2,
            427,
            640,
            True,
        )
        opt__do_paste_mask(
            torch.randn(1, 1, 28, 28),
            torch.tensor([[0.0, 1, 2, 4]]) * 3,
            612,
            612,
            True,
        )
        opt__do_paste_mask(
            torch.randn(1, 1, 28, 28),
            torch.tensor([[0.0, 1, 2, 4]]) * 4,
            612,
            612,
            True,
        )
        opt__do_paste_mask(
            torch.randn(1, 1, 28, 28),
            torch.tensor([[0.0, 1, 2, 4]]) * 2,
            427,
            640,
            False,
        )
        # (dynamic shapes, static shapes)
        self.assertIn(cnt.frame_count, (5, 7))
        self.assertIn(cnt.op_count, (104, 106, 127))

    def test_convert_boxes_to_pooler_format(self):
        boxes1 = [
            Boxes(torch.arange(0, 8).reshape((2, 4))),
            Boxes(torch.arange(8, 16).reshape((2, 4))),
        ]
        boxes2 = [
            Boxes(torch.arange(16, 20).reshape((1, 4))),
            Boxes(torch.arange(20, 24).reshape((1, 4))),
        ]
        correct1 = convert_boxes_to_pooler_format(boxes1)
        correct2 = convert_boxes_to_pooler_format(boxes2)
        fn = convert_boxes_to_pooler_format
        cnt = torch._dynamo.testing.CompileCounter()
        opt_fn = torch._dynamo.optimize(cnt)(fn)
        self.assertTrue(same(opt_fn(boxes1), correct1))
        self.assertTrue(same(opt_fn(boxes2), correct2))

        # repeat_interleave is a dynamic shape operator we do not execute/
        # In the future, we could reduce the frame_count down to 1
        # by guarding on the exact values of `Tensor repeats` arg
        if torch._dynamo.config.assume_static_by_default:
            self.assertExpectedInline(cnt.frame_count, """4""")
            self.assertExpectedInline(cnt.op_count, """10""")
        else:
            self.assertExpectedInline(cnt.frame_count, """4""")
            self.assertExpectedInline(cnt.op_count, """14""")

    def test_boxes_len(self):
        def fn(boxes):
            return len(boxes) + boxes.__len__() + boxes.tensor

        boxes1 = Boxes(torch.arange(0, 8).reshape((2, 4)))
        cnt = torch._dynamo.testing.CompileCounter()
        opt_fn = torch._dynamo.optimize_assert(cnt)(fn)
        self.assertTrue(same(opt_fn(boxes1), boxes1.tensor + 4.0))

        if torch._dynamo.config.assume_static_by_default:
            self.assertExpectedInline(cnt.frame_count, """1""")
            self.assertExpectedInline(cnt.op_count, """1""")
        else:
            self.assertExpectedInline(cnt.frame_count, """1""")
            self.assertExpectedInline(cnt.op_count, """6""")

    def _reformer(self, nopython):
        input = torch.randn([1, 64, 256])
        model = ReformerEncoder()
        torch.manual_seed(1337)
        correct = copy.deepcopy(model)(input)
        cnt = torch._dynamo.testing.CompileCounter()
        torch.manual_seed(1337)
        opt_model = torch._dynamo.optimize(cnt, nopython=nopython)(model)
        self.assertTrue(same(opt_model(input), correct))
        return cnt

    @requires_cuda
    def test_sub_alpha_scalar_repro(self):
        @torch.compile(backend="aot_eager")
        def f(x):
            return x.sub(1, alpha=2)

        f(torch.ones(2, device="cuda", dtype=torch.float64))

    # https://github.com/pytorch/pytorch/issues/113010
    def test_out_overload_non_contiguous(self):
        def f(x, y):
            return torch.abs(x, out=y.T)

        f_compiled = torch.compile(f, backend="aot_eager")

        x_ref = torch.arange(4, dtype=torch.float32).reshape(2, 2)
        y_ref = torch.arange(4, dtype=torch.float32).reshape(2, 2)
        x_test = torch.arange(4, dtype=torch.float32).reshape(2, 2)
        y_test = torch.arange(4, dtype=torch.float32).reshape(2, 2)

        out_ref = f(x_ref, y_ref)
        out_test = f_compiled(x_test, y_test)
        self.assertEqual(out_ref, out_test)
        self.assertEqual(y_ref, y_test)

    # https://github.com/pytorch/pytorch/issues/109053
    def test_view_dtype_overload(self):
        def f(x):
            return x.view(torch.int32)

        f_compiled = torch.compile(f, backend="aot_eager")

        x1 = torch.ones(4, requires_grad=True)
        out_ref = f(x1)
        out_test = f_compiled(x1)
        self.assertEqual(out_ref, out_test)

        x2 = torch.ones(4, requires_grad=False)
        out_ref = f(x2)
        out_test = f_compiled(x2)
        self.assertEqual(out_ref, out_test)

    # https://github.com/pytorch/pytorch/issues/90552
    def test_intermediate_leaf_requires_grad(self):
        def f(x):
            leaf = torch.ones(2, requires_grad=True)
            return leaf, leaf * 2

        f_compiled = torch.compile(f, backend="aot_eager")
        x = torch.arange(4, dtype=torch.float32).reshape(2, 2)

        leaf, out = f(x)
        leaf_test, out_test = f_compiled(x)
        out.sum().backward()
        out_test.sum().backward()
        self.assertEqual(leaf.grad, leaf_test.grad)

    # See https://github.com/pytorch/pytorch/issues/97745
    def test_gan_repro_trying_to_backward_through_the_graph_a_second_time(self):
        def f(a, b):
            c = torch.ones(2, 2)
            d = torch.ones(2, 2)
            e = torch.matmul(a, c)
            g_loss = torch.abs(e - d).mean()
            g_loss.backward()
            fake_d_pred = torch.matmul(b, e.detach())
            d_loss = fake_d_pred.mean()
            d_loss.backward()

        a_ref = torch.randn(2, 2, requires_grad=True)
        b_ref = torch.randn(2, 2, requires_grad=True)
        out_ref = f(a_ref, b_ref)

        a_test = a_ref.clone().detach().requires_grad_(True)
        b_test = b_ref.clone().detach().requires_grad_(True)
        out_test = torch.compile(f, backend="aot_eager")(a_test, b_test)

        self.assertEqual(out_ref, out_test)
        self.assertEqual(a_ref.grad, a_test.grad)
        self.assertEqual(b_ref.grad, b_test.grad)

    # https://github.com/pytorch/pytorch/issues/111603
    def test_tuple_enum_as_key_dict(self):
        class MyEnum(Enum):
            A = "a"

        class SomeModel(torch.nn.Module):
            def __init__(self) -> None:
                super().__init__()
                self.linear = torch.nn.Linear(1, 1)

            def forward(self, x) -> torch.Tensor:
                return self.linear(x[MyEnum.A])

        x = {MyEnum.A: torch.rand(8, 1)}
        model_pytorch = SomeModel()
        model = torch.compile(model_pytorch)
        # Executing twice works
        model(x)
        y = model(x)
        self.assertEqual(y, model_pytorch(x))

    def test_embedding_backward_broadcasting_decomp(self):
        def f(grad_output, indices):
            num_weights = 10
            padding_idx = 1
            scale_grad_by_freq = True
            return torch.ops.aten.embedding_dense_backward(
                grad_output, indices, num_weights, padding_idx, scale_grad_by_freq
            )

        f_compiled = torch.compile(f, backend="aot_eager")

        grad_output = torch.ones(2, 4, 3, dtype=torch.float16)
        indices = torch.ones(2, 4, dtype=torch.int64)

        out_ref = f(grad_output, indices)
        out_test = f_compiled(grad_output, indices)

        self.assertEqual(out_ref, out_test)

    def test_reformer_eval(self):
        with torch.no_grad():
            cnt = self._reformer(nopython=True)
        self.assertEqual(cnt.frame_count, 1)
        self.assertEqual(cnt.op_count, 11)

    def test_reformer_train(self):
        with torch.enable_grad():
            cnt = self._reformer(nopython=False)
        # cant inline torch.autograd.Function means graph break
        if torch._dynamo.config.assume_static_by_default:
            self.assertExpectedInline(cnt.frame_count, """1""")
            self.assertExpectedInline(cnt.op_count, """5""")
        else:
            self.assertExpectedInline(cnt.frame_count, """1""")
            self.assertExpectedInline(cnt.op_count, """5""")

    @disable_translation_validation_if_dynamic_shapes
    def test_longformer_chunk(self):
        input1 = torch.randn([1, 4096, 1])
        input2 = torch.randn([12, 4096, 64])
        correct1 = longformer_chunk(input1)
        correct2 = longformer_chunk(input2)
        fn = longformer_chunk
        cnt = torch._dynamo.testing.CompileCounter()
        opt_fn = torch._dynamo.optimize_assert(cnt)(fn)
        self.assertTrue(same(opt_fn(input1), correct1))
        self.assertTrue(same(opt_fn(input2), correct2))
        self.assertTrue(same(opt_fn(input1), correct1))
        self.assertTrue(same(opt_fn(input2), correct2))

        if torch._dynamo.config.assume_static_by_default:
            if torch._dynamo.config.automatic_dynamic_shapes:
                self.assertExpectedInline(cnt.frame_count, """2""")
                self.assertExpectedInline(cnt.op_count, """14""")
            else:
                self.assertExpectedInline(cnt.frame_count, """2""")
                self.assertExpectedInline(cnt.op_count, """4""")
        else:
            self.assertExpectedInline(cnt.frame_count, """2""")
            self.assertExpectedInline(cnt.op_count, """35""")

    def test_hf_t5_forward(self):
        input = torch.randn([1, 2048, 512])
        model = PartialT5()
        correct = model(input)
        cnt = torch._dynamo.testing.CompileCounter()
        opt_model = torch._dynamo.optimize_assert(cnt)(model)
        self.assertTrue(same(opt_model(input), correct))

        if torch._dynamo.config.assume_static_by_default:
            self.assertExpectedInline(cnt.frame_count, """1""")
            self.assertExpectedInline(cnt.op_count, """11""")
        else:
            self.assertExpectedInline(cnt.frame_count, """1""")
            self.assertExpectedInline(cnt.op_count, """11""")

    def test_module_in_skipfiles(self):
        model = nn.Linear(10, 10)
        cnt = torch._dynamo.testing.CompileCounter()
        torch.compile(model, backend=cnt, fullgraph=True)(torch.randn([5, 10]))
        self.assertEqual(cnt.frame_count, 1)
        self.assertEqual(cnt.op_count, 1)

    def test_function_in_skipfiles(self):
        cnt = torch._dynamo.testing.CompileCounter()
        torch.compile(torch.sin, backend=cnt, fullgraph=True)(torch.randn([5, 10]))
        self.assertEqual(cnt.frame_count, 1)
        self.assertEqual(cnt.op_count, 1)

    def test_slicing_dynamic_shape(self):
        def fn(y):
            x = torch.ones(8)
            idx = y[0]
            out = x[idx:]
            return (out + 3) * 5

        counter = torch._dynamo.testing.CompileCounter()
        opt_fn = torch._dynamo.optimize(counter)(fn)
        out = opt_fn(torch.ones(10, dtype=torch.long))
        # idx should be 1 -> slicing off [1:] of 8 elem tensor
        self.assertEqual(list(out.shape), [7])

        self.assertEqual(counter.op_count, 2)
        self.assertEqual(counter.frame_count, 1)

        self.assertEqual(list(opt_fn(torch.tensor([4])).shape), [4])

    def test_slicing_dynamic_shape_setitem(self):
        def fn(input_lengths: torch.Tensor, new_ones_1):
            getitem_13 = input_lengths[3]
            new_ones_1[(3, slice(getitem_13, None, None))] = 0
            setitem_13 = new_ones_1
            return (setitem_13,)

        x = torch.randn(10).to(dtype=torch.int64)
        y = torch.randn(10, 204)
        ref = fn(x, y)
        opt_fn = torch._dynamo.optimize("aot_eager")(fn)
        res = opt_fn(x, y)
        self.assertTrue(same(ref, res))

    def test_chunk_reformer_ff(self):
        input = torch.randn([1, 4096, 256])
        model = ChunkReformerFeedForward()
        correct = model(input)
        cnt = torch._dynamo.testing.CompileCounter()
        opt_model = torch._dynamo.optimize_assert(cnt)(model)
        self.assertTrue(same(opt_model(input), correct))

        self.assertEqual(cnt.frame_count, 1)
        self.assertLessEqual(cnt.op_count, 10)

    # see: https://github.com/pytorch/pytorch/issues/80067
    # NB: When you remove the expectedFailure, don't forget to
    # uncomment/adjust the assertEqual below
    @unittest.expectedFailure
    @torch._dynamo.config.patch(
        fake_tensor_propagation=True, capture_scalar_outputs=True
    )
    def test_maml_item_capture(self):
        a = torch.randn(5, 1, 28, 28)
        b = torch.zeros(5, dtype=torch.int64)
        c = torch.randn(75, 1, 28, 28)
        d = torch.zeros(75, dtype=torch.int64)
        model = PartialMaml()
        correct = model(a, b, c, d)
        cnt = torch._dynamo.testing.CompileCounter()
        opt_model = torch._dynamo.optimize(cnt)(model)
        for _ in range(10):
            self.assertTrue(same(opt_model(a, b, c, d), correct))

        # if torch._dynamo.config.assume_static_by_default:
        #     self.assertExpectedInline(cnt.frame_count, """2""")
        # else:
        #     self.assertExpectedInline(cnt.frame_count, """3""")
        # TODO(jansel): figure out why op count depends on imports
        self.assertIn(cnt.op_count, (36, 35, 34, 29, 28, 27))

    # see: https://github.com/pytorch/pytorch/issues/80067
    @torch._dynamo.config.patch(capture_scalar_outputs=False)
    def test_maml_no_item_capture(self):
        a = torch.randn(5, 1, 28, 28)
        b = torch.zeros(5, dtype=torch.int64)
        c = torch.randn(75, 1, 28, 28)
        d = torch.zeros(75, dtype=torch.int64)
        model = PartialMaml()
        correct = model(a, b, c, d)
        cnt = torch._dynamo.testing.CompileCounter()
        opt_model = torch._dynamo.optimize(cnt)(model)
        for _ in range(10):
            self.assertTrue(same(opt_model(a, b, c, d), correct))

        if torch._dynamo.config.assume_static_by_default:
            self.assertExpectedInline(cnt.frame_count, """4""")
        else:
            self.assertExpectedInline(cnt.frame_count, """5""")

    def test_hf_model_output(self):
        ex = ModelOutput(a=torch.randn(10), b=torch.randn(10), c=torch.randn(10))

        def fn1(x):
            return x["a"] + 1

        def fn2(x):
            return x.a + 1

        def fn3(x):
            return x.to_tuple()[0] + 1

        def fn4(x):
            return x[0] + 1

        cnt = torch._dynamo.testing.CompileCounter()
        for fn in (fn1, fn2, fn3, fn4):
            cnt.clear()
            opt_fn = torch._dynamo.optimize_assert(cnt)(fn)
            self.assertTrue(same(opt_fn(ex), ex.a + 1))
            self.assertEqual(cnt.frame_count, 1)
            self.assertEqual(cnt.op_count, 1)

    @disable_translation_validation_if_dynamic_shapes
    def test_create_rand_mask_from_inputs(self):
        args = [
            torch.randn([1, 64, 64]),
            torch.randn([1, 64, 64]),
            torch.zeros([1, 12, 62, 3], dtype=torch.int64),
            12,
            3,
            1,
            4096,
            64,
        ]
        correct = create_rand_mask_from_inputs(*args)
        fn = create_rand_mask_from_inputs

        cnt = torch._dynamo.testing.CompileCounter()
        opt_fn = torch._dynamo.optimize_assert(cnt)(fn)
        self.assertTrue(same(opt_fn(*args), correct))
        if torch._dynamo.config.assume_static_by_default:
            self.assertExpectedInline(cnt.frame_count, """1""")
            self.assertExpectedInline(cnt.op_count, """8""")
        else:
            self.assertExpectedInline(cnt.frame_count, """1""")
            self.assertExpectedInline(cnt.op_count, """11""")

    def test_rng_state(self):
        def fn():
            state = torch.get_rng_state()
            before = torch.rand(1000)
            torch.set_rng_state(state)
            after = torch.rand(1000)
            return before, after

        cnt = torch._dynamo.testing.CompileCounter()
        opt_fn = torch._dynamo.optimize(cnt)(fn)

        before, after = opt_fn()
        self.assertTrue(same(before, after))
        self.assertEqual(cnt.frame_count, 2)
        self.assertEqual(cnt.op_count, 2)  # rand, rand
        try:
            graph, _ = torch._dynamo.export(fn)()
            # See https://github.com/pytorch/pytorch/pull/87490
            self.fail("unexpected export success")
        except torch._dynamo.exc.Unsupported:
            pass

    def test_threading_local(self):
        import threading

        foo = threading.local()
        foo.x = torch.rand(1)

        def f(x):
            return torch.cat([x, foo.x])

        cnt = torch._dynamo.testing.CompileCounter()
        opt_f = torch._dynamo.optimize(cnt, nopython=True)(f)

        inp = torch.ones(1)
        out = f(inp)
        opt_out = opt_f(inp)
        self.assertEqual(opt_out, out)
        self.assertEqual(cnt.frame_count, 1)

    def test_seq_append_list(self):
        x = torch.randn(4, 10)
        model = SequentialAppendList(
            torch.nn.Linear(10, 10),
            torch.nn.ReLU(),
            torch.nn.Linear(10, 10),
            torch.nn.ReLU(),
        )
        # this one is tricky because it mutates the list provided as an input
        l1 = [x]
        l2 = [x]
        correct, _ = model(x, l1)
        cnt = torch._dynamo.testing.CompileCounter()
        opt_model = torch._dynamo.optimize_assert(cnt)(model)
        result, l3 = opt_model(x, l2)
        self.assertTrue(same(result, correct))
        self.assertTrue(same(l1, l2))
        self.assertIs(l2, l3)
        self.assertEqual(cnt.frame_count, 1)
        self.assertEqual(cnt.op_count, 5)

    def test_batch_norm_act(self):
        a = torch.randn(5, 1, 28, 28)
        model = BatchNormAct2d(1).eval()
        correct = model(a)
        cnt = torch._dynamo.testing.CompileCounter()
        if not torch._dynamo.config.specialize_int:
            # _local_scalar_dense causes graph break w 0-dim tensor
            opt_model = torch._dynamo.optimize(cnt)(model)
            self.assertTrue(same(opt_model(a), correct))
            return

        opt_model = torch._dynamo.optimize_assert(cnt)(model)
        self.assertTrue(same(opt_model(a), correct))
        self.assertEqual(cnt.frame_count, 1)
        self.assertEqual(cnt.op_count, 2)

    def test_get_parameter_dtype(self):
        model = SequentialAppendList(
            torch.nn.Linear(10, 10),
            torch.nn.ReLU(),
        )

        def fn(model, x):
            return x + torch.randn(10, dtype=get_parameter_dtype(model))

        cnt = torch._dynamo.testing.CompileCounter()
        opt_fn = torch._dynamo.optimize_assert(cnt)(fn)
        self.assertEqual(opt_fn(model, torch.randn(10)).dtype, torch.float32)
        self.assertEqual(cnt.frame_count, 1)
        self.assertEqual(cnt.op_count, 2)

    def test_nn_parameter(self):
        def test_fn():
            a = torch.nn.Parameter(torch.randn(5, 5))
            # Checks that TensorVariable stores the type information correctly
            self.assertTrue(isinstance(a, torch.nn.Parameter))
            return a

        cnt = torch._dynamo.testing.CompileCounter()
        opt_test_fn = torch._dynamo.optimize(cnt)(test_fn)
        out = opt_test_fn()
        self.assertTrue(isinstance(out, torch.nn.Parameter))

    def test_Size(self):
        def test_fn():
            a = torch.randn(4)
            x = torch.Size([1, 2, 3])
            # Checks that SizeVariable return torch.Size object
            assert isinstance(x, torch.Size)
            # Causes graph breaks and checks reconstruction of SizeVariable
            # object
            self.assertIsInstance(x, torch.Size)
            return a

        cnt = torch._dynamo.testing.CompileCounter()
        opt_test_fn = torch._dynamo.optimize(cnt)(test_fn)
        opt_test_fn()

    # See https://github.com/pytorch/pytorch/issues/100067
    def test_copy_weird_strides(self):
        # This test requires inductor's copy() decomp to preserve strides properly.
        def test_fn(a):
            b = torch.zeros(48, 4, 256, 513)
            b[:, 0, 1:256, 1:256] = a
            c = b.view(4, 12, 1024, 513)
            d = c.transpose(2, 1)
            d.add_(1)
            return d

        sh, st, dt, dev, rg = (
            (48, 255, 255),
            (787968, 513, 1),
            torch.float16,
            "cpu",
            True,
        )
        a = rand_strided(sh, st, dt, dev).requires_grad_(rg)
        compiled_f = torch.compile(test_fn, backend="aot_eager_decomp_partition")
        out1 = test_fn(a)
        out2 = compiled_f(a)
        self.assertEqual(out1, out2)

    def test_indexing_with_list(self):
        def test_fn():
            def run_test(tensor, *idx):
                npt = tensor.numpy()
                assert npt[idx].shape == tensor[idx].shape

            x = torch.arange(0, 10)
            cases = [
                [None, None],
                [1, None],
            ]

            for case in cases:
                run_test(x, *case)

            return torch.randn(4)

        cnt = torch._dynamo.testing.CompileCounter()
        opt_test_fn = torch._dynamo.optimize(cnt)(test_fn)
        opt_test_fn()

    def test_reformer_min_chunk_len(self):
        def fn(cfg):
            t = torch.empty(10)
            t.fill_(_get_min_chunk_len(cfg))
            return t[0]

        cfg = DummyConfig()
        cnt = torch._dynamo.testing.CompileCounter()
        opt_fn = torch._dynamo.optimize_assert(cnt)(fn)
        self.assertEqual(opt_fn(cfg), 64)
        # With unspec int, maximum computation is preserved
        if torch._dynamo.config.assume_static_by_default:
            self.assertExpectedInline(cnt.frame_count, """1""")
            self.assertExpectedInline(cnt.op_count, """3""")
        else:
            self.assertExpectedInline(cnt.frame_count, """1""")
            self.assertExpectedInline(cnt.op_count, """4""")

    def test_reformer_sorting(self):
        x = torch.zeros([1, 12, 4096], dtype=torch.int64)
        correct = _get_sorted_bucket_idx_and_undo_sorted_bucket_idx(x)
        fn = _get_sorted_bucket_idx_and_undo_sorted_bucket_idx

        cnt = torch._dynamo.testing.CompileCounter()
        opt_fn = torch._dynamo.optimize_assert(cnt)(fn)
        self.assertTrue(same(opt_fn(x), correct))
        if torch._dynamo.config.assume_static_by_default:
            self.assertExpectedInline(cnt.frame_count, """1""")
            self.assertExpectedInline(cnt.op_count, """14""")
        else:
            self.assertExpectedInline(cnt.frame_count, """1""")
            self.assertExpectedInline(cnt.op_count, """27""")

    def test_recursive_map(self):
        # https://github.com/pytorch/torchdynamo/issues/132
        def _recursive_map(struct, batch_dim=0):
            for k, v in struct.items():
                if v is not None:
                    if isinstance(v, dict):
                        _recursive_map(v)
                    else:
                        struct[k] = v

        def toy_example(a, b, v):
            x = a / (torch.abs(a) + 1)
            if v is not None:
                _recursive_map(v)
            return x * b

        cnt = torch._dynamo.testing.CompileCounter()
        opt_toy_example = torch._dynamo.optimize(cnt)(toy_example)
        opt_toy_example(
            torch.randn(10),
            torch.randn(10),
            {"layer0": {"memory_keys": torch.randn(10)}},
        )
        self.assertEqual(cnt.frame_count, 1)
        self.assertEqual(cnt.op_count, 4)

    def test_issue114171(self):
        device = torch.device("cpu")

        def fcnn(in_dim, out_dim, hidden_dim, activation=torch.nn.GELU):
            layers = [
                torch.nn.Linear(in_dim, hidden_dim, device=device),
                activation(),
                torch.nn.Linear(hidden_dim, out_dim, device=device),
            ]
            return torch.nn.Sequential(*layers)

        class testmodel(torch.nn.Module):
            def __init__(self):
                super().__init__()
                self.interaction_networks = torch.nn.ModuleList(
                    [fcnn(262, 1174, 400) for _ in range(4)]
                )

            def interact(self, x, cycle):
                return self.interaction_networks[cycle](x)

        model = testmodel()
        forward_aot = torch.compile(
            model.interact, fullgraph=True, dynamic=True, backend="eager"
        )

        x = torch.rand([111, 262], device=device)
        y2 = forward_aot(x, 2)  # previously failed

    def test_issue175(self):
        n_heads = 2
        d_model = 64
        model = TransformerEncoderLayer(d_model, n_heads)
        inp = torch.randn(1, d_model)
        cnt = torch._dynamo.testing.CompileCounter()
        opt_model = torch._dynamo.optimize(cnt, nopython=True)(model)
        opt_model(inp)
        opt_model(inp)
        self.assertEqual(cnt.frame_count, 1)
        self.assertEqual(cnt.op_count, 12)

    def test_exec_import(self):
        def fn1():
            exec("import math")

        def fn2():
            try:
                math.sqrt(4)
                return False
            except NameError:
                return True

        def fn3():
            fn1()
            return fn2()

        self.assertTrue(fn3())
        opt_fn3 = torch._dynamo.optimize("eager")(fn3)
        self.assertTrue(opt_fn3())

    def test_exec_wildcard_import(self):
        # Test that globals are not carried over from frame to frame
        def fn1():
            exec("from torch import *")

        def fn2():
            x = torch.zeros(4)
            for i in range(5):
                x = x + i
            return x

        def fn3():
            fn1()
            return fn2()

        ref = fn3()
        opt_fn3 = torch._dynamo.optimize("eager")(fn3)
        res = opt_fn3()
        self.assertTrue(same(ref, res))

    def test_with_on_graph_break_inst(self):
        def reversible(x):
            print("Hello world")  # Cause graph break so inline fails
            return torch.sin(torch.cos(x))

        def fn(x):
            with torch.enable_grad():
                a = torch.sin(x)
                b = reversible(a)
                c = torch.sigmoid(b)
                c.sum().backward()
                return x.grad

        x = torch.randn(3, requires_grad=True)
        x.grad = None
        with torch.no_grad():
            ref = fn(x)

        x.grad = None
        opt_fn = torch._dynamo.optimize("eager")(fn)
        with torch.no_grad():
            res = opt_fn(x)
        self.assertTrue(same(ref, res))

    def test_with_on_graph_break_nested(self):
        def reversible(x):
            torch._dynamo.graph_break()  # Cause graph break so inline fails
            return torch.sin(torch.cos(x))

        def fn(x):
            # nested context manager failed previously
            with torch.no_grad():
                with torch.enable_grad():
                    a = torch.sin(x)
                    b = reversible(a)
                    c = torch.sigmoid(b)
                    c.sum().backward()
                    return x.grad

        x = torch.randn(3, requires_grad=True)
        x.grad = None
        with torch.no_grad():
            ref = fn(x)

        x.grad = None
        opt_fn = torch._dynamo.optimize("eager")(fn)
        with torch.no_grad():
            res = opt_fn(x)
        self.assertTrue(same(ref, res))

    # https://github.com/pytorch/torchdynamo/issues/1446
    def test_grad_mode_carrying_correct_state_after_graph_break(self):
        def fn(x):
            with torch.no_grad():
                y = x * 3
                print("Break")
                z = x + 2
            return y, z

        x = torch.randn(3, requires_grad=True)
        opt_fn = torch._dynamo.optimize("eager")(fn)
        y, z = opt_fn(x)
        self.assertFalse(y.requires_grad)
        self.assertFalse(z.requires_grad)

    def test_abc_setattr(self):
        # tests that we correctly bail out of __setattr__ calls

        # TODO: does not ensure ABC classes are correctly inferred as ClassVariables
        # (doesn't test the fix for 'super()')

        class BaseModule(torch.nn.Module, ABC):
            def blah(self, x):
                return x + 1

        class Derived(BaseModule):
            def __setattr__(self, name, value) -> None:
                super().__setattr__(name, value)

            def forward(self, x):
                # expect a graph break on __setattr__
                self.foo = 0
                return self.blah(x)

            def blah(self, x):
                return super().blah(x)

        x = torch.randn(3, requires_grad=True)
        mod = Derived()
        opt_mod = torch._dynamo.optimize("eager")(mod)
        opt_mod(x)

        # Not sure what this test is testing. It was earlier graph breaking on
        # __dict__, so the counter >= 2. With __dict__ support, there is no
        # graph break.
        self.assertGreaterEqual(torch._dynamo.utils.counters["frames"]["ok"], 1)
        self.assertGreaterEqual(torch._dynamo.utils.counters["frames"]["total"], 1)

    @torch._dynamo.config.patch("suppress_errors", True)
    def test_guard_fail_tensor_bool(self):
        @torch._dynamo.disable(recursive=False)
        def fn():
            condition_shape = (5, 5)
            dtypes = (torch.bool,)
            shapes = (
                (),
                (5,),
                (1, 5),
            )

            tensors = [
                torch.empty(shape, dtype=dtype).fill_(17)
                for shape, dtype in itertools.product(shapes, dtypes)
            ]

            x_vals = (5.0, *tensors)
            y_vals = (6.0, *tensors)

            @torch._dynamo.disable
            def get_expected(condition, x, y):
                x_np = x.cpu().numpy() if isinstance(x, torch.Tensor) else x
                y_np = y.cpu().numpy() if isinstance(y, torch.Tensor) else y
                return torch.from_numpy(
                    np.where(condition.cpu().numpy(), x_np, y_np)
                ).to(common_dtype)

            for x, y in zip(x_vals, y_vals):
                condition = torch.empty(*condition_shape, dtype=torch.bool).bernoulli_()
                common_dtype = torch.result_type(x, y)

                def check_equal(condition, x, y):
                    # NumPy aggressively promotes to double, hence cast to output to correct dtype
                    expected = get_expected(condition, x, y)
                    result = torch.where(condition, x, y)
                    assert torch.allclose(expected, result)

                check_equal(condition, x, y)
                check_equal(condition, y, x)

        fn()
        opt_fn = torch._dynamo.optimize("eager")(fn)
        opt_fn()

    def test_guard_fail_nested_tuple(self):
        def fn(args):
            return torch.ones(()), args[0] * 2

        # This adds a tensor check on args[1][0] and args[1][1]
        args1 = (torch.ones(1), (torch.ones(1), torch.ones(1)))
        args2 = (torch.ones(1), torch.ones(1))
        opt_fn = torch._dynamo.optimize("eager")(fn)
        ref = opt_fn(args1)
        res = opt_fn(args2)

        self.assertTrue(same(ref, res))

    def test_nullcontext1(self):
        @torch.compile(fullgraph=True, backend="eager")
        def fn(x, ctx):
            x = x.sin()
            with ctx:
                x = x.cos()
            x = x.sin()
            return x

        y = torch.randn(10)
        self.assertTrue(same(fn(y, contextlib.nullcontext()), y.sin().cos().sin()))

    def test_nullcontext2(self):
        @torch.compile(fullgraph=True, backend="eager")
        def fn(x, ctx):
            x = x.sin()
            with ctx():
                x = x.cos()
            x = x.sin()
            return x

        y = torch.randn(10)
        self.assertTrue(same(fn(y, contextlib.nullcontext), y.sin().cos().sin()))

    def test_no_grad_inline(self):
        @torch.no_grad()
        def a(x):
            return x.sin()

        @torch.compile(backend="eager", fullgraph=True)
        def b(x):
            return a(x).cos()

        y = torch.randn(10)
        self.assertTrue(same(b(y), y.sin().cos()))

    def test_longtensor_list(self):
        for partition in [0, 5, 10]:

            @torch._dynamo.disable
            def rand_gen():
                rand_vals = [random.randint(5, 10) for _ in range(10)]
                # List of tensors mixed with np.arrays
                return list(np.array(rand_vals[:partition])) + [
                    torch.tensor(val) for val in rand_vals[partition:]
                ]

            def fn(x):
                random_list = rand_gen()
                z = torch.LongTensor(random_list)
                return x * z

            x = torch.ones(10) * 2

            random.seed(0)
            ref0 = fn(x)
            ref1 = fn(x)

            random.seed(0)
            opt_fn = torch._dynamo.optimize("eager")(fn)
            res0 = opt_fn(x)
            res1 = opt_fn(x)

            self.assertTrue(same(ref0, res0))
            self.assertTrue(same(ref1, res1))

    def test_primtorch(self):
        @torch._dynamo.optimize("eager")
        def fn(x):
            torch._refs.abs(x)

        fn(torch.randn(3))

    @unittest.expectedFailure
    # inline_call [('inline in skipfiles: bind ...python3.10/inspect.py', 1)]
    def test_primtorch_no_graph_break(self):
        @torch._dynamo.optimize("eager", nopython=True)
        def fn(x):
            torch._refs.abs(x)

        fn(torch.randn(3))

    def test_torch_tensor_ops_no_graph_break(self):
        @torch._dynamo.optimize("eager", nopython=True)
        def fn(x):
            torch.Tensor.abs_(x)

        fn(torch.randn(3))

    @unittest.skipIf(
        not isinstance(torch.ops.aten.abs, torch._ops.OpOverloadPacket),
        "old pt doesn't work",
    )
    def test_torch_ops_aten(self):
        # Picked an op that doesn't show up in the default list
        @torch._dynamo.optimize("eager", nopython=True)
        def fn(x):
            return torch.ops.aten.absolute(x)

        fn(torch.randn(3))

    def test_hf_gelu_inline(self):
        class GELUActivation(nn.Module):
            def __init__(self):
                super().__init__()
                self.act = nn.functional.gelu

            def forward(self, input):
                return self.act(input)

        @torch._dynamo.optimize("eager", nopython=True)
        def fn(x):
            return GELUActivation()(x)

        y = torch.randn(10)
        self.assertTrue(same(fn(y), nn.functional.gelu(y)))

        @torch._dynamo.optimize("eager", nopython=True)
        def fn_returns(x):
            return GELUActivation(), x + 1

        act, _ = fn_returns(y)
        self.assertIsInstance(act, GELUActivation)
        self.assertIs(act.act, nn.functional.gelu)
        self.assertTrue(hasattr(act, "_buffers"))  # check that __init__ got called

    def test_dropout_inline(self):
        @torch._dynamo.optimize("eager")
        def fn(x):
            return torch.nn.Dropout(0.1)(x)

        y = torch.randn(10)
        torch.manual_seed(1337)
        ref = nn.functional.dropout(y, 0.1)
        torch.manual_seed(1337)
        res = fn(y)
        self.assertTrue(same(ref, res))

    def test_setitem_boolean_mask_diff(self):
        def fn(x, b, y):
            x = x.clone()
            x[b] = y
            return x

        opt_fn = torch._dynamo.optimize("aot_eager")(fn)
        x = torch.randn(4, requires_grad=True)
        b = torch.tensor([True, False, True, False])
        y = torch.randn(2, requires_grad=True)
        opt_fn(x, b, y)

    def test_setitem_tuple_boolean_mask_diff(self):
        def fn(x, b, y):
            x = x.clone()
            x[:, b] = y
            return x

        opt_fn = torch._dynamo.optimize("aot_eager")(fn)
        x = torch.randn(8, 4, requires_grad=True)
        b = torch.tensor([True, False, True, False])
        y = torch.randn(2, requires_grad=True)
        opt_fn(x, b, y)

    def test_torch_tensor_ops(self):
        def fn(x):
            return torch.Tensor.abs_(x)

        x = torch.randn(3)
        opt_fn = torch._dynamo.optimize("eager", nopython=True)(fn)
        y = fn(x)
        y_ = opt_fn(x)
        self.assertTrue(same(y, y_))

    def test_guard_ordering_shape_fail(self):
        # If a function which takes a tensor has an inner function which
        # is compiled and generates a guard on its shape,
        # they are evaluated in the wrong order. So if on a subsequent call
        # an int is passed instead of a tensor, guard evaluation will crash
        # with a "no attribute: shape" error
        m = MockModule()
        opt_m = torch._dynamo.optimize("eager")(m)
        opt_m.fn(torch.ones((5, 5)))
        opt_m.fn(-3)

    def test_tensor_isinstance_tuple(self):
        @torch._dynamo.optimize("eager")
        def fn():
            t = torch.ones(5, 5)
            if not isinstance(t, (int, torch.Tensor)):
                msg = str.format(
                    "{0} is not an instance of {1}",
                    type(t),
                    (int, torch.Tensor),
                )
                raise ValueError(msg)
            return True

        fn()

    def test_isinstance_dtype(self):
        @torch._dynamo.optimize("eager", nopython=True)
        def fn(x):
            isinstance(torch.bfloat16, torch.dtype)
            return x

        fn(torch.randn(3))

    def test_isinstance_storage(self):
        @torch._dynamo.optimize("eager")
        def fn(x):
            f = bytearray([0x00, 0x01, 0x02, 0x03, 0x04, 0x05, 0x10, 0x40])
            bools = torch.BoolStorage.from_buffer(f, "big")
            assert isinstance(bools, torch.BoolStorage)
            return x

        fn(torch.randn(3))

    def test_issue111522(self):
        @torch.compile(backend="eager", fullgraph=True)
        def f(x, y):
            return x + y.a

        class A:
            a = 2

        self.assertEqual(f(torch.zeros(2), A()), torch.full([2], 2.0))

        del A.a

        # graph break on missing attr
        with self.assertRaises(torch._dynamo.exc.Unsupported):
            f(torch.zeros(2), A())

    def test_dict_list_values(self):
        def inner_fn(args):
            return [x[1].shape for x in args]

        @torch._dynamo.optimize("eager")
        def fn(tensors):
            return inner_fn(zip(itertools.count(), tensors["args"]))

        fn({"args": [torch.ones(5, 5), torch.ones(5, 6), torch.ones(5, 7)]})
        fn({"args": [torch.ones(5, 5)]})

    def test_dict_iter(self):
        class MyMod(torch.nn.Module):
            def forward(self, x):
                z = {"my": 1, "const": 2, "dict": 3, "variable": 4}
                tot = 0
                for key in z:
                    tot += z[key]

                return tot

        x = torch.tensor([0])
        model = MyMod()
        opt_model = torch._dynamo.optimize("eager", nopython=True)(model)
        y = opt_model(x)

        self.assertEqual(y, 10)

    def test_sort_out(self):
        dtype = torch.float32
        device = "cpu"

        def fn():
            tensor = torch.randn((3, 5), dtype=dtype, device=device)[:, 0]
            values1 = torch.tensor(0, dtype=dtype, device=device)
            indices1 = torch.tensor(0, dtype=torch.long, device=device)
            torch.sort(tensor, out=(values1, indices1))
            self.assertEqual(values1.stride(), (1,))
            self.assertEqual(indices1.stride(), (1,))

        fn()
        opt_fn = torch._dynamo.optimize("eager")(fn)
        opt_fn()

    def test_sort_out2(self):
        class MyModule(torch.nn.Module):
            def __init__(self):
                super().__init__()
                self.register_buffer("sorted", torch.ones(4, 4))
                self.register_buffer("indices", torch.ones(4, 4, dtype=torch.long))

            def forward(self, x):
                torch.sort(x, out=(self.sorted, self.indices))
                return (x + 1, self.sorted, self.indices)

        x = torch.randn(4, 4)
        m = MyModule()
        ref = m(x)
        opt_m = torch._dynamo.optimize("eager")(m)
        res = opt_m(x)
        self.assertTrue(same(ref, res))

    def test_sigmoid_out(self):
        dtype = torch.float32
        device = "cpu"

        def fn():
            inp = torch.randn((3, 5), dtype=dtype, device=device)
            out1 = torch.tensor(0, dtype=dtype, device=device)
            torch.sigmoid(inp, out=out1)
            self.assertEqual(out1.numel(), 15)

        fn()
        opt_fn = torch._dynamo.optimize("eager")(fn)
        opt_fn()

    def test_sigmoid_out2(self):
        class MyModule(torch.nn.Module):
            def __init__(self):
                super().__init__()
                self.register_buffer("base", torch.ones(4, 4))

            def forward(self, x):
                torch.sigmoid(x, out=self.base)
                return x + self.base

        x = torch.randn(4, 4)
        m = MyModule()
        ref = m(x)
        opt_m = torch._dynamo.optimize("eager")(m)
        res = opt_m(x)
        self.assertTrue(same(ref, res))

    def test_slice_into_list_mutable(self):
        class Mod(torch.nn.Module):
            def forward(self, listy):
                x = listy[3:5]
                for i in range(10):
                    z = torch.abs(torch.randn(10)) + 1
                    x[0] = z
                return x

        m = Mod()
        listy = [torch.randn(10)] * 10

        cnt = torch._dynamo.testing.CompileCounter()
        opt_m = torch._dynamo.optimize(cnt, nopython=True)(m)
        opt_m.forward(listy)

        self.assertEqual(cnt.frame_count, 1)

    @torch._dynamo.config.patch(capture_scalar_outputs=True)
    def test_issue111918(self):
        cnt = CompileCounter()

        @torch.compile(backend=cnt, dynamic=True)
        def fn(x):
            x = x + 1
            y = x.item()
            if y > 2:
                return x * 2
            else:
                return x * 3

        x = torch.tensor([3.0])
        fn(x)
        self.assertEqual(cnt.frame_count, 2)
        self.assertEqual(cnt.op_count, 4)

        torch._dynamo.reset()
        fn = torch.compile(fn, fullgraph=True, backend="eager")
        with self.assertRaises(torch._dynamo.exc.UserError):
            fn(x)

    def test_vdd_duplicate_error(self):
        def fn(a, dt):
            keys = list(dt._jt_dict.keys())
            p = torch.cos(dt._jt_dict[keys[0]]._value)
            q = torch.sin(a)
            r = torch.sigmoid(dt._jt_dict[keys[0]]._value)
            return p + q + r

        class Value:
            def __init__(self):
                self._value = torch.randn(4)

        class Sample:
            def __init__(self):
                self._jt_dict = {}
                self._jt_dict["POSITION_ID"] = Value()

        a = torch.randn(4)
        sample = Sample()

        ref = fn(a, sample)

        optimized_fn = torch._dynamo.optimize("eager", nopython=True)(fn)
        res = optimized_fn(a, sample)

        self.assertTrue(same(ref, res))

    def test_specialized_stride(self):
        def f():
            e = torch.empty(4)
            x = e[::2]
            return x.stride()

        self.assertEqual(f(), torch._dynamo.optimize("eager")(f)())

    def test_out_none(self):
        # https://github.com/pytorch/pytorch/issues/92814
        def fn(input):
            return torch.nn.functional.normalize(input, dim=0, out=None)

        x = torch.rand([1])
        self.assertEqual(fn(x), torch._dynamo.optimize("eager")(fn)(x))

    def test_multi_import(self):
        if not has_detectron2():
            raise unittest.SkipTest("requires detectron2")

        @torch._dynamo.optimize("eager", nopython=True)
        def to_bitmasks(boxes):
            from detectron2.layers.mask_ops import (
                _paste_masks_tensor_shape,
                paste_masks_in_image,
            )

            if (
                paste_masks_in_image is not None
                and _paste_masks_tensor_shape is not None
            ):
                return boxes + 1

        self.assertTrue((to_bitmasks(torch.zeros(10)) == torch.ones(10)).all())

    def test_multi_dot_import(self):
        def fn1(x):
            return torch.sin(x)

        def fn(x):
            import torch.fx

            _ = torch.fx.symbolic_trace(fn1)
            return x * 2

        x = torch.randn(10)
        fn(x)
        cnt = torch._dynamo.testing.CompileCounter()
        opt_fn = torch._dynamo.optimize(cnt)(fn)
        opt_fn(x)
        self.assertEqual(cnt.frame_count, 1)

    def test_relative_import(self):
        try:
            from . import utils as _  # noqa: F401

            def fn(x):
                from .utils import tensor_for_import_testing

                return x * 2 * tensor_for_import_testing

        except ImportError:

            def fn(x):
                from utils import tensor_for_import_testing

                return x * 2 * tensor_for_import_testing

        x = torch.randn(10)
        fn(x)
        cnt = torch._dynamo.testing.CompileCounter()
        opt_fn = torch._dynamo.optimize(cnt, nopython=True)(fn)
        opt_fn(x)
        self.assertEqual(cnt.frame_count, 1)

    def test_relative_import_no_modulename(self):
        try:
            from . import utils as _  # noqa: F401

            def fn(x):
                from . import utils

                return x * 2 * utils.tensor_for_import_testing

        except ImportError:

            def fn(x):
                import utils

                return x * 2 * utils.tensor_for_import_testing

        x = torch.randn(10)
        fn(x)
        cnt = torch._dynamo.testing.CompileCounter()
        opt_fn = torch._dynamo.optimize(cnt, nopython=True)(fn)
        opt_fn(x)
        self.assertEqual(cnt.frame_count, 1)

    def test_bigbird_unsqueeze_inplace(self):
        def fn(reshape_2):
            view_2 = reshape_2.clone()
            view_2.unsqueeze_(2)
            cat_11 = torch.cat([view_2], dim=2)
            view_13 = cat_11.view((2, 12, 64, -1))
            return (view_13,)

        x = torch.randn(2, 12, 64, 64, requires_grad=True)
        ref = fn(x)
        opt_fn = torch._dynamo.optimize("aot_eager")(fn)
        res = opt_fn(x)
        self.assertTrue(same(ref, res))

    def test_issue1466_size_aot_autograd(self):
        def fn(x):
            # do a tensor op and a size compute
            y = x * 2
            x_size = x.size()
            # trigger a graph break
            print("arf")
            # use the tensor op and size compute
            z = y.view(x_size) + 1
            return z

        x = torch.randn(2, 3, requires_grad=True)
        ref = fn(x)
        opt_fn = torch._dynamo.optimize("aot_eager")(fn)
        res = opt_fn(x)
        self.assertTrue(same(ref, res))

    def test_ellipsis(self):
        class Repro(torch.nn.Module):
            def __init__(self):
                super().__init__()
                self.lnorm = torch.nn.LayerNorm(
                    (256,), eps=1e-06, elementwise_affine=True
                )
                self.linear = torch.nn.Linear(
                    in_features=256, out_features=256, bias=True
                )

            def forward(self, cat_10):
                lnorm = self.lnorm(cat_10)
                getitem_64 = lnorm[
                    (slice(None, None, None), slice(0, 1, None), Ellipsis)
                ]
                linear = self.linear(getitem_64)
                return (linear,)

        args = [torch.randn(2, 197, 256)]

        mod = Repro()
        opt_mod = torch._dynamo.optimize("eager", nopython=True)(mod)

        self.assertTrue(same(mod(*args), opt_mod(*args)))

    def test_reinplacing(self):
        class MockModule(torch.nn.Module):
            def __init__(self):
                super().__init__()
                self.self_layoutlm_embeddings_x_position_embeddings = (
                    torch.nn.Embedding(1024, 768)
                )
                self.self_layoutlm_embeddings_y_position_embeddings = (
                    torch.nn.Embedding(1024, 768)
                )

            def forward(self, getitem_1, getitem_2, add):
                self_layoutlm_embeddings_x_position_embeddings = (
                    self.self_layoutlm_embeddings_x_position_embeddings(getitem_1)
                )
                self_layoutlm_embeddings_y_position_embeddings = (
                    self.self_layoutlm_embeddings_y_position_embeddings(getitem_2)
                )
                add_1 = add + self_layoutlm_embeddings_x_position_embeddings
                add_2 = add_1 + self_layoutlm_embeddings_y_position_embeddings
                return (add_2,)

        mod = MockModule()
        opt_mod = torch._dynamo.optimize("aot_eager_decomp_partition")(mod)

        args = [
            ((2, 512), (2048, 4), torch.int64, "cpu", False),
            ((2, 512), (2048, 4), torch.int64, "cpu", False),
            ((2, 512, 768), (393216, 768, 1), torch.float32, "cpu", True),
        ]
        args = [
            rand_strided(sh, st, dt, dev).requires_grad_(rg)
            for (sh, st, dt, dev, rg) in args
        ]
        self.assertTrue(same_two_models(mod, opt_mod, args))

    def test_optimized_deepcopy(self):
        # See https://github.com/pytorch/pytorch/pull/88629
        class Foo(torch.nn.Module):
            def __init__(self):
                super().__init__()
                self.fc = torch.nn.Linear(in_features=2, out_features=3, bias=True)

            def forward(self, x):
                return self.fc(x)

        mod = Foo()
        opt_mod = torch._dynamo.optimize("eager")(mod)
        args = [torch.randn(1, 2)]
        self.assertTrue(same_two_models(mod, opt_mod, args))

    def test_class_member(self):
        class Foo(torch.nn.Module):
            a = 4
            b = torch.ones(3, 4)

            def __init__(self):
                super().__init__()
                self.c = 4

            def forward(self, x):
                return x.cos() + self.a + self.b + self.c

        mod = Foo()
        opt_mod = torch._dynamo.optimize("eager", nopython=True)(mod)
        args = (torch.randn(3, 4),)
        self.assertTrue(same(mod(*args), opt_mod(*args)))

    def test_named_buffers(self):
        class Foo(torch.nn.Module):
            def __init__(self):
                super().__init__()
                self.register_buffer("x", torch.ones(3))
                self.register_buffer("y", torch.ones(3))

            def forward(self, inp):
                res = 0
                for name, buffer in self.named_buffers():
                    res += buffer.sum()

                return inp.cos() + res

        mod = Foo()
        opt_mod = torch._dynamo.optimize("eager", nopython=True)(mod)
        args = (torch.randn(3, 4),)
        self.assertTrue(same(mod(*args), opt_mod(*args)))

    def test_requires_grad_guards_with_grad_mode1(self):
        def f(x):
            if x.requires_grad:
                return x + 1
            else:
                return x + 2

        x = torch.ones(2, requires_grad=True)

        f_compiled = torch.compile(f)
        with torch.no_grad():
            # compile an inference graph
            f_compiled(x)

        # Test: we should fail guards and recompile (even though it's still an inference graph)
        out_ref = f(x.detach())
        out = f_compiled(x.detach())

        self.assertEqual(out_ref, out)
        self.assertEqual(out_ref.requires_grad, out.requires_grad)

    def test_requires_grad_guards_with_grad_mode2(self):
        x = torch.ones(2, requires_grad=True)
        x_ref = x.clone().detach().requires_grad_(True)

        m = torch.nn.Linear(2, 2)
        m_compiled = torch.compile(m)

        with torch.no_grad():
            # compile an inference graph
            m_compiled(x)

        # Test: we should fail guards and recompile a training graph
        out_ref = m(x_ref)
        out = m_compiled(x)
        self.assertEqual(out_ref, out)
        self.assertEqual(out_ref.requires_grad, out.requires_grad)

    def test_is_symbolic_tracing(self):
        # Ensure no graph break here
        def fn(x):
            if is_fx_tracing_test():
                return x * 2
            return x * 4

        a = torch.randn(4)
        ref = fn(a)
        opt_fn = torch._dynamo.optimize("eager", nopython=True)(fn)
        res = opt_fn(a)
        self.assertTrue(same(ref, res))

    def test_tokenization(self):
        from collections import UserDict

        class BatchEncoding(UserDict):
            """
            Copied from tokenization
            """

            def __init__(
                self,
                data,
            ):
                super().__init__(data)

            def __getattr__(self, item: str):
                try:
                    return self.data[item]
                except KeyError as e:
                    raise AttributeError from e

        def tokenization(x):
            encoding = BatchEncoding({"key": x})
            return encoding["key"]

        opt_fn = torch._dynamo.optimize("eager")(tokenization)
        x = torch.rand((1, 4))
        ref = tokenization(x)
        res = opt_fn(x)
        self.assertTrue(same(ref, res))

    def test_modules(self):
        class Foo(torch.nn.Module):
            def __init__(self):
                super().__init__()
                self.fc = torch.nn.Linear(4, 3)

            def forward(self, inp):
                res = torch.zeros(3, 3)
                for mod in self.modules():
                    res += self.fc(inp)
                return res

        mod = Foo()
        args = (torch.ones(3, 4),)
        cnt = torch._dynamo.testing.CompileCounter()
        opt_mod = torch._dynamo.optimize(cnt, nopython=True)(mod)
        self.assertTrue(same(mod(*args), opt_mod(*args)))
        self.assertEqual(cnt.op_count, 5)
        self.assertEqual(cnt.frame_count, 1)

    def test_omegaconf_listconfig_iter(self):
        obj = ListConfig()
        x = torch.zeros(2)

        def fn():
            y = x
            for i in obj:
                y += i
            return y

        expected = fn()
        actual = torch.compile(fn, fullgraph=True, backend="eager")()
        self.assertEqual(actual, expected)

    def test_user_defined_iter(self):
        class MyIter:
            def __init__(self):
                self.i = 0

            def __iter__(self):
                return self

            def __next__(self):
                if self.i < 3:
                    self.i += 1
                    return self.i
                raise StopIteration

        @torch.compile(backend="eager", fullgraph=True)
        def fn(x):
            for i in MyIter():
                x += i
            return x

        self.assertEqual(fn(torch.zeros(1)), torch.full([1], 6.0))

    def test_stop_iteration_reconstruct(self):
        @torch.compile(backend="eager", fullgraph=True)
        def fn(x):
            return x.sin(), StopIteration(1, 2, 3)

        _, res = fn(torch.ones(1))
        self.assertEqual(str(res), str(StopIteration(1, 2, 3)))

    def test_tensor_data_kwarg(self):
        # https://github.com/pytorch/pytorch/issues/96278
        def f():
            return torch.tensor(data=[[1.0, -1.0]])

        cnt = torch._dynamo.testing.CompileCounter()
        opt_fn = torch._dynamo.optimize(cnt, nopython=True)(f)
        self.assertTrue(same(f(), opt_fn()))
        self.assertEqual(cnt.frame_count, 1)

    @requires_cuda
    def test_norm_dtype(self):
        def foo(_stack0):
            getitem = _stack0[(slice(None, None, None), -1)]
            _stack0 = None
            normalize = torch.nn.functional.normalize(getitem, p=2, dim=1)
            getitem = None
            return (normalize,)

        args = [((2, 50, 256), (1, 256, 1), torch.float16, "cuda", False)]
        args = [
            rand_strided(sh, st, dt, dev).requires_grad_(rg)
            for (sh, st, dt, dev, rg) in args
        ]

        opt_foo = torch._dynamo.optimize("aot_eager_decomp_partition")(foo)
        with torch.cuda.amp.autocast(enabled=True):
            ref = foo(*args)[0]
            res = foo(*args)[0]
            self.assertEqual(ref.dtype, res.dtype)

            self.assertTrue(same(res, ref))

    def test_for_loop_graph_break(self):
        def inner(x):
            return torch.sin(x)

        def fn(x):
            for _ in range(100):
                inner(x)
                torch._dynamo.graph_break()
            return x

        cnt = torch._dynamo.testing.CompileCounter()
        opt_fn = torch._dynamo.optimize(cnt)(fn)
        x = torch.randn(4)
        opt_fn(x)
        self.assertEqual(cnt.frame_count, 1)
        self.assertEqual(cnt.op_count, 1)

    def test_for_loop_graph_break_before(self):
        # Checks that the backedge is calculated correctly
        def inner(x):
            return torch.sin(x)

        def fn(x):
            torch._dynamo.graph_break()
            for _ in range(100):
                inner(x)
            return x

        cnt = torch._dynamo.testing.CompileCounter()
        opt_fn = torch._dynamo.optimize(cnt)(fn)
        x = torch.randn(4)
        opt_fn(x)
        self.assertEqual(cnt.frame_count, 1)
        self.assertEqual(cnt.op_count, 100)

    def test_avoid_dupe_specialization(self):
        def f(x, y):
            return (x + y) * 1

        opt_f = torch._dynamo.optimize("aot_eager")(f)

        for b in [True, False]:
            x = torch.randn(4, requires_grad=b)
            y = torch.randn(4, requires_grad=b)
            self.assertEqual(f(x, x), opt_f(x, x))
            self.assertEqual(f(x, y), opt_f(x, y))

    def test_validate_model_kwargs(self):
        cnt = CompileCounter()

        def f1(a, b):
            return torch.sin(a) + torch.cos(b)

        @torch.compile(backend=cnt, fullgraph=True)
        def f2(**kwargs):
            _validate_model_kwargs(f1, kwargs)
            return f1(**kwargs)

        x = torch.randn(10)
        y = torch.randn(10)

        self.assertEqual(f2(a=x, b=y), f1(x, y))
        self.assertEqual(cnt.frame_count, 1)
        self.assertEqual(cnt.op_count, 3)

    def test_swin_base_tensor_attr(self):
        class Foo(torch.nn.Module):
            def __init__(self):
                super().__init__()
                # NB: not a parameter or buffer
                self.t = torch.randn(3)

            def forward(self, x):
                return x + torch.cat((self.t, self.t))

        mod = Foo()
        opt_mod = torch._dynamo.optimize("eager")(mod)
        args = [torch.randn(6)]
        self.assertTrue(same_two_models(mod, opt_mod, args))
        opt_mod(*args)

    def test_pointless_graph_removal(self):
        cnt = torch._dynamo.testing.CompileCounter()

        @torch.compile(backend=cnt)
        def fn(x):
            with torch.no_grad():
                torch._dynamo.graph_break()
                return x + 1

        fn(torch.randn(4))
        self.assertEqual(cnt.frame_count, 1)
        self.assertEqual(cnt.op_count, 3)

    def test_output_aliases_intermediate(self):
        def f(x):
            intermediate = x.mul(2)
            return intermediate.view(-1), intermediate

        opt_f = torch._dynamo.optimize("aot_eager")(f)

        for b in [True, False]:
            x = torch.randn(4, requires_grad=b)
            out = f(x)
            out_test = opt_f(x)
            self.assertEqual(out[0], out_test[0])
            self.assertEqual(out[1], out_test[1])
            self.assertEqual(out[0].requires_grad, out_test[0].requires_grad)
            self.assertEqual(out[1].requires_grad, out_test[1].requires_grad)
            # test that the aliasing relationship of outputs is preserved
            out[0].mul_(2)
            out_test[0].mul_(2)
            self.assertEqual(out[0], out_test[0])
            self.assertEqual(out[1], out_test[1])

    def test_while_loop_graph_break(self):
        # Repro of tacotron2 cache_size_recompilation
        def inner(x):
            return torch.sin(x)

        def fn(x):
            i = 20
            while i > 10:
                x = inner(x)
                i -= 1
                torch._dynamo.graph_break()
            return x

        cnt = torch._dynamo.testing.CompileCounter()
        opt_fn = torch._dynamo.optimize(cnt)(fn)
        x = torch.randn(4)
        opt_fn(x)
        self.assertEqual(cnt.frame_count, 1)
        self.assertEqual(cnt.op_count, 1)

    def test_nested_while_loop_graph_break(self):
        def inner_loop(x):
            i = 3
            while i > 0:
                i -= 1
                x += 1
                torch._dynamo.graph_break()
            return x

        def inner(x):
            inner_loop(x)
            return torch.sin(x)

        def fn(x):
            i = 20
            while i > 10:
                x = inner(x)
                i -= 1
                torch._dynamo.graph_break()
            return x

        cnt = torch._dynamo.testing.CompileCounter()
        opt_fn = torch._dynamo.optimize(cnt)(fn)
        x = torch.randn(4)
        opt_fn(x)
        self.assertEqual(cnt.frame_count, 1)
        self.assertEqual(cnt.op_count, 1)

    def test_while_loop_graph_break_inside_call_function(self):
        # Repro of huggingface graph break inside loop in `get_parameter_dtype`.
        # Skip only the inner frame that has loop that contains graph break.
        def inner(x):
            for i in range(3):
                x += 1
                torch._dynamo.graph_break()
            return x

        def fn(x):
            x += 2
            inner(x)
            x += 3
            return x

        cnt = torch._dynamo.testing.CompileCounter()
        opt_fn = torch._dynamo.optimize(cnt)(fn)
        x = torch.randn(4)
        opt_fn(x)
        self.assertEqual(cnt.frame_count, 2)
        self.assertEqual(cnt.op_count, 2)

    def test_exception_in_dynamo_handling(self):
        hit_handler = False

        # See https://github.com/pytorch/pytorch/pull/96488
        @contextlib.contextmanager
        def ctx():
            try:
                yield
            except RuntimeError:
                nonlocal hit_handler
                hit_handler = True

        @torch._dynamo.optimize("eager")
        def f():
            with ctx():
                h()

        def h():
            raise RuntimeError("boof")

        # Should not error
        f()
        self.assertTrue(hit_handler)

    def test_generator_dealloc(self):
        # See https://github.com/pytorch/pytorch/pull/96488
        #
        # NB: yes, [(...)] is intentional, this is a list containing a
        # generator
        generator_box = [(x for x in [1, 2, 3])]

        counter = torch._dynamo.testing.CompileCounter()

        def g(x):
            return x + 2

        # TODO: This test is pretty delicate.  To test if it's actually doing
        # anything, rebuild eval_frame.c with '#define TORCHDYNAMO_DEBUG 1'
        # and then look at the logs for:
        #
        # TRACE[_custom_eval_frame:650] begin <genexpr> test_repros.py 2276 -1 0 0
        # TRACE[_custom_eval_frame:664] throw <genexpr>
        #
        # This means we're actually hitting the relevant codepath

        # NB: Make sure we don't actually Dynamo this frame; if we do Dynamo
        # this frame, Dynamo actually DOES understand list.clear and will
        # arrange for the generator deallocation to happen when the eval frame
        # handler is disabled, which will prevent the bug from happening (we
        # specifically want to trigger the generator deallocation WHILE the
        # dynamo eval frame handler is active), as that will cause the
        # generator to become exhausted and trigger the throw_flag == TRUE
        # case.
        @torch._dynamo.disable(recursive=False)
        def f(x):
            generator_box.clear()
            return g(x)

        self.assertNoUnraisable(
            lambda: torch._dynamo.optimize(counter)(f)(torch.randn(3))
        )

        # Make sure the x + 2 is captured (a previous incorrect implementation
        # of this fix would have disabled the eval frame callback, which means
        # g wouldn't get traced
        self.assertEqual(counter.op_count, 1)

    def test_error_return_without_exception_set(self):
        # https://github.com/pytorch/pytorch/issues/93781
        @torch.compile
        def f():
            _generator_type = type(_ for _ in ())

        self.assertNoUnraisable(f)

    def common_merge_criteria_processor_list(self, list_cls, fullgraph):
        cnt = CompileCounter()

        @torch.compile(backend=cnt, fullgraph=fullgraph)
        def f(x, left, right):
            combined = _merge_criteria_processor_list(left, right)
            return combined(x)

        l1 = list_cls([torch.nn.ReLU(), torch.nn.Sigmoid()])
        l2 = list_cls([])
        input = torch.randn(16)
        result = f(input, l1, l2)
        self.assertEqual(result, l1(input))
        self.assertEqual(cnt.frame_count, 1)
        self.assertEqual(cnt.op_count, 2)

        cnt.clear()
        l3 = list_cls([torch.nn.SiLU()])
        expected = l3(l1(input))
        result = f(input, l1, l3)
        self.assertEqual(len(l1), 3)
        self.assertEqual(result, expected)
        self.assertEqual(cnt.frame_count, 1)
        self.assertEqual(cnt.op_count, 3)

    def test_merge_criteria_processor_list1(self):
        self.common_merge_criteria_processor_list(CustomList1, False)

    def test_merge_criteria_processor_list2(self):
        self.common_merge_criteria_processor_list(CustomList2, True)

    def test_restricted_list_subclass1(self):
        cnt = CompileCounter()

        @torch.compile(backend=cnt, fullgraph=True)
        def fn(a, b):
            l = CustomList2()
            l.extend([True])
            l.append(a)
            l.extend([b])
            l.pop(0)
            l.append(l.length_times_10())
            return sum(l)

        x = torch.randn(10)
        y = torch.randn(10)
        self.assertEqual(fn(x, y), x + y + 20)
        self.assertEqual(cnt.op_count, 3)

    def test_restricted_list_subclass2(self):
        cnt = CompileCounter()

        @torch.compile(backend=cnt, fullgraph=True)
        def fn(a, b):
            l1 = CustomList2([a + 1])
            l2 = CustomList2([b + 2])
            l1.extend(l2)
            return l1

        x = torch.randn(10)
        y = torch.randn(10)
        z = fn(x, y)
        self.assertEqual(type(z), CustomList2)
        self.assertEqual(len(z), 2)
        self.assertEqual(z.length_times_10(), 20)
        self.assertEqual(list(z), [x + 1, y + 2])

    def test_restricted_list_subclass3(self):
        cnt = CompileCounter()

        @torch.compile(backend=cnt, fullgraph=True)
        def fn(a: CustomList2, b: CustomList2):
            a.extend(b)
            a.append_twice(b[2] + 1)
            a.append(b[3] + 2)
            return b

        x = torch.randn(10)
        y = torch.randn(10)
        l = CustomList2([x, y])
        self.assertIs(fn(l, l), l)
        self.assertEqual(len(l), 7)
        self.assertIs(l[0], x)
        self.assertIs(l[1], y)
        self.assertIs(l[2], x)
        self.assertIs(l[3], y)
        self.assertEqual(l[4], x + 1)
        self.assertIs(l[5], l[4])
        self.assertEqual(l[6], y + 2)

    def test_rewrite_assert_with_msg(self):
        def f(x):
            b = x.sin()
            assert x[0] == 3, "First dim need to be 3"
            return x.cos() + b

        args = (torch.Tensor([3, 4, 5]),)
        cnt = torch._dynamo.testing.CompileCounter()

        opt_f = torch._dynamo.optimize(cnt, nopython=True)(f)
        self.assertTrue(same(f(*args), opt_f(*args)))
        self.assertEqual(cnt.op_count, 6)
        self.assertEqual(cnt.frame_count, 1)

        exported, _ = torch._dynamo.export(f)(torch.Tensor([3, 4, 5]))
        self.assertTrue(same(exported(*args), f(*args)))

    def test_list_aliasing(self):
        cnt = CompileCounter()

        @torch.compile(backend=cnt, fullgraph=True)
        def fn(a):
            a.append(torch.sin(a[0]))
            return a

        x = torch.randn(10)
        l = [x]
        self.assertIs(fn(l), l)
        self.assertEqual(len(l), 2)
        self.assertIs(l[0], x)
        self.assertEqual(l[1], torch.sin(x))
        self.assertEqual(cnt.frame_count, 1)
        self.assertEqual(cnt.op_count, 1)

    def test_not_rewrite_assert_for_other_errors(self):
        def f(x):
            b = x.sin()
            if not x.sum() <= 3:
                raise ValueError("input sum needs to be 3")
            return x.cos() + b

        args = (torch.Tensor([3, 4, 5]),)
        opt_fn = torch._dynamo.optimize("eager")(f)
        with self.assertRaisesRegex(ValueError, "input sum needs to be 3"):
            opt_fn(*args)

    def test_rewrite_assert_dont_change_bytecode(self):
        def fn(x):
            with torch.no_grad():
                assert x.max() < 5, f"invalid max {x.max()}"
                x = torch.sin(x)
            return x

        x = torch.ones(4)
        opt_fn = torch._dynamo.optimize("eager")(fn)
        self.assertTrue(same(fn(x), opt_fn(x)))

    def test_rewrite_assert_without_msg(self):
        def f(x):
            b = x.sin()
            assert x[0] == 3
            return x.cos() + b

        args = (torch.Tensor([3, 4, 5]),)
        exported, _ = torch._dynamo.export(f)(torch.Tensor([3, 4, 5]))
        self.assertTrue(same(exported(*args), f(*args)))

        with self.assertRaisesRegex(RuntimeError, "assertion error"):
            exported(torch.Tensor([5, 6, 7]))

    def test_rewrite_assert_with_non_string_msg(self):
        def f(x):
            b = x.sin()
            assert x[0] == 2, x.size()
            return x.cos() + b

        torch._dynamo.utils.counters.clear()
        args = torch.Tensor([3, 4, 5])
        opt_f = torch._dynamo.optimize("eager")(f)
        with self.assertRaisesRegex(AssertionError, "torch.Size"):
            opt_f(args)
        self.assertEqual(
            torch._dynamo.utils.counters["unimplemented"][
                "assert with non-string message"
            ],
            1,
        )

    def test_rewrite_assert_noop(self):
        def f(x):
            b = x.sin()
            assert True
            assert x.dtype == torch.float32
            return x.cos() + b

        args = (torch.Tensor([3, 4, 5]),)
        exported, _ = torch._dynamo.export(f)(torch.Tensor([3, 4, 5]))
        self.assertTrue(same(exported(*args), f(*args)))

        cnt = torch._dynamo.testing.CompileCounter()
        opt_f = torch._dynamo.optimize(cnt, nopython=True)(f)
        self.assertTrue(same(f(*args), opt_f(*args)))
        # torch._assert shouldn't be in the graph
        self.assertEqual(cnt.op_count, 3)
        self.assertEqual(cnt.frame_count, 1)

        exported, _ = torch._dynamo.export(f)(torch.Tensor([4, 4, 5]))
        self.assertTrue(same(exported(*args), f(*args)))

    def test_size_typematch(self):
        def f(x, y):
            if isinstance(x, torch.Size):
                return y + 1
            else:
                return y + 2

        y = torch.zeros(1)
        x1 = torch.Size((3,))
        x2 = (3,)

        cnt = torch._dynamo.testing.CompileCounter()
        opt_f = torch._dynamo.optimize(cnt, nopython=True)(f)
        self.assertTrue(same(f(x1, y), opt_f(x1, y)))
        self.assertTrue(same(f(x2, y), opt_f(x2, y)))
        self.assertEqual(cnt.frame_count, 2)

    def test_dict_subclass_contains(self):
        # pattern from huggingface
        class ClassInstantier(collections.OrderedDict):
            pass

        @torch.compile(fullgraph=True, backend="eager")
        def f(x, d):
            if "key1" in d:
                x = x + 2
            if "key2" in d:
                x = x + 4
            x = x + 8
            return x

        result = f(torch.ones(8), ClassInstantier({"key1": torch.ones(8)}))
        self.assertTrue(same(result, torch.full([8], 11.0)))

        result = f(torch.ones(8), ClassInstantier({"key2": torch.ones(8)}))
        self.assertTrue(same(result, torch.full([8], 13.0)))

    def test_hf_classinstantier(self):
        # hf activations.py
        class ClassInstantier(collections.OrderedDict):
            def __getitem__(self, key):
                content = super().__getitem__(key)
                cls, kwargs = content if isinstance(content, tuple) else (content, {})
                return cls(**kwargs)

        ACT2CLS = ClassInstantier(
            {
                "relu": (nn.ReLU, {"inplace": False}),
                "tanh": nn.Tanh,
            }
        )

        @torch.compile(fullgraph=True, backend="eager")
        def f(x, act):
            return ACT2CLS[act](x)

        y = torch.randn(10)
        self.assertTrue(same(f(y, "tanh"), torch.tanh(y)))
        self.assertTrue(same(f(y, "relu"), torch.relu(y)))

    def test_ephemeral_module(self):
        # hf activations.py
        class ReLUSquaredActivation(nn.Module):
            def forward(self, input):
                relu_applied = torch.nn.functional.relu(input)
                squared = torch.square(relu_applied)
                return squared

        @torch.compile(fullgraph=True, backend="eager")
        def f(x):
            x = x + 0.2
            x = ReLUSquaredActivation()(x)
            x = x + 1
            return x

        y = torch.randn(10)
        self.assertTrue(same(f(y), ReLUSquaredActivation()(y + 0.2) + 1))

    def test_inplace_unsqueeze_input(self):
        def backend(gm, example_inputs):
            self.assertEqual(example_inputs[-1].size(), torch.Size([1, 3, 4]))
            return gm

        @torch.compile(backend=backend)
        def fn(x):
            x.unsqueeze_(0)
            return x + 1

        inputs = [torch.randn(3, 4)]
        self.assertEqual(fn(*inputs).size(), torch.Size([1, 3, 4]))
        self.assertEqual(inputs[0].size(), torch.Size([1, 3, 4]))

    def test_batchnorm_e2e(self):
        class Repro(torch.nn.Module):
            def __init__(self):
                super().__init__()
                self.bn = torch.nn.BatchNorm2d(
                    64, eps=1e-05, momentum=0.1, affine=True, track_running_stats=True
                )
                self.conv1 = torch.nn.Conv2d(
                    64,
                    64,
                    kernel_size=(3, 3),
                    stride=(1, 1),
                    padding=(1, 1),
                    bias=False,
                )

            def forward(self, x):
                x1 = self.bn(x)
                x2 = self.conv1(x1)
                out = torch.nn.functional.relu(x2)
                return (out,)

        torch.manual_seed(1337)

        m_ref = Repro()
        m_test = deepcopy(m_ref)

        @torch._dynamo.optimize("aot_eager_decomp_partition")
        def compiled_fn(x):
            return m_test(x)

        x_ref = torch.randn(2, 64, 32, 32, requires_grad=True)
        x_test = x_ref.clone()

        # Loop multiple times: each iteration the running_mean/var on batchnorm will update,
        # which changes the output of the next iteration
        for _ in range(3):
            ref = m_ref(x_ref)
            res = compiled_fn(x_test)

            self.assertTrue(same(ref, res))

            for r in ref:
                if r.requires_grad:
                    r.sum().backward()
            for r in res:
                if r.requires_grad:
                    r.sum().backward()

            for param_ref, param_test in zip(m_ref.parameters(), m_test.parameters()):
                self.assertTrue(same(param_ref, param_test))
            # Assert running_mean/var
            for buffer_ref, buffer_test in zip(m_ref.buffers(), m_test.buffers()):
                self.assertTrue(same(buffer_ref, buffer_test))

    @torch._dynamo.config.patch("assume_static_by_default", False)
    def test_dynamic_shapes_right_side(self):
        def f(x):
            return torch.ones(5 * x.shape[0])

        inp = torch.randn(6, 5)

        gm, _ = torch._dynamo.export(f, aten_graph=True)(torch.randn(4, 5))
        self.assertEqual(gm(inp).shape, f(inp).shape)

    @torch._dynamo.config.patch("specialize_int", False)
    def test_maybe_multiply_symint(self):
        # https://github.com/pytorch/pytorch/issues/97346
        from torch._functorch.aot_autograd import aot_module_simplified

        def my_aot_compiler(gm, example_inputs):
            def my_compiler(gm, example_inputs):
                return gm.forward

            # Invoke AOTAutograd
            return aot_module_simplified(gm, example_inputs, fw_compiler=my_compiler)

        def my_example(t1, t2, d):
            out = torch.add(t1, t2, alpha=d)
            return out

        compiled_fn = torch.compile(backend=my_aot_compiler, dynamic=True)(my_example)

        t1 = torch.arange(3, dtype=torch.float32).requires_grad_(True)
        t2 = torch.arange(3, dtype=torch.float32).requires_grad_(True)

        ra = compiled_fn(t1, t2, 5)
        self.assertEqual(ra, torch.tensor([0.0, 6.0, 12.0]))

        ra = compiled_fn(t1, t2, 6)
        self.assertEqual(ra, torch.tensor([0.0, 7.0, 14.0]))

    def test_build_map_unpack_with_call(self):
        def forward_with_cond_scale(x, t, cond_scale, self_cond, other1, other2):
            return x.sin() + t + cond_scale + self_cond + other1 + other2

        @torch.compile(backend="eager", fullgraph=True)
        def fn(x):
            d1 = dict(other1=5)
            d2 = dict(other2=4)
            text_cond = {**d1, **d2}
            return forward_with_cond_scale(x, 1, cond_scale=2, self_cond=3, **text_cond)

        self.assertTrue(same(fn(torch.ones(4)), torch.ones(4).sin() + 15))

    @torch._dynamo.config.patch(verbose=True)
    def test_graph_break_unsupported_fake(self):
        counter = torch._dynamo.testing.CompileCounter()

        @torch._dynamo.optimize(counter)
        def f(x):
            return torch.ops.test_sample.foo(x + 1) + 1

        f(torch.randn(3))

        self.assertEqual(counter.op_count, 2)
        self.assertEqual(counter.frame_count, 2)

    def test_delattr(self):
        class MyObj:
            def __init__(self, a, b):
                self.a = a
                self.b = b

        @torch.compile(backend="eager", fullgraph=True)
        def fn(x, obj):
            del obj.a
            obj.c = x + 1
            del obj.c
            tmp = MyObj(x + 2, x + 3)
            del tmp.b
            if hasattr(obj, "a"):
                return x + 1
            return tmp

        x = torch.zeros([])
        obj1 = MyObj(x, x)
        obj2 = fn(x, obj1)
        self.assertFalse(hasattr(obj1, "a"))
        self.assertFalse(hasattr(obj1, "c"))
        self.assertFalse(hasattr(obj2, "b"))
        self.assertEqual(obj1.b.item(), 0)
        self.assertEqual(obj2.a.item(), 2)

    def test_delattr_raises(self):
        class MyObj:
            def __init__(self, a, b):
                self.a = a
                self.b = b

        @torch.compile(backend="eager")
        def fn(x, obj):
            del obj.a
            x = x + 1
            obj.a  # will raise
            return x

        x = torch.zeros([])
        obj1 = MyObj(x, x)
        self.assertRaises(AttributeError, lambda: fn(x, obj1))

    def test_delsubscr(self):
        @torch.compile(backend="eager")
        def fn(x):
            del x["a"]
            y = x["b"] + 1
            return y

        x = {"a": torch.tensor([1]), "b": torch.tensor([1])}
        result = fn(x)
        self.assertFalse(hasattr(x, "a"))
        self.assertEqual(result.item(), 2)

    def test_delsubscr_raises(self):
        @torch.compile(backend="eager")
        def fn(x):
            del x["a"]
            y = x["a"] + 1  # should raise KeyError
            return y

        x = {"a": torch.tensor([1]), "b": torch.tensor([1])}
        self.assertRaises(KeyError, lambda: fn(x))

    def test_attached_attribute_in_dir(self):
        class MyModule(torch.nn.Module):
            def __init__(self):
                super().__init__()
                self.linear = torch.nn.Linear(16, 16)
                self.relu = torch.nn.ReLU()

            def forward(self, x):
                return self.relu(self.linear(x))

        mod = torch.compile(MyModule(), backend="eager")
        mod.is_compiled = True
        self.assertTrue("is_compiled" in dir(mod))

    @torch._dynamo.config.patch("automatic_dynamic_shapes", False)
    def test_dynamic_shapes_implicit_guard(self):
        def f(x):
            y = x * x.size(x.shape[0])
            torch.sum(y, [y.shape[0]])
            return y

        cnt = torch._dynamo.testing.CompileCounter()
        opt_fn = torch._dynamo.optimize(cnt, nopython=True)(f)
        opt_fn(torch.randn(3, 1, 1, 1, 1))
        self.assertEqual(cnt.frame_count, 1)

    def test_dalle2_maybe(self):
        def normalize(x):
            return x.cos()

        @torch.compile(backend="eager", fullgraph=True)
        def fn(x, normalize_img):
            lowres_cond_img = x.sin()
            lowres_cond_img = maybe(normalize_img)(lowres_cond_img)
            return lowres_cond_img

        self.assertEqual(fn(torch.ones([]), normalize), torch.ones([]).sin().cos())

    def test_functools_wraps(self):
        def cool_name(x):
            return x.sin()

        @torch.compile(backend="eager", fullgraph=True)
        def fn(x):
            y = x.cos()

            @functools.wraps(cool_name)
            def uncool_name():
                return cool_name(y)

            return uncool_name

        result = fn(torch.ones([]))
        self.assertEqual(result.__name__, "cool_name")
        self.assertEqual(result(), torch.ones([]).cos().sin())

    def test_dynamic_shapes_float_guard(self):
        def f(x):
            return torch.nn.functional.dropout(x, x.shape[0] / 6)

        cnt = torch._dynamo.testing.CompileCounter()
        opt_fn = torch._dynamo.optimize(cnt, nopython=True)(f)
        opt_fn(torch.randn(3))
        self.assertEqual(cnt.frame_count, 1)

    @torch._dynamo.config.patch(capture_scalar_outputs=True)
    def test_tensor_item(self):
        def f(x, y):
            val = y.item()
            return x.sum() + val

        gm, _ = torch._dynamo.export(
            f,
            aten_graph=True,
        )(
            torch.zeros(6, 4),
            torch.tensor(1),
        )
        self.assertEqual(
            f(torch.zeros(6, 4), torch.tensor(1)),
            gm(torch.zeros(6, 4), torch.tensor(1)),
        )
        self.assertEqual(
            f(torch.zeros(6, 4), torch.tensor(2)),
            gm(torch.zeros(6, 4), torch.tensor(2)),
        )

    def test_list_index(self):
        for i, list_type in enumerate(
            (
                list,
                tuple,
                torch.Size,
                collections.deque,
                namedtuple("FourElems", "one two three four", defaults=[0, 0, 0, 0]),
            )
        ):
            torch._dynamo.reset()
            for index in ([], [2], [0, 3]):

                def f(t):
                    if i == 4:  # namedtuple
                        xs = list_type(1, 2, 3, 4)
                    else:
                        xs = list_type([1, 2, 3, 4])
                    res = xs.index(3, *index)
                    return t + res

                res = torch._dynamo.optimize(backend="eager", nopython=True)(f)(
                    torch.zeros(1)
                )

                self.assertEqual(res, torch.tensor([2.0]))

    def test_list_index_not_found(self):
        def f(t):
            xs = ["bar", "foo", "baz", "buzz"]
            res = xs.index("non-existent")
            return t + res

        # Raising ValueError from item not found is unsupported
        with self.assertRaises(
            torch._dynamo.exc.Unsupported,
        ):
            torch._dynamo.optimize(backend="eager", nopython=True)(f)(torch.zeros(1))

    def test_list_index_tensor_unsupported(self):
        for index in ([], [2], [0, 3]):

            def f(t):
                xs = [torch.tensor([i]) for i in range(4)]
                res = xs.index(torch.tensor([2]), *index)
                return t + res

            with self.assertRaisesRegex(
                torch._dynamo.exc.UserError, "Dynamic control flow is not supported"
            ):
                torch._dynamo.optimize(backend="eager", nopython=True)(f)(
                    torch.zeros(1)
                )

    def test_hf_xsoftmax_inference(self):
        def fn(input, mask):
            return XSoftmax.apply(input + 1, mask, 1) + 2

        fn_opt = torch.compile(fn, backend="eager", fullgraph=True)

        inputs = [
            torch.randn(4, 10),
            torch.randn(4, 10) < 0,
        ]
        expected = fn(*inputs)
        actual = fn_opt(*inputs)
        self.assertTrue(same(actual, expected))

    @mock.patch("torch._dynamo.config.guard_nn_modules", True)
    def test_hf_xsoftmax_training(self):
        from torch._dynamo.utils import counters

        counters.clear()

        def fn(input, mask):
            return XSoftmax.apply(input, mask, 1)

        cnt = torch._dynamo.testing.CompileCounter()
        fn_opt = torch.compile(fn, backend=cnt, fullgraph=False)

        torch.manual_seed(1234)
        inputs1 = [
            torch.randn(4, 10, requires_grad=True),
            torch.randn(4, 10) < 0,
        ]
        torch.manual_seed(1234)
        inputs2 = [
            torch.randn(4, 10, requires_grad=True),
            torch.randn(4, 10) < 0,
        ]

        expected = fn(*inputs1)
        actual = fn_opt(*inputs2)
        self.assertTrue(same(actual, expected))
        self.assertEqual(dict(counters["frames"]), {"total": 1, "ok": 1})
        self.assertEqual(cnt.op_count, 2)
        self.assertEqual(cnt.frame_count, 1)
        cnt.clear()
        counters.clear()

        expected.sum().backward()
        actual.sum().backward()
        self.assertTrue(same(inputs1[0].grad, inputs2[0].grad))

        # currently we don't capture the backwards frame
        self.assertEqual(cnt.frame_count, 0)
        self.assertEqual(cnt.op_count, 0)
        self.assertEqual(dict(counters["frames"]), {})
        self.assertEqual(dict(counters["graph_break"]), {})

    def test_autograd_function_graph_break(self):
        class MySin(torch.autograd.Function):
            @staticmethod
            def forward(ctx, x):
                torch._dynamo.graph_break()
                ctx.save_for_backward(x)
                return x.sin()

            @staticmethod
            def backward(ctx, gx):
                (x,) = ctx.saved_tensors
                return gx * x.cos()

        x = torch.randn([], requires_grad=True)

        @torch.compile(backend="eager")
        def fn(x):
            return MySin.apply(x)

        y = fn(x)
        self.assertEqual(y, x.sin())

        (gx,) = torch.autograd.grad(y, x)
        self.assertEqual(gx, x.cos())

    def test_jit_trace_errors(self):
        @torch.compile(backend="eager", dynamic=True)
        def f(x):
            return x + 1

        with self.assertRaises(RuntimeError):
            torch.jit.trace(f, torch.randn(3))

        with torch._dynamo.config.patch(error_on_nested_jit_trace=False):
            torch.jit.trace(f, torch.randn(3))

    @torch._dynamo.config.patch("assume_static_by_default", False)
    def test_tensor_split(self):
        def f(x):
            return torch.split(x, x.shape[0] // 2, dim=0)[0]

        gm, _ = torch._dynamo.export(
            f,
            aten_graph=True,
        )(
            torch.zeros(6, 4),
        )

        self.assertEqual(f(torch.ones(8, 4)), gm(torch.ones(8, 4)))

    def test_optim_state_references_cleared(self):
        model = torch.nn.Linear(2048, 2048, bias=False)
        x = torch.ones(2048)
        state_ref = 0

        optimizer = torch.optim.Adadelta(model.parameters(), lr=0.01)

        def opt_step():
            optimizer.step()

        compiled_opt_step = torch._dynamo.optimize("eager")(opt_step)

        def compiled_model_step(x):
            optimizer.zero_grad()
            y = model(x)
            torch.sum(y).backward()
            compiled_opt_step()

        compiled_model_step(x)

        # Picked "square_avg" arbitrarily to check that
        # optimizer state tensors are deallocated
        state_ref = weakref.ref(
            optimizer.state[optimizer.param_groups[0]["params"][0]]["square_avg"]
        )
        optimizer = None

        self.assertIsNone(state_ref())

    def test_grad_references_cleared(self):
        model = torch.nn.Linear(2048, 2048, bias=False)
        x = torch.ones(2048)
        optimizer = torch.optim.Adadelta(model.parameters(), lr=0.01)

        def opt_step():
            optimizer.step()

        compiled_opt_step = torch._dynamo.optimize("eager")(opt_step)

        def compiled_model_step(x):
            optimizer.zero_grad(True)
            y = model(x)
            torch.sum(y).backward()
            compiled_opt_step()

        compiled_model_step(x)
        param_grad_ref = weakref.ref(next(iter(model.parameters())).grad)
        optimizer.zero_grad(True)
        self.assertIsNone(param_grad_ref())

    def test_batch_encoding_clone_inputs(self):
        class BatchEncoding(dict):
            """
            Copied from test_tokenization
            """

            def __init__(
                self,
                data,
            ):
                super().__init__(data)

            def __getattr__(self, item: str):
                try:
                    return self.data[item]
                except KeyError as e:
                    raise AttributeError from e

        encoding = BatchEncoding({"key": torch.rand((1, 4))})
        cloned_encoding = torch._dynamo.utils.clone_inputs(encoding)
        self.assertTrue(type(cloned_encoding) is not dict)

    def test_iadd_graph_break(self):
        def fn(x):
            a = ()
            x = torch.sin(x)
            a += (x,)
            return a

        x = torch.randn(4)
        ref = fn(x)

        opt_fn = torch._dynamo.optimize("eager", nopython=True)(fn)
        res = opt_fn(x)
        self.assertTrue(same(ref, res))

    def test_odict_get_item_index_name(self):
        d = {float: torch.float32, np.float16: torch.float16}

        @torch.compile(backend="eager")
        def f(x, y1, y2):
            return torch.zeros(5, dtype=d[y1]), torch.zeros(5, dtype=d[y2])

        f(torch.zeros(4), float, np.float16)

    def test_dedup_global(self):
        @torch.compile()
        def f():
            return _GLOBAL_CPU_TENSOR + _GLOBAL_CPU_TENSOR

        self.assertEqual(f(), _GLOBAL_CPU_TENSOR + _GLOBAL_CPU_TENSOR)

    def test_randint_out_dynamic(self):
        def randint_fn(high, size, out):
            return torch.randint(high, size, out=out)

        opt_model = torch.compile(randint_fn)

        out1 = torch.empty(10, dtype=torch.int32)
        opt_model(17, (10,), out1)

        out2 = torch.empty(12, dtype=torch.int32)
        opt_model(17, (12,), out2)

    @requires_cuda
    def test_guard_default_device(self):
        try:
            torch.set_default_device("cuda")

            counter = torch._dynamo.testing.CompileCounter()

            @torch._dynamo.optimize(counter)
            def f():
                x = torch.randn(3)
                return x * 2

            self.assertEqual(f().device.type, "cuda")
            self.assertEqual(counter.frame_count, 1)

            torch.set_default_device("cpu")

            self.assertEqual(f().device.type, "cpu")
            self.assertEqual(counter.frame_count, 2)

        finally:
            torch.set_default_device(None)

    def test_list_self_reference(self):
        # Issue - https://github.com/pytorch/pytorch/issues/100150
        root = []
        root[:] = [root, root, None, None]

        @torch._dynamo.optimize("eager")
        def test_bug():
            return root

        test_bug()

    def test_hf_bigbird_unsqueeze(self):
        def torch_bmm_nd(inp_1, inp_2, ndim=None):
            torch._dynamo.graph_break()
            return torch.bmm(inp1, inp2)

        def fn(inp1, inp2, inp3, inp4, c):
            a = torch_bmm_nd(inp1, inp2, 4)
            a.unsqueeze_(2)
            a = a * 2

            b = torch_bmm_nd(inp3, inp4, 4)
            b.unsqueeze_(2)
            l = a + b

            out = torch.cat([a, b, c], dim=2)
            return out, l

        inp1 = torch.rand(1, 64, 448)
        inp2 = torch.rand(1, 448, 64)
        inp3 = torch.rand(1, 64, 448)
        inp4 = torch.rand(1, 448, 64)
        c = torch.rand(1, 64, 1, 64)

        cnt = torch._dynamo.testing.CompileCounter()
        opt_fn = torch._dynamo.optimize(cnt)(fn)
        opt_fn(inp1, inp2, inp3, inp4, c)
        self.assertEqual(cnt.frame_count, 3)

    def test_torch_variable_type(self):
        # from torchvision
        def check_type(obj, types_or_checks):
            for type_or_check in types_or_checks:
                if (
                    isinstance(obj, type_or_check)
                    if isinstance(type_or_check, type)
                    else type_or_check(obj)
                ):
                    return True
            return False

        opt_check_type = torch._dynamo.optimize("eager")(check_type)
        ref = check_type(torch.randn(4), [torch.Tensor])
        res = opt_check_type(torch.randn(4), [torch.Tensor])
        self.assertEqual(ref, res)

    # Test for https://github.com/pytorch/pytorch/issues/103132
    @torch._dynamo.config.patch("assume_static_by_default", False)
    def test_inference_mode_dynamic_shapes(self):
        class Repro(torch.nn.Module):
            def __init__(self):
                super().__init__()

            def forward(self, param):
                z = torch.matmul(param, param)
                return z

        model = Repro()
        # Need a 3d tensor to actually cause the error:
        # we go down a path of the C++ matmul decomp that calls sizes().
        inp = torch.randn(4, 4, 4, requires_grad=True)
        model = torch.compile(model, backend="aot_eager", dynamic=True)
        with torch.inference_mode():
            model(inp)

    def test_kwargs_out_list_variable(self):
        class Repro(torch.nn.Module):
            def __init__(self):
                super().__init__()

            def forward(self, param):
                z = torch.frexp(**param)
                return z

        model = Repro()
        params = {"input": torch.tensor([[0.0, 1, 2, 4]])}
        params["out"] = [
            torch.empty(0, dtype=torch.float32),  # mantissa
            torch.empty(0, dtype=torch.int32),  # exponent
        ]

        model = torch.compile(model, backend="eager")
        mantissa, exponent = model(params)
        ref_mantissa = torch.tensor([[0.0000, 0.5000, 0.5000, 0.5000]])
        ref_exponent = torch.tensor([[0, 1, 2, 3]], dtype=torch.int32)
        self.assertEqual(ref_mantissa, mantissa)
        self.assertEqual(ref_exponent, exponent)

    @torch._dynamo.config.patch(capture_scalar_outputs=True)
    def test_split_with_sizes_aot_autograd(self):
        def fn(result, split_sizes):
            rs = torch.ops.aten.split_with_sizes(result, split_sizes.tolist())
            return rs

        example_inputs = (
            torch.randn(32, requires_grad=True),
            torch.tensor((7, 16, 9)),
        )
        actual = torch.compile(fn, fullgraph=True, backend="aot_eager")(*example_inputs)
        expected = fn(*example_inputs)
        self.assertEqual(actual, expected)

    def test_unspecialized_nn_module_with_torch_variable_attribute(self):
        """
        In this case self.fn = something that should be a TorchVariable.
        When it's not a TorchVariable, dynamo tries to trace through and fails.
        This makes sure that the self.fn is handled as a TorchVariable.
        """

        class UserModule(torch.nn.Module):
            torchdynamo_force_dynamic = True  # forced to be a UnspecializedNNModule

            def __init__(self, fn):
                super().__init__()
                self.fn = fn

            def forward(self, **inp):
                return self.fn(**inp)

        inputs = {
            "input": torch.randn([2, 9]).uniform_(0, 1),
            "target": torch.randn([2, 9]).uniform_(0, 1),
            "reduction": "mean",
        }

        mod = UserModule(torch.nn.functional.binary_cross_entropy)
        ref = mod(**inputs)
        res = torch._dynamo.optimize("eager", nopython=True)(mod)(**inputs)
        self.assertEqual(ref, res)

    def test_call_finally_python_3_8(self):
        # Issue - https://github.com/pytorch/pytorch/issues/97811
        def make_fn(g):
            def fn():
                while True:
                    try:
                        print(g)
                        break
                    except Exception as _:
                        break

            return torch.compile(fn, backend="eager")

        make_fn(None)()

    def test_call_finally_python_3_8_2(self):
        def f(x):
            while x:
                try:
                    pass
                except Exception as _:
                    continue

        torch.compile(f, backend="eager")(0)

    def test_call_finally_opcode_python_3_8(self):
        def fn():
            try:
                return torch.zeros(4)
            finally:
                return torch.ones(4)  # noqa: SIM107, B012

        result = torch.compile(fn, backend="aot_eager")()
        self.assertEqual(result, torch.ones(4))

    def test_string_format(self):
        s = "temp{i}"

        @torch.compile(backend="eager", fullgraph=True)
        def fn(x):
            if s.format(i=4) == "temp4":
                return torch.sin(x)
            return torch.cos(x)

        x = torch.randn(4)
        self.assertEqual(fn(x), torch.sin(x))

    # Repro of torch._dynamo.exc.InternalTorchDynamoError: 'NoneType' object has no attribute 'guards'
    # due to bad empty list handling
    def test_empty_list_contains_with_jump(self):
        def fn(x, l):
            if x in l:
                return x.cos()
            return x.sin()

        counter = CompileCounter()
        compiled_fn = torch._dynamo.optimize(counter)(fn)(torch.randn([2, 2]), [])
        self.assertEqual(counter.frame_count, 1)

    def test_graph_break_on_jit_isinstance(self):
        @torch.compile(backend="eager")
        def fn(x):
            if torch.jit.isinstance(x, List[str]):
                return x * 2
            return x

        opt_fn = torch.compile(fn, backend="eager")
        x = torch.rand(4)
        self.assertTrue(same(fn(x), opt_fn(x)))

    def test_add_sub_alpha_out(self):
        inp = torch.randn(2, 3, 4)
        other = 1
        alpha = 2
        for op in [torch.add, torch.sub]:
            out = torch.zeros(2, 3, 4)
            compile_out = torch.zeros(2, 3, 4)
            op(inp, other, alpha=alpha, out=out)
            compiled_fn = torch.compile(op, dynamic=True)
            compiled_fn(inp, other, alpha=alpha, out=compile_out)
            self.assertTrue(same(out, compile_out))

    def test_negative_shape_guard(self):
        def fn(x):
            if x.size() != (5, 1, 2, 3):
                return x.cos()
            return x.sin()

        counter = torch._dynamo.testing.CompileCounter()
        opt_fn = torch.compile(fn, backend=counter, dynamic=True)

        x = torch.ones(5, 1, 3, 4)
        x2 = torch.ones(5, 1, 2, 3)
        self.assertEqual(fn(x), opt_fn(x))
        self.assertEqual(fn(x2), opt_fn(x2))
        self.assertEqual(counter.frame_count, 2)

    @torch._dynamo.config.patch(capture_scalar_outputs=True)
    def test_deferred_runtime_asserts(self):
        @torch.compile(fullgraph=True)
        def f(x):
            y = x.item()
            torch._check_is_size(y)
            if y >= 0:
                return x * 2
            else:
                return x * 3

        f(torch.tensor([3]))
        self.assertRaises(RuntimeError, lambda: f(torch.tensor([-2])))

    def test_addr_alpha_beta_out(self):
        inp = torch.randn(2, 3)
        vec1 = torch.randn(2)
        vec2 = torch.randn(3)
        alpha = 2
        beta = 5

        out = torch.zeros(2, 3)
        compile_out = torch.zeros(2, 3)

        torch.addr(inp, vec1, vec2, alpha=alpha, beta=beta, out=out)
        compiled_fn = torch.compile(torch.addr, dynamic=True)
        compiled_fn(inp, vec1, vec2, alpha=alpha, beta=beta, out=compile_out)
        self.assertTrue(same(out, compile_out))

    def test_setattr_requires_grad_graph_breaks(self):
        def fn(x):
            z = x + 4
            x.requires_grad = True
            y = x * z
            return y

        for backend in ["count", "eager", "aot_eager"]:
            if backend == "count":
                backend = CompileCounter()
            opt_fn = torch.compile(fn, backend=backend)

            eager = torch.zeros(5)
            compiled = eager.clone()

            out_eager = fn(eager)
            out_opt = opt_fn(compiled)

            self.assertEqual(out_eager, out_opt)

            out_eager.sum().backward()
            out_opt.sum().backward()

            self.assertEqual(eager, compiled)
            if isinstance(backend, CompileCounter):
                self.assertEqual(backend.frame_count, 2)  # graph breaks

    def test_dynamic_shapes_double_not_equal(self):
        # https://github.com/pytorch/pytorch/issues/113393
        def fn(x):
            if x.size() != (5, 1, 2, 3):
                return x.cos()
            return x.sin()

        opt_fn = torch.compile(fn, backend="eager")

        x = torch.ones(5, 1, 2, 3)
        x2 = torch.ones(5, 1, 3, 4)
        self.assertEqual(fn(x), opt_fn(x))
        self.assertEqual(fn(x2), opt_fn(x2))

    def test_inductor_no_recursionerror_on_for_loops(self):
        def forward(x):
            for _ in range(1000):
                x = 1.0 * x
            return x

        self.assertTrue(
            same(torch.compile(forward)(torch.tensor([1.0])), torch.tensor([1.0]))
        )

    def test_user_defined_object_callable(self):
        # https://github.com/pytorch/pytorch/issues/114019
        class MyCallable:
            def __call__(self, x):
                return x + 1

        def fn(x):
            # Create in graph - will not have source
            return MyCallable()(x)

        fn_opt = torch.compile(fn, backend="eager", fullgraph=True)
        self.assertEqual(fn_opt(torch.zeros(1)), fn(torch.zeros(1)))

    @torch._dynamo.config.patch(log_compilation_metrics=True)
    def test_many_views_with_mutation(self):
        # When symbolic storage offsets were added in #113734, tensors_definitely_do_not_overlap
        # began adding shape guards - a quadratic amount relative to the number of inputs.
        # Test this configuration, and test that a reasonable number of guards are added.
        # Note, when dynamic shapes are turned on, this test fails and we still get quadratic guards.
        def fn(x):
            x[0].relu_()
            return torch.cat(x).sum()

        AMT = 32
        src = torch.rand(16 * (AMT + 1))

        x = [src.as_strided((4, 4), (4, 1), 3 + 16 * i) for i in range(AMT)]

        torch._dynamo.reset()
        torch._dynamo.utils.clear_compilation_metrics()

        res = torch.compile(fn, backend="aot_eager")(x)

        all_metrics = torch._dynamo.utils.get_compilation_metrics()

        total_guards = sum(metric.guard_count for metric in all_metrics)
        self.assertLess(total_guards, AMT * 8)

        total_shape_env_guards = sum(
            metric.shape_env_guard_count for metric in all_metrics
        )
        self.assertLess(total_shape_env_guards, AMT * 8)

    # https://github.com/pytorch/pytorch/issues/118799
    def test_subclass_graph_output_repro(self):
        @torch._dynamo.allow_in_graph
        def to_subclass(x):
            return TwoTensor(x.clone(), x.clone())

        def f(x):
            tmp_subclass = to_subclass(x)
            return tmp_subclass.view(-1)

        x = torch.ones(2)
        out_ref = f(x)
        out_test = torch.compile(f, backend="aot_eager")(x)
        self.assertEqual(out_ref, out_test)

    def test_numpy_tobytes_no_error(self):
        def fn(x):
            x += 1
            z = x.tobytes()
            x += 1
            return z

        cnt = torch._dynamo.testing.CompileCounter()
        opt_fn = torch._dynamo.optimize(cnt)(fn)
        opt_arg, arg = np.array([1, 2]), np.array([1, 2])
        self.assertEqual(opt_fn(opt_arg), fn(arg))
        self.assertEqual(cnt.frame_count, 2)

    def test_numpy_not_ndarray_recompiles(self):
        import torch

        def fn(x=None):
            if x is None:
                x = np.ones(3)
            elif isinstance(x, int):
                x = np.ones(6)
            elif isinstance(x, str):
                x = np.ones(9)
            return x**2

        cnt = torch._dynamo.testing.CompileCounter()
        opt_fn = torch._dynamo.optimize(cnt)(fn)

        x = np.zeros((2, 2))

        self.assertEqual(opt_fn(x), fn(x))
        self.assertEqual(cnt.frame_count, 1)
        self.assertEqual(opt_fn(), fn())
        self.assertEqual(cnt.frame_count, 2)
        self.assertEqual(opt_fn(10), fn(10))
        self.assertEqual(cnt.frame_count, 3)
        self.assertEqual(opt_fn("10"), fn("10"))
        self.assertEqual(cnt.frame_count, 4)

    @parametrize(
        "backend",
        ["eager", "aot_eager", "inductor"],
    )
    @parametrize(
        "func_name",
        ["func1", "func2", "func3"],
    )
    def test_tensor_set_data(self, backend, func_name):
        # https://github.com/pytorch/pytorch/issues/113030
        def func1(x, y):
            x.data = y
            x.add_(1)
            return x

        def func2(x, y):
            x.data = y
            y.data = torch.zeros([0])
            return x

        def func3(x, y):
            z = x
            x.data = y
            y.data = torch.zeros([0])
            return torch.tensor(x is z)

        funcs = {"func1": func1, "func2": func2, "func3": func3}
        func = funcs[func_name]

        if backend != "eager" and func is func1:
            # add_ not working w/ aot_autograd?
            return

        torch._dynamo.reset()
        cnt = torch._dynamo.testing.CompileCounterWithBackend(backend)

        compiled_fn = torch.compile(func, backend=cnt, fullgraph=True)
        requires_grad = func is not func1
        for i in range(0, 5):
            # Inputs
            eager_a = torch.ones([6], requires_grad=requires_grad)
            compiled_a = torch.ones([6], requires_grad=requires_grad)

            eager_b = torch.ones([6], requires_grad=requires_grad)
            compiled_b = torch.ones([6], requires_grad=requires_grad)

            # Eager
            out_eager = func(eager_a, eager_b)
            # Compiled
            out_compiled = compiled_fn(compiled_a, compiled_b)
            self.assertEqual(eager_a, compiled_a)
            self.assertEqual(eager_b, compiled_b)
            self.assertTrue(torch.equal(out_eager, out_compiled))

            # func1 hits a leaf Variable that requires grad is being used in an in-place operation
            if requires_grad:
                bwd_inp_eager = torch.randn([6])
                bwd_inp_compiled = torch.clone(bwd_inp_eager)
                eager_a.backward(bwd_inp_eager)
                compiled_a.backward(bwd_inp_compiled)
                self.assertEqual(eager_a.grad, compiled_a.grad)

        # Prove guarding works - we run the compiled_fn 5 times
        # frame_count should stay at 1.
        self.assertEqual(cnt.frame_count, 1)

    @unittest.skipIf(
        TEST_WITH_ROCM or not PLATFORM_SUPPORTS_FLASH_ATTENTION,
        "flash attention not supported",
    )
    def test_flash_attn_backward_mixed_strides(self):
        # in this repro, "grad_out" and "value" are transposed tensors,
        # but "key" and "value" are contiguous
        def gen_inputs(device):
            return (
                torch.randn(
                    2, 513, 16, 64, dtype=torch.float16, device=device
                ).transpose(1, 2),
                torch.randn(2, 16, 513, 64, dtype=torch.float16, device=device),
                torch.randn(2, 16, 513, 64, dtype=torch.float16, device=device),
                torch.randn(
                    2, 513, 16, 64, dtype=torch.float16, device=device
                ).transpose(1, 2),
                torch.randn(2, 16, 513, 64, dtype=torch.float16, device=device),
                torch.randn(2, 16, 513, device=device),
                None,
                None,
                513,
                513,
                0.0,
                False,
                torch.tensor(1, dtype=torch.int64),
                torch.tensor(1, dtype=torch.int64),
            )

        inps_cuda = gen_inputs("cuda")
        inps_meta = gen_inputs("meta")
        (
            out1_ref,
            out2_ref,
            out3_ref,
        ) = torch.ops.aten._scaled_dot_product_flash_attention_backward(
            *inps_cuda, scale=0.125
        )
        from torch._meta_registrations import meta__scaled_dot_product_flash_backward

        out1_test, out2_test, out3_test = meta__scaled_dot_product_flash_backward(
            *inps_meta, scale=0.125
        )

        self.assertEqual(out1_ref.shape, out1_test.shape)
        self.assertEqual(out1_ref.stride(), out1_test.stride())
        self.assertEqual(out2_ref.shape, out2_test.shape)
        self.assertEqual(out2_ref.stride(), out2_test.stride())
        self.assertEqual(out3_ref.shape, out3_test.shape)
        self.assertEqual(out3_ref.stride(), out3_test.stride())

    def test_user_ctor_ctx_manager(self):
        class UserCtxManager:
            def __enter__(self):
                return 1

            def __exit__(self, exc_type, exc_val, exc_tb):
                pass

        def fn(x, y):
            ucm = UserCtxManager()
            return x * x

        cnt = torch._dynamo.testing.CompileCounter()
        opt_fn = torch._dynamo.optimize(cnt, nopython=True)(fn)
        x = torch.rand([2, 2])
        opt_fn(x, x)
        self.assertEqual(cnt.frame_count, 1)

    @torch._dynamo.config.patch(capture_scalar_outputs=True)
    def test_unbacked_arange_in_bounds(self):
        # see https://github.com/pytorch/pytorch/issues/113002
        class PaddingNet(nn.Module):
            def __init__(self):
                super().__init__()

            def forward(self, lengths):
                max_seq_len = lengths.max().item()
                row_vector = torch.arange(0, max_seq_len, 1)
                matrix = torch.unsqueeze(lengths, dim=-1)
                mask = row_vector < matrix
                mask = mask.type(torch.float32)
                mask_3d_btd = mask[:, :, None]
                return mask_3d_btd

        model = PaddingNet()
        lengths = torch.tensor([5, 4, 4, 4], dtype=torch.int32)

        cnt = torch._dynamo.testing.CompileCounter()
        opt_fn = torch._dynamo.optimize(cnt, nopython=True)(model)
        opt_fn(lengths)
        self.assertEqual(cnt.frame_count, 1)

    def test_overlapping_inputs_with_dynamic_shapes_error(self):
        @torch.compile(backend="aot_eager")
        def fn(a, b, c, d, e, f):
            a.mul_(2)
            b.mul_(2)
            c.mul_(2)
            d.mul_(2)
            e.mul_(2)
            f.mul_(2)

            base = torch.ones(2, 20)
            a = base[:, 0:2]
            b = base[:, 2:4]
            c = base[:, 4:6]
            d = base[:, 6:8]
            e = base[:, 8:10]
            f = base[:, 10:12]
            f2 = base[:, 10:14]
            out = fn(a, b, c, d, e, f)
            with self.assertRaisesRegex(
                AssertionError, "is being compiled with dynamic shapes"
            ):
                out2 = fn(a, b, c, d, e, f2)

    def test_user_ctor_ctx_manager_custom_init(self):
        class UserCtxManager:
            def __init__(self, x):
                x[0] = 10

            def __enter__(self):
                return 1

            def __exit__(self, exc_type, exc_val, exc_tb):
                pass

        def fn(x, y):
            ucm = UserCtxManager(y)
            return x * y[0]

        cnt = torch._dynamo.testing.CompileCounter()
        opt_fn = torch._dynamo.optimize(cnt, nopython=True)(fn)
        x = torch.rand([2, 2])
        self.assertEqual(opt_fn(x, [5]), fn(x, [5]))
        self.assertEqual(cnt.frame_count, 1)

    def test_user_ctor_ctx_manager_custom_init_graph_break(self):
        counter = [0]

        class UserCtxManager:
            def __init__(self, k):
                k[0] += 1

            def __enter__(self):
                return 1

            def __exit__(self, exc_type, exc_val, exc_tb):
                pass

        def fn(x, counter):
            x = x * x
            ucm = UserCtxManager(counter)
            return x * x

        cnt = torch._dynamo.testing.CompileCounter()
        opt_fn = torch._dynamo.optimize(cnt)(fn)
        x = torch.rand([2, 2])
        self.assertEqual(opt_fn(x, counter), fn(x, counter))
        self.assertEqual(counter[0], 2)
        for i in range(0, 10):
            opt_fn(x, counter)
        self.assertEqual(counter[0], 12)
        self.assertEqual(cnt.frame_count, torch._dynamo.utils.ifdynstaticdefault(3, 2))

    @unittest.expectedFailure
    def test_many_overlapping_inputs_does_not_explode_guards(self):
        from torch._dynamo.backends.common import aot_autograd

        # Before, this was (9702, 0)
        num_shape_guards = None
        num_aot_guards = None
        num_compiles = 0

        def guard_count_backend(gm, *args):
            nonlocal num_shape_guards
            nonlocal num_aot_guards
            nonlocal num_compiles
            num_shape_guards = len(
                torch._guards.TracingContext.try_get().fake_mode.shape_env.guards
            )
            num_aot_guards = len(
                torch._guards.TracingContext.try_get().guards_context.aotautograd_guards
            )
            num_compiles += 1
            return gm

        aot_guard_counter = aot_autograd(fw_compiler=guard_count_backend)

        @torch.compile(backend=aot_guard_counter, dynamic=True)
        def f(*args):
            for a in args:
                a.add_(1)

        x = torch.ones(1000, requires_grad=True)
        args = x.split(10)

        with torch.no_grad():
            f(*args)
        # In this example, there were 4950 guards (roughly (# tensors) ^ 2 // 2),
        # because every pair of aliased inputs needs a guard.
        self.assertTrue(num_aot_guards < 5000)
        # But there are no dynamic shape guards.
        self.assertEqual(num_shape_guards, 0)
        # don't recompile
        with torch.no_grad():
            f(*args)
        self.assertEqual(num_compiles, 1)

    def test_invalid_seq_unpack(self):
        def myfn(arg):
            (a, b) = arg

        def fn():
            return myfn((1, 2, 3))

        try:
            torch.compile(fn)()
        except ValueError:
            pass
        else:
            self.fail("expected exception")

    def test_megablocks_moe(self):
        try:
            from megablocks.layers import moe
            from megablocks.layers.arguments import Arguments
        except ImportError as e:
            raise unittest.SkipTest("requires megablocks") from e
        bs, sl, hs, num_experts, top_k = (16, 1024, 512, 1, 1)
        args = Arguments(
            hidden_size=hs,
            ffn_hidden_size=hs * 2,
            moe_num_experts=num_experts,
            moe_capacity_factor=1,
            moe_top_k=top_k,
        )
        moe_mlp = moe.MoE(args)
        moe_mlp.cuda(torch.cuda.current_device()).half()
        x = torch.randn(sl, bs, hs).cuda().half()
        out1, _ = moe_mlp(x)
        out2, _ = torch.compile(moe_mlp, backend="eager")(x)
        self.assertEqual(out1, out2)

    def test_udf_classes_reconstruction(self):
        def fn(x):
            o = T(5)
            return o.x + x

        opt_fn = torch.compile(fn, backend="eager")
        T = IncByOne

        x = torch.randn(4)
        self.assertEqual(fn(x), opt_fn(x))

        # This should recompile
        T = IncByTwo
        self.assertEqual(fn(x), opt_fn(x))

    def test_contains_range_constprop(self):
        def fn(x):
            # dynamo should const prop to False
            if 3 in range(0, 10):
                return x + 1
            else:
                return x + 2

        opt_fn = torch.compile(fn, backend="eager")
        x = torch.zeros(4)
        self.assertEqual(fn(x), opt_fn(x))

    # https://github.com/pytorch/pytorch/issues/104505
    def test_as_strided_on_base_with_mutation_works(self):
        def foo(a):
            f = a.as_strided((2,), (1,), 0)
            f.add_(1.0)
            return a

        a = torch.randn(2, 4)
        a_ref = a.clone()
        out_ref = foo(a_ref)
        f_compiled = torch.compile(foo, backend="aot_eager")
        out = f_compiled(a)
        self.assertEqual(out_ref, out)
        self.assertEqual(a_ref, a)

    # https://github.com/pytorch/pytorch/issues/104505
    def test_as_strided_on_existing_view_banned(self):
        def foo(a):
            e = a.diagonal()
            f = e.as_strided((2,), (1,), 0)
            f.add_(1.0)
            return a

        a = torch.randn(2, 4)
        a_ref = a.clone()
        out_ref = foo(a_ref)
        f_compiled = torch.compile(foo, backend="aot_eager")
        with self.assertRaisesRegex(
            RuntimeError,
            "encountered a mutation on a view chain of length 2, where view 1 was an as_strided",
        ):
            out = f_compiled(a)

    def test_dont_aggressively_write_assert(self):
        record_graph = torch._dynamo.testing.EagerAndRecordGraphs()

        @torch.compile(dynamic=True, backend=record_graph)
        def f(x):
            assert x.shape[0] > 3
            assert x[0].sum() > 0
            assert 1 % (x.shape[0] // 2) != 0
            assert 32 * (x.shape[0] // 2) ** 2 - 16 * (x.shape[0] // 2) != 0
            return x.cos()

        f(torch.ones(6, 4))
        graph = record_graph.graphs[0]
        # It is bit annoying that we generate useless statements for
        # shape guards, but DCE should be able to remove them since t
        # there is no backed assert on them. The reason this is ok is
        # because dynamo will only skip the assert statement, but not
        # the instructions before it.
        self.assertExpectedInline(
            str(graph.code).strip(),
            """\
def forward(self, s0 : torch.SymInt, s1 : torch.SymInt, L_x_ : torch.Tensor):
    l_x_ = L_x_
    getitem_2 = l_x_[0]
    sum_1 = getitem_2.sum();  getitem_2 = None
    gt_1 = sum_1 > 0;  sum_1 = None
    _assert_async = torch._assert_async(gt_1, 'assertion error');  gt_1 = None
    cos = l_x_.cos();  l_x_ = None
    return (cos,)""",
        )
        for node in graph.graph.nodes:
            if "example_value" in node.meta and isinstance(
                node.meta["example_value"], torch._subclasses.fake_tensor.FakeTensor
            ):
                shape_env = node.meta["example_value"].fake_mode.shape_env
                lower_ranges = [val.lower for val in shape_env.var_to_range.values()]
                self.assertTrue(lower_ranges == [4, 2])

        @torch.compile(dynamic=True, backend=record_graph)
        def f_fail(x):
            assert x.shape[0] < 3

        # We graph-break here, so the failure should be eager
        with self.assertRaisesRegex(AssertionError, ""):
            f_fail(torch.ones(6, 4))

    def test_detectron2_instances_cat(self):
        class Instances:
            def __init__(self, image_size: Tuple[int, int], **kwargs: Any):
                self._image_size = image_size
                self._fields: Dict[str, Any] = {}
                for k, v in kwargs.items():
                    self.set(k, v)

            @property
            def image_size(self) -> Tuple[int, int]:
                return self._image_size

            def __setattr__(self, name: str, val: Any) -> None:
                if name.startswith("_"):
                    super().__setattr__(name, val)
                else:
                    self.set(name, val)

            def __getattr__(self, name: str) -> Any:
                if name == "_fields" or name not in self._fields:
                    raise AttributeError(
                        f"Cannot find field '{name}' in the given Instances!"
                    )
                return self._fields[name]

            def __len__(self) -> int:
                for v in self._fields.values():
                    # use __len__ because len() has to be int and is not friendly to tracing
                    return v.__len__()
                raise NotImplementedError("Empty Instances does not support __len__!")

            def set(self, name: str, value: Any) -> None:
                with warnings.catch_warnings(record=True):
                    data_len = len(value)
                if len(self._fields):
                    assert (
                        len(self) == data_len
                    ), f"Adding a field of length {data_len} to a Instances of length {len(self)}"
                self._fields[name] = value

            def get(self, name: str) -> Any:
                return self._fields[name]

            @staticmethod
            def cat(instance_lists: List["Instances"]) -> "Instances":
                assert all(isinstance(i, Instances) for i in instance_lists)
                assert len(instance_lists) > 0
                if len(instance_lists) == 1:
                    return instance_lists[0]

                image_size = instance_lists[0].image_size
                if not isinstance(
                    image_size, torch.Tensor
                ):  # could be a tensor in tracing
                    for i in instance_lists[1:]:
                        assert i.image_size == image_size
                ret = Instances(image_size)
                for k in instance_lists[0]._fields.keys():
                    values = [i.get(k) for i in instance_lists]
                    v0 = values[0]
                    if isinstance(v0, torch.Tensor):
                        values = torch.cat(values, dim=0)
                    elif isinstance(v0, list):
                        values = list(itertools.chain(*values))
                    elif hasattr(type(v0), "cat"):
                        values = type(v0).cat(values)
                    else:
                        raise ValueError(
                            f"Unsupported type {type(v0)} for concatenation"
                        )
                    ret.set(k, values)
                return ret

        instances = [
            Instances((16, 16), a=torch.randn(16, 16), b=torch.randn(16, 16))
            for _ in range(3)
        ]

        @torch.compile(backend="eager", fullgraph=True)
        def fn(instances):
            return instances[0].cat(instances)

        actual = fn(instances)
        expected = instances[0].cat(instances)
        self.assertEqual(type(actual), type(expected))
        self.assertEqual(actual.__dict__, expected.__dict__)

    def test_storage_resize_forward_full_graph(self):
        class TestModule(torch.nn.Module):
            def __init__(self):
                super().__init__()
                self.param = torch.nn.Parameter(torch.randn(4, 4))

            def forward(self, x):
                self.param.untyped_storage().resize_(
                    self.param.numel() * self.param.itemsize
                )
                with torch.no_grad():
                    torch._foreach_copy_([self.param], [x])
                out = torch.matmul(self.param, self.param)
                self.param.untyped_storage().resize_(0)
                return out

        def post_accumulate_grad_hook(param):
            param.untyped_storage().resize_(0)

        # Beginning of backward, resize and put data into the param
        def pre_backward_hook(module, grad) -> None:
            module.param.untyped_storage().resize_(
                self.param.numel() * self.param.itemsize
            )
            with torch.no_grad():
                # simulates loading data into param from allgather
                module.param.fill_(2)

        def post_forward_hook(module, args, output):
            output.register_hook(functools.partial(pre_backward_hook, module))

        x = torch.randn(4, 4)

        mod_ref = TestModule()
        mod_test = deepcopy(mod_ref)

        # Start the param off with zero storage size to mimic fsdp
        mod_ref.param.untyped_storage().resize_(0)
        mod_test.param.untyped_storage().resize_(0)

        # Resize storage at beginning of backward
        # Free storage at end of backward
        mod_ref.register_forward_hook(post_forward_hook, prepend=False)
        mod_ref.param.register_post_accumulate_grad_hook(post_accumulate_grad_hook)
        mod_test.register_forward_hook(post_forward_hook, prepend=False)
        mod_test.param.register_post_accumulate_grad_hook(post_accumulate_grad_hook)

        mod_test = torch.compile(mod_test, backend=aot_graph_capture_backend)

        out_ref = mod_ref(x)
        out_test = mod_test(x)
        self.assertExpectedInline(
            str(fw_graph[0].code.strip()),
            """\
def forward(self, primals_1, primals_2):
    _foreach_copy = torch.ops.aten._foreach_copy.default([primals_1], [primals_2]);  primals_1 = primals_2 = None
    getitem = _foreach_copy[0];  _foreach_copy = None
    mm = torch.ops.aten.mm.default(getitem, getitem)
    t_1 = torch.ops.aten.t.default(getitem);  getitem = None
    return [mm, t_1]""",
        )
        self.assertEqual(out_ref, out_test)

    def test_super_in_staticmethod(self):
        class A:
            @staticmethod
            def foo():
                return super().__init__()

        def fn(obj):
            return obj.foo()

        obj = A()

        try:
            fn(obj)
        except Exception as e:
            orig_str = str(e)
        self.assertIn("no arguments", orig_str)

        try:
            torch.compile(backend="eager")(fn)(obj)
        except Exception as e:
            compiled_str = str(e)
        self.assertEqual(orig_str, compiled_str)

    def test_nn_module_callable(self):
        class M(nn.Module):
            def forward(self, x):
                return x.sin()

        def f(m):
            return callable(m)

        res = torch.compile(f, fullgraph=True)(M())
        self.assertTrue(res)

    def test_stk_sdd_is_transposed(self):
        trigger_graph_break = False

        def _is_transposed(x):
            return (
                not x.is_contiguous()
                and x.stride()[0] == 1
                and x.stride()[1] == x.size()[0]
            )

        class SDD(torch.autograd.Function):
            @staticmethod
            def forward(ctx, lhs, rhs):
                ctx.save_for_backward(lhs, rhs)
                out = torch.full_like(lhs, 1.0, dtype=lhs.dtype, device=lhs.device)
                return out

            @staticmethod
            def backward(ctx, dy):
                saved_tensors = ctx.saved_tensors
                lhs, rhs = saved_tensors[:2]
                trans_a = _is_transposed(lhs)
                trans_b = _is_transposed(rhs)
                dlhs = None
                if ctx.needs_input_grad[0]:
                    dlhs = torch.full_like(lhs, 1.0 if trans_a else 2.0)
                drhs = None
                if ctx.needs_input_grad[1]:
                    drhs = torch.full_like(rhs, 1.0 if trans_b else 2.0)
                if trigger_graph_break:
                    if _is_transposed(dy):
                        return dlhs + 1, drhs + 1, None, None
                return dlhs, drhs, None, None

        x1 = torch.randn((8, 8), requires_grad=True)
        y1 = torch.randn((8, 8)).transpose(0, 1).requires_grad_(True)
        x2 = torch.randn((8, 8), requires_grad=True)
        y2 = torch.randn((8, 8)).transpose(0, 1).requires_grad_(True)

        SDD.apply(x1, y1).sum().backward()

        @torch.compile(backend="eager", fullgraph=True)
        def fn():
            return SDD.apply(x2, y2)

        fn().sum().backward()

        self.assertEqual(x1.grad, x2.grad)
        self.assertEqual(y1.grad, y2.grad)

        trigger_graph_break = True
        with self.assertRaises(torch._dynamo.exc.Unsupported):
            fn().sum().backward()

    def test_partially_initialized_module_property(self):
        class Matrix(torch.nn.Module):
            def __init__(self, data):
                super().__init__()
                self._data = data
                self.foo = 10 * self.blocking

            @property
            def data(self):
                return self._data

            @property
            def blocking(self):
                return self.data.shape[1]

        @torch.compile(backend="eager", fullgraph=True)
        def fn():
            return Matrix(torch.randn(10, 20))

        v = fn()
        self.assertEqual(v.foo, 200)
        self.assertEqual(v.data.shape, (10, 20))
        self.assertEqual(type(v), Matrix)

    def test_nn_parametrize(self):
        class Module(nn.Module):
            def __init__(self) -> None:
                super().__init__()
                self.param = torch.nn.Parameter(torch.randn(10, 10))

            def forward(self, x):
                return self.param @ x

        class Parametrization(torch.nn.Module):
            def forward(self, x):
                return torch.sin(x)

        m = Module()
        torch.nn.utils.parametrize.register_parametrization(
            m, "param", Parametrization()
        )

        sin_found = False

        def backend(gm, _):
            nonlocal sin_found
            for node in gm.graph.nodes:
                if node.target is torch.sin:
                    sin_found = True
            return gm

        opt_m = torch.compile(m, backend=backend, fullgraph=True)
        inp = torch.randn(10, 10)
        self.assertEqual(m(inp), opt_m(inp))
        self.assertTrue(sin_found)

        torch.nn.utils.parametrize.remove_parametrizations(m, "param")
        sin_found = False
        self.assertEqual(m(inp), opt_m(inp))
        self.assertFalse(sin_found)

    def test_nn_module_property_closure(self):
        x = torch.randn(10, 10)

        class Mod(torch.nn.Module):
            @property
            def y(self):
                return torch.ones(10, 10) + x

            def forward(self, x):
                return x @ self.y

        mod = Mod()

        def fn(x):
            return mod(x)

        opt_fn = torch.compile(fn, backend="eager", fullgraph=True)

        inp = torch.randn(10, 10)
        self.assertEqual(fn(inp), opt_fn(inp))

    def test_global_fn_mutation(self):
        def foo(x, y):
            return global_fn(x) + y

        x = torch.ones(1)
        y = torch.ones(1)

        opt = torch.compile(foo, fullgraph=True, backend="eager")
        self.assertEqual(opt(x, y), foo(x, y))

        # Change global_fn
        global global_fn

        def new_fn(x):
            return torch.cos(x)

        global_fn = new_fn
        self.assertEqual(opt(x, y), foo(x, y))

    # ref https://github.com/pytorch/pytorch/issues/123974
    def test_list_reverse(self):
        def ladder(x):
            trail = x.size(-1)
            assert trail > 2
            weights = []
            for s in [trail, trail - 1, trail - 2]:
                weights.append(torch.ones(s, s - 1))

            for w in weights:
                x = x @ w

            weights.reverse()

            for w in weights:
                x = x @ w.t()

            return x

        data = torch.randn(3, 4)
        opt_ladder = torch.compile(ladder, fullgraph=True, backend="eager")
        self.assertEqual(opt_ladder(data), ladder(data))

    @unittest.expectedFailure
    def test_trace_functional_tensor_with_error(self):
        from torch._subclasses.fake_tensor import FakeTensorMode
        from torch._subclasses.functional_tensor import (
            FunctionalTensor,
            FunctionalTensorMode,
        )

        def f(a, tmp):
            a_view = a.view(-1)
            with torch.no_grad():
                a.set_(tmp)
                a_view.mul_(2)
            return a + tmp

        fake_mode = FakeTensorMode()
        with FunctionalTensorMode():
            inp = torch.ones(3, 3, requires_grad=True)
            inp = fake_mode.from_tensor(inp, static_shapes=True)
            inp = FunctionalTensor.to_functional(inp)

            tmp = torch.ones(3, 3, requires_grad=True)
            tmp = fake_mode.from_tensor(tmp, static_shapes=True)
            tmp = FunctionalTensor.to_functional(tmp)

            opt_f = torch.compile(f, backend="eager")
            with self.assertRaisesRegex(
                RuntimeError, "cannot mutate tensors with frozen storage"
            ):
                opt_f(inp, tmp)

        # grad state may not be properly reset after the error
        self.assertTrue(torch.is_grad_enabled())

    def test_const_dict_keyerror(self):
        d = {}

        def fn(x):
            try:
                y = d[0]
            except KeyError:
                y = 1
            return x + y

        opt_fn = torch.compile(fn, backend="eager")
        inp = torch.randn(3, 3)
        self.assertEqual(fn(inp), opt_fn(inp))

    def test_nonconst_issubclass(self):
        def fn(x):
            if issubclass(x.__class__, np.ndarray):
                return 1
            return 0

        opt_fn = torch.compile(fn, backend="eager")
        opt_fn(np.ones([3, 3]))

    def test_issue126128(self):
        def fn():
            x = torch.randn(1, 10)
            y = torch.randn(10, 1)
            return torch.mm(x, y).sum()

        def fn2():
            x = torch.randn(10, 100)
            y = torch.randn(100, 10)
            return torch.mm(x, y).sum()

        with fresh_inductor_cache():
            torch.compile(fn)()

        torch.compile(fn2)()

    def test_enum(self):
        class ExplicitEnum(str, Enum):
            @classmethod
            def _missing_(cls, value):
                raise ValueError(
                    f"{value} is not a valid {cls.__name__}, please select one of {list(cls._value2member_map_.keys())}"
                )

        class PaddingStrategy(ExplicitEnum):
            LONGEST = "longest"
            MAX_LENGTH = "max_length"
            DO_NOT_PAD = "do_not_pad"

        def fn(x):
            a = PaddingStrategy("longest")
            if a == PaddingStrategy.LONGEST:
                return torch.sin(x)
            return torch.cos(x)

        x = torch.randn(3, 3)
        opt_fn = torch.compile(fn, backend="eager", fullgraph=True)
        self.assertEqual(fn(x), opt_fn(x))

<<<<<<< HEAD
    def test_hasattr_builtin(self):
        class MyClass:
            foo: int = 1

        def func(x, m):
            if getattr(type(m), "foo", 0):
                return x + MyClass.foo
            return x

        opt_func = torch.compile(func, backend="eager", fullgraph=True)
        m = MyClass()
        x = torch.zeros(())
        self.assertEqual(func(x, m), opt_func(x, m))
        self.assertEqual(func(x, 0), opt_func(x, 0))

=======
>>>>>>> d9381703

instantiate_parametrized_tests(ReproTests)


if __name__ == "__main__":
    from torch._dynamo.test_case import run_tests

    run_tests()<|MERGE_RESOLUTION|>--- conflicted
+++ resolved
@@ -5026,7 +5026,6 @@
         opt_fn = torch.compile(fn, backend="eager", fullgraph=True)
         self.assertEqual(fn(x), opt_fn(x))
 
-<<<<<<< HEAD
     def test_hasattr_builtin(self):
         class MyClass:
             foo: int = 1
@@ -5042,8 +5041,6 @@
         self.assertEqual(func(x, m), opt_func(x, m))
         self.assertEqual(func(x, 0), opt_func(x, 0))
 
-=======
->>>>>>> d9381703
 
 instantiate_parametrized_tests(ReproTests)
 
