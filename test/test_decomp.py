# Owner(s): ["module: primTorch"]

from collections import defaultdict
from torch import Tensor
import torch.autograd
from torch._decomp import decomposition_table
from torch.utils._python_dispatch import TorchDispatchMode

from torch.utils._pytree import tree_map, tree_flatten, tree_unflatten
from torch.utils._mode_utils import no_dispatch
from torch.testing._internal.common_utils import (
    is_iterable_of_tensors,
    TestCase,
    skipIfCrossRef,
    suppress_warnings,
    TEST_WITH_ASAN,
    run_tests,
    skipIfSlowGradcheckEnv,
    skipIfTorchDynamo,
)
from torch.testing._internal.common_device_type import (
    onlyNativeDeviceTypes,
    ops,
    instantiate_device_type_tests,
)
from torch.testing._internal.common_methods_invocations import op_db
from torch._dispatch.python import enable_python_dispatcher

import itertools
import functools
from functools import partial
import unittest

aten = torch.ops.aten


# TODO: this isn't going to work with non-aten namespaces
def overload_to_aten_name(overload):
    return overload._schema.name.split("::")[1]


# All operators that can have decomp tests
decomposition_names = {overload_to_aten_name(k) for k in decomposition_table}
_decomp_test_ops = [
    op
    for op in op_db
    if op.aten_name in decomposition_names
    or op.aten_backward_name in decomposition_names
]


def diff_arg(arg, requires_grad=True):
    def is_differentiable_arg(arg):
        if requires_grad:
            return arg.requires_grad
        else:
            return arg.is_floating_point() or arg.is_complex()

    if is_iterable_of_tensors(arg):
        if all([is_differentiable_arg(a) for a in arg]):
            return True
        if all([not is_differentiable_arg(a) for a in arg]):
            return False
        raise RuntimeError("NYI: The test runner can't handle this")
    return isinstance(arg, Tensor) and is_differentiable_arg(arg)


# Version of autograd.grad with some differences:
#   - pytree inputs is allowed (but leaves of the pytree have to all
#     be tensors)
#   - if an input is not used as part of derivatives, we will return a
#     zero-filled tensor for the result
def _autograd_grad(
    outputs, inputs, grad_outputs=None, retain_graph=False, create_graph=True
):
    inputs, inputs_spec = tree_flatten(inputs)
    diff_inputs = tuple(inp for inp in inputs if inp.requires_grad)
    if grad_outputs is None:
        diff_outputs = tuple(out for out in outputs if out.requires_grad)
    else:
        diff_grad_outputs = [
            (out, go) for out, go in zip(outputs, grad_outputs) if out.requires_grad
        ]
        if len(diff_grad_outputs) == 0:
            diff_outputs, grad_outputs = (), ()
        else:
            diff_outputs, grad_outputs = zip(*diff_grad_outputs)
    grad_inputs = torch.autograd.grad(
        diff_outputs,
        diff_inputs,
        grad_outputs,
        retain_graph=retain_graph,
        create_graph=create_graph,
        allow_unused=True,
    )
    result = []
    grad_inputs_iter = iter(grad_inputs)
    for inp in inputs:
        if inp.requires_grad:
            grad_input = next(grad_inputs_iter)
            if grad_input is None:
                result.append(torch.zeros_like(inp))
            else:
                result.append(grad_input)
        else:
            result.append(torch.zeros_like(inp))
    return tree_unflatten(result, inputs_spec)


def _as_tuple(val):
    if isinstance(val, tuple):
        return val
    return (val,)


def ref_vjp_no_create(f, *primals):
    result = f(*primals)

    def wrapped(cotangents):
        return _autograd_grad(
            _as_tuple(result), primals, _as_tuple(cotangents), create_graph=False
        )

    return result, wrapped


dtype_precisions = {
    torch.float16: (0.001, 1e-5),
    torch.bfloat16: (0.016, 1e-4),
    torch.float32: (1.3e-6, 1e-5),
    torch.float64: (1e-7, 1e-7),
    torch.complex32: (0.001, 1e-5),
    torch.complex64: (1.3e-6, 1e-5),
    torch.complex128: (1e-7, 1e-7),
}
# Returns the "default" rtol and atol for comparing scalars or
# tensors of the given dtypes.


def _getDefaultRtolAndAtol(dtype0, dtype1):
    rtol = max(
        dtype_precisions.get(dtype0, (0, 0))[0], dtype_precisions.get(dtype1, (0, 0))[0]
    )
    atol = max(
        dtype_precisions.get(dtype0, (0, 0))[1], dtype_precisions.get(dtype1, (0, 0))[1]
    )
    return rtol, atol


def op_assert_ref(test_case, op, test_dtype, i, orig, decomp, ref, args, kwargs):
    assert orig.dtype == decomp.dtype, f"{i} Operation:  {op}"
    if orig.numel() == 0 or decomp.numel() == 0:
        assert orig.numel() == decomp.numel()
        return
    assert orig.shape == decomp.shape, f"{i} Operation:  {op}"
    tol_table = {
        (torch.bfloat16, torch.ops.aten.native_layer_norm.default): 1e-5,
        (torch.float16, torch.ops.aten.native_layer_norm.default): 1e-5,
<<<<<<< HEAD
        (torch.bfloat16, torch.ops.aten.native_layer_norm_backward.default): 1e-2,
=======
        (torch.float16, torch.ops.aten.native_layer_norm_backward.default): 1e-3,
        (torch.bfloat16, torch.ops.aten.native_layer_norm_backward.default): 2e-2,
>>>>>>> 0c730605
        (torch.bfloat16, torch.ops.aten.native_batch_norm.default): 1e-5,
        (torch.float16, torch.ops.aten.native_batch_norm.default): 1e-5,
        (torch.bfloat16, torch.ops.aten.linalg_vector_norm.default): 1e-6,
        (torch.float16, torch.ops.aten.linalg_vector_norm.default): 1e-6,
        (torch.float16, torch.ops.aten.nll_loss_forward.default): 1e-2,
        (torch.bfloat16, torch.ops.aten.nll_loss_forward.default): 1e-1,
    }
    if ref.is_floating_point():
        orig_diff = (orig - ref).abs().max()
        decomp_diff = (decomp - ref).abs().max()
        atol = tol_table.get((test_dtype, op), 1e-7)
        if decomp_diff > orig_diff + atol:
            raise RuntimeError(
                f"Difference from float64 is larger with decomposition {op.__name__}"
                f" than original on output {i}. Original max diff: {orig_diff}, Decomp max diff: {decomp_diff}\n"
                f"atol = {atol}\n"
                f"args = {args}\n"
                f"kwargs = {kwargs}"
            )
    else:
        test_case.assertEqual(
            orig, decomp, msg=f"{op.__name__}\nargs = {args}\nkwargs = {kwargs}"
        )


def op_assert_equal(test_case, op, test_dtype, orig, decomp, args, kwargs):
    test_case.assertEqual(
        orig.dtype, decomp.dtype, f"Operation: {op}, orig.dtype: {orig.dtype}, decomp.dtype: {decomp.dtype}, {args}, {kwargs}")
    # Before adding an entry to this table, make sure your decomposition is right :)
    tol_table = {
        # Due to strange epsilon behaviors, see https://github.com/pytorch/pytorch/issues/73161
        (torch.float32, torch.ops.aten.native_layer_norm.default): (1e-3, 1e-3),
        (torch.float32, torch.ops.aten.native_layer_norm_backward.default): (
            1e-3,
            1e-3,
        ),
        (torch.float64, torch.ops.aten.native_layer_norm.default): (1e-6, 1e-6),
        # This exceeds default tolerances only on CPU, on CUDA it's fine
        (torch.float32, torch.ops.aten.grid_sampler_2d.default) : (7e-6, 3e-5),
        # Exceeds tolerances on CUDA, likely due to fma
        (torch.float32, torch.ops.aten.mv.default) : (1e-5, 3e-5),
        (torch.float64, torch.ops.aten.upsample_bicubic2d.vec) : (1e-5, 1e-6),
    }
    if (test_dtype, op) in tol_table:
        rtol, atol = tol_table[(decomp.dtype, op)]
    else:
        rtol, atol = _getDefaultRtolAndAtol(orig.dtype, decomp.dtype)
    test_case.assertEqual(orig, decomp, rtol=rtol, atol=atol, msg=f"{op.__name__}\nargs = {args}\nkwargs = {kwargs}")


# Given f, returns an f' such that:
# - f' takes only positional arguments
# - All arguments to f' are floating-point Tensors
# - All outputs of f' are floating-point Tensors
def normalize_op_input_output2(
    f, args, kwargs, output_process_fn_grad=None, requires_grad=True
):
    flat_args, args_spec = tree_flatten(args)
    diff_argnums = tuple(
        i
        for i, arg in enumerate(flat_args)
        if diff_arg(arg, requires_grad=requires_grad)
    )
    assert len(diff_argnums) > 0
    primals = tuple(flat_args[i] for i in diff_argnums)

    @functools.wraps(f)
    def wrapped(*primals):
        _args = list(flat_args)
        for num, arg in zip(diff_argnums, primals):
            _args[num] = arg
        _args = tree_unflatten(_args, args_spec)
        result = f(*_args, **kwargs)
        if output_process_fn_grad is not None:
            result = output_process_fn_grad(result)
        if isinstance(result, tuple):
            # TODO: Remove the following hack for namedtuples
            result = tuple(result)
            result = tuple(
                r
                for r in result
                if isinstance(r, Tensor) and (r.is_floating_point() or r.is_complex())
            )
            assert len(result) > 0
        return result

    return wrapped, primals


# NB: This also upcasts dtype arguments
# TODO: handle complex correctly
def upcast_tensor(x, dtype=torch.float32):
    if isinstance(x, Tensor) and x.dtype.is_floating_point:
        return x.to(dtype=dtype)
    elif (isinstance(x, torch.dtype)
          and x in [torch.float16, torch.bfloat16, torch.float]):
        return dtype
    else:
        return x


def normalize_op_input_output(f, sample, requires_grad=True):
    args = tuple([sample.input] + list(sample.args))
    return normalize_op_input_output2(
        f,
        args,
        sample.kwargs,
        sample.output_process_fn_grad,
        requires_grad=requires_grad,
    )


CROSS_REF_EXCLUDE_SET = {
    # CUBLAS_STATUS_NOT_SUPPORTED when calling
    # `cublasGemmStridedBatchedExFix(handle, opa, opb, (int)m, (int)n, (int)k,
    # (void*)&falpha, a, CUDA_R_16BF, (int)lda, stridea, b, CUDA_R_16BF,
    # (int)ldb, strideb, (void*)&fbeta, c, CUDA_R_16BF, (int)ldc, stridec,
    # (int)num_batches, CUDA_R_32F, CUBLAS_GEMM_DEFAULT_TENSOR_OP)`
    ("cuda", torch.bfloat16, "nn.functional.bilinear"),
    # randomness
    ("cuda", torch.float16, "nn.functional.dropout"),
    ("cuda", torch.bfloat16, "nn.functional.dropout"),
    ("cuda", torch.float64, "nn.functional.dropout"),
    ("cuda", torch.float32, "nn.functional.dropout"),
    (None, None, "new_empty"),
    (None, None, "empty_like"),
    (None, None, "empty"),
    # decomp has problem even with opmath
    # doesn't work
    ("cuda", torch.bfloat16, "nn.functional.embedding"),

    # CompositeAutogradImplicit
    # See https://github.com/pytorch/pytorch/issues/81669
    (None, None, "nn.functional.relu6"),
    (None, None, "meshgrid"),
}

all_decomposed = set()
all_called = defaultdict(int)

# Helpful snippet for testing coverage
"""
import atexit
def check_coverage():
    print("missing coverage:")
    print("\n".join(map(str, decomposition_table.keys() - all_decomposed)))
atexit.register(check_coverage)
"""

# Helpful snippet for Horace to create his google sheet :)
"""
import atexit
def dump_ops():
    with open('run_ops.txt', 'w') as f, open('count_ops.txt', 'w') as g:
        for op, count in sorted(all_called.items(), key=lambda x: x[0].__name__):
            f.write(f'{op.__name__}\n')
            g.write(f'{count}\n')
    with open('run_decompositions.txt', 'w') as f:
        for op in sorted([i.__name__ for i in all_decomposed]):
            f.write(f'{op}\n')

atexit.register(dump_ops)
"""


def any_unsupported(args, kwargs):
    def test_unsupported(t):
        if type(t) is torch.Tensor or type(t) is torch.nn.Parameter:
            # These are all things that we haven't coded decompositions
            # to handle correctly.  Maybe they should.
            return any([
                t.is_sparse_csr, t.is_sparse, t.is_mkldnn, t.is_quantized,
                t.is_nested, torch._is_functional_tensor(t),
            ])
        elif torch.overrides.is_tensor_like(t):
            # Decompositions will generally change the behavior of Tensor-like
            # subclasses, so bypass tests in this case too
            return True
        else:
            return False

    flat_args, _ = tree_flatten(args)
    flat_kwargs, _ = tree_flatten(kwargs)
    return any(test_unsupported(x) for x in itertools.chain(flat_args, flat_kwargs))


@skipIfSlowGradcheckEnv
class TestDecomp(TestCase):
    longMessage = True

    # NB: This actually overlaps with test_comprehensive, but it only
    # runs on things that are definitely decomposed so it's a lot faster
    # to run
    @unittest.skipIf(TEST_WITH_ASAN, "Skipped under ASAN")
    @onlyNativeDeviceTypes
    @skipIfCrossRef
    @suppress_warnings
    @ops(_decomp_test_ops)
    def test_quick(self, device, dtype, op):
        self.do_cross_ref(device, dtype, op, run_all=False)

    @unittest.skipIf(TEST_WITH_ASAN, "Skipped under ASAN")
    @onlyNativeDeviceTypes
    @skipIfCrossRef
    @suppress_warnings
    @ops(op_db)
    def test_comprehensive(self, device, dtype, op):
        self.do_cross_ref(device, dtype, op, run_all=True)

    @skipIfTorchDynamo("Test does not work with TorchDynamo")
    def do_cross_ref(self, device, dtype, op, *, run_all):
        if (torch.device(device).type, dtype, op.name) in CROSS_REF_EXCLUDE_SET or (
            None,
            dtype,
            op.name,
        ) in CROSS_REF_EXCLUDE_SET or (None, None, op.name) in CROSS_REF_EXCLUDE_SET:
            self.skipTest(f"{op.name} in {dtype} not supported")

        test_dtype = dtype

        # We check the correctness of each decomposition right after running it.
        # So, when we encounter a decomposition, we run the function normally, and
        # then run the decomposition, and ensure they're identical.
        called = set()
        decomposed = set()

        saved_precision = self.precision
        saved_rel_tol = self.rel_tol
        test_case = self

        class DecompCrossRefMode(TorchDispatchMode):
            def __torch_dispatch__(self, func, types, args=(), kwargs=None):
                with no_dispatch():
                    return self._torch_dispatch(func, types, args, kwargs)

            def _torch_dispatch(self, func, types, args=(), kwargs=None):
                test_case.precision = saved_precision
                test_case.rel_tol = saved_rel_tol

                called.add(func)
                all_called[func] += 1

                # Stuff we shouldn't bother testing
                # (TODO: remove detach from the decomp table?)
                if func not in decomposition_table or func in [
                    torch.ops.aten.detach.default,
                    # non-deterministic ops
                    torch.ops.aten.empty.memory_format,
                    torch.ops.aten.empty_like.default,
                    torch.ops.aten.new_empty.default
                ] or any_unsupported(args, kwargs):
                    return func(*args, **kwargs)

                decomposed.add(func)
                all_decomposed.add(func)

                # We take 2 main strategies for verifying correctness/numerical stability of decompositions
                # The first one is simply tolerance checking between decomp_out and pytorch_out
                # However, for fp16/bf16 and reductions, this becomes very
                # finicky, as there are not many guarantees we can make.
                # So, for fp16/bf16, we instead compare the difference of
                # {decomp_out, pytorch_out_64} and {pytorch_out,
                # pytorch_out_64}. In other words, we compare how far the
                # decomposition and pytorch are from the "ground truth" (i.e.
                # fp64). If the decomposition results in more error, we error

                decomposition = decomposition_table[func]

                do_relative_check = test_dtype in [torch.float16, torch.bfloat16]
                real_out_unflat = func(*args, **kwargs)
                real_out, _ = tree_flatten(real_out_unflat)
                decomp_out, _ = tree_flatten(decomposition(*args, **kwargs))
                assert len(real_out) == len(decomp_out)

                if do_relative_check:
                    upcast = partial(upcast_tensor, dtype=torch.float64)
                    real_out_double, _ = tree_flatten(
                        func(*tree_map(upcast, args), **tree_map(upcast, kwargs))
                    )
                    for i, orig, decomp, ref in zip(range(len(real_out)), real_out, decomp_out, real_out_double):
                        if not isinstance(orig, torch.Tensor):
                            assert type(orig) == type(decomp)
                            assert orig == decomp
                            continue
                        op_assert_ref(test_case, func, test_dtype, i, orig, decomp, ref, args, kwargs)
                else:
                    for orig, decomp in zip(real_out, decomp_out):
                        if not isinstance(orig, torch.Tensor):
                            assert type(orig) == type(decomp)
                            assert orig == decomp
                            continue
                        op_assert_equal(test_case, func, test_dtype, orig, decomp, args, kwargs)

                return real_out_unflat

        requires_grad = (
            op.supports_autograd
            and dtype in op.supported_backward_dtypes(torch.device(device).type)
            # TODO: OpInfo really ought to error out for this case, but it's
            # not exercised in test_ops_gradients atm.  The problem is not
            # complex32 per-se (which is supported by data movement only ops)
            # but that when we do backwards we expect other ops like add to work
            and not dtype == torch.complex32
        )
        samples = op.sample_inputs(device, test_dtype, requires_grad=requires_grad)

        def check_decomposed(aten_name):
            self.assertTrue(
                any(overload_to_aten_name(c) == aten_name for c in decomposed),
                msg=(f"aten.{aten_name} was not decomposed, saw calls for: "
                     f"{', '.join(map(str, list(called)))}. If your op is  "
                     f"CompositeImplicitAutograd you should skip this test "
                     "by updating CROSS_REF_EXCLUDE_SET.")
            )

        aten_name = op.decomp_aten_name or op.aten_name

        func = op.get_op()
        for sample_input in samples:
            if requires_grad:
                fn, primals = normalize_op_input_output(func, sample_input)
                primals = tree_map(
                    lambda x: x if isinstance(x, torch.Tensor) else x, primals
                )

                # Once https://github.com/pytorch/pytorch/pull/75965/ I can
                # store the called list on the mode object instance and no
                # explicit clearing is necessary as I will create a fresh mode
                # for each region
                decomposed.clear()
                with DecompCrossRefMode(), enable_python_dispatcher():
                    decomp_out, decomp_vjp_fn = ref_vjp_no_create(fn, *primals)
                if aten_name in decomposition_names:
                    check_decomposed(aten_name)

                if op.aten_backward_name in decomposition_names or run_all:
                    cotangents = tree_map(lambda x: torch.randn_like(x), decomp_out)

                    decomposed.clear()
                    with DecompCrossRefMode(), enable_python_dispatcher():
                        decomp_vjp_fn(cotangents)
                    if not run_all:
                        check_decomposed(op.aten_backward_name)

            elif aten_name in decomposition_names or run_all:
                args = [sample_input.input] + list(sample_input.args)
                kwargs = sample_input.kwargs
                decomposed.clear()
                with DecompCrossRefMode(), enable_python_dispatcher():
                    func(*args, **kwargs)
                if not run_all:
                    check_decomposed(aten_name)
            else:
                assert op.supports_autograd
                self.skipTest(
                    "only backwards is decomposed, but dtype doesn't support AD"
                )

instantiate_device_type_tests(TestDecomp, globals())

if __name__ == "__main__":
    run_tests()<|MERGE_RESOLUTION|>--- conflicted
+++ resolved
@@ -156,12 +156,8 @@
     tol_table = {
         (torch.bfloat16, torch.ops.aten.native_layer_norm.default): 1e-5,
         (torch.float16, torch.ops.aten.native_layer_norm.default): 1e-5,
-<<<<<<< HEAD
-        (torch.bfloat16, torch.ops.aten.native_layer_norm_backward.default): 1e-2,
-=======
         (torch.float16, torch.ops.aten.native_layer_norm_backward.default): 1e-3,
         (torch.bfloat16, torch.ops.aten.native_layer_norm_backward.default): 2e-2,
->>>>>>> 0c730605
         (torch.bfloat16, torch.ops.aten.native_batch_norm.default): 1e-5,
         (torch.float16, torch.ops.aten.native_batch_norm.default): 1e-5,
         (torch.bfloat16, torch.ops.aten.linalg_vector_norm.default): 1e-6,
