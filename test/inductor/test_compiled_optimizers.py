# Owner(s): ["module: inductor"]

import sys
import unittest
import weakref
from contextlib import ExitStack

from copy import deepcopy
from typing import NamedTuple

import torch

import torch._inductor
import torch._inductor.cudagraph_trees
import torch.optim.lr_scheduler
from torch._inductor import config

from torch._inductor.test_case import TestCase

from torch.optim import (
    Adadelta,
    Adagrad,
    Adam,
    Adamax,
    AdamW,
    ASGD,
    NAdam,
    RAdam,
    RMSprop,
    Rprop,
    SGD,
    SparseAdam,
)

from torch.optim.lr_scheduler import (
    ChainedScheduler,
    ConstantLR,
    CosineAnnealingLR,
    CosineAnnealingWarmRestarts,
    CyclicLR,
    ExponentialLR,
    LambdaLR,
    LinearLR,
    MultiplicativeLR,
    MultiStepLR,
    OneCycleLR,
    PolynomialLR,
    ReduceLROnPlateau,
<<<<<<< HEAD
    SequentialLR,
=======
>>>>>>> ed327876
    StepLR,
)

from torch.testing._internal.common_device_type import (
    instantiate_device_type_tests,
    skipCUDAIf,
)

from torch.testing._internal.common_optimizers import (
    _get_optim_inputs_including_global_cliquey_kwargs,
    optim_db,
    optims,
)

from torch.testing._internal.common_utils import parametrize
from torch.testing._internal.inductor_utils import HAS_CPU, HAS_CUDA, has_triton
from torch.testing._internal.triton_utils import requires_cuda


# Note: we use atypical values to amplify error
LR_SCHEDULER_TO_KWARGS = {
    LambdaLR: {"lr_lambda": lambda x: 10},
    MultiplicativeLR: {"lr_lambda": lambda x: 10},
    StepLR: {"step_size": 1, "gamma": 100},
    MultiStepLR: {"milestones": [1, 2], "gamma": 100},
    ExponentialLR: {"gamma": 100},
<<<<<<< HEAD
    SequentialLR: {"schedulers": None, "milestones": [1, 2]},
    CosineAnnealingLR: {"T_max": 7},
    ChainedScheduler: {"schedulers": None},
=======
    CosineAnnealingLR: {"T_max": 7},
    # These schedulers have memory leaks in eager
    # https://github.com/pytorch/pytorch/issues/126131
    # SequentialLR: {"schedulers": None, "milestones": [1, 2]},
    # ChainedScheduler: {"schedulers": None},
>>>>>>> ed327876
    CyclicLR: {"base_lr": 0.001, "max_lr": 0.02, "cycle_momentum": False},
    CosineAnnealingWarmRestarts: {"T_0": 1},
    OneCycleLR: {
        "max_lr": 0.02,
        "cycle_momentum": False,
        "steps_per_epoch": 1,
        "epochs": 10,
    },
    ConstantLR: {"factor": 0.001},
    LinearLR: {},
    ReduceLROnPlateau: {"factor": 0.99, "patience": 1},
    PolynomialLR: {},
}


def create_scheduler(scheduler, optim):
    kwargs = LR_SCHEDULER_TO_KWARGS[scheduler]
    if "schedulers" in kwargs:
        kwargs["schedulers"] = [
            create_scheduler(torch.optim.lr_scheduler.ConstantLR, optim)
            for _ in range(2)
        ] + [create_scheduler(torch.optim.lr_scheduler.LambdaLR, optim)]

    if scheduler == ChainedScheduler:
        return scheduler(**kwargs)
    else:
        return scheduler(optim, **kwargs)


class KernelCounts(NamedTuple):
    multitensor: int
    singletensor: int


# With different settings for certain
# tests you can get different kernel counts
# This maps the test name to the
# expected kernel count
KERNEL_COUNT_OVERRIDES = {
    "test_rmsprop_foreach_weight_decay_cpu": 12,
    "test_nadam_foreach_weight_decay_momentum_decay_cpu": 20,
    "test_adamw_amsgrad_capturable_foreach_cuda": 3,
    "test_adamw_amsgrad_capturable_cuda": 6,
    "test_adamw_tensor_lr_amsgrad_capturable_foreach_cuda": 3,
    "test_adamw_tensor_lr_amsgrad_capturable_cuda": 6,
    "test_adam_tensor_lr_amsgrad_capturable_cuda": 6,
    "test_adam_amsgrad_capturable_cuda": 6,
    "test_adadelta_tensor_lr_capturable_cuda": 6,
    "test_rmsprop_tensor_lr_capturable_cuda": 6,
    "test_adadelta_tensor_lr_capturable_foreach_cuda": 4,
    "test_adadelta_foreach_weight_decay_maximize_cpu": 12,
    "test_adadelta_foreach_rho_weight_decay_cpu": 12,
    "test_adadelta_foreach_weight_decay_cpu": 12,
    "test_sgd_foreach_momentum_weight_decay_cpu": 16,
    "test_sgd_foreach_momentum_nesterov_weight_decay_cpu": 16,
    "test_sgd_momentum_dampening_foreach_cuda": 5,
    "test_sgd_momentum_foreach_cuda": 5,
    "test_sgd_weight_decay_maximize_cuda": 4,
    "test_sgd_weight_decay_maximize_cpu": 4,
    "test_sgd_momentum_weight_decay_foreach_cuda": 2,
    "test_sgd_momentum_nesterov_weight_decay_foreach_cuda": 2,
    "test_sgd_cuda": 4,
    "test_sgd_cpu": 4,
    "test_rmsprop_tensor_lr_capturable_foreach_cuda": 4,
    "test_adagrad_initial_accumulator_value_weight_decay_foreach_cuda": 3,
    "test_adagrad_lr_decay_weight_decay_foreach_cuda": 3,
    "test_adagrad_weight_decay_foreach_cuda": 3,
    "test_adagrad_weight_decay_maximize_foreach_cuda": 3,
    "test_adagrad_tensor_lr_cpu": 6,
    "test_adagrad_tensor_lr_cuda": 6,
    "test_adamax_tensor_lr_weight_decay_capturable_cuda": 6,
    "test_asgd_tensor_lr_weight_decay_maximize_capturable_cuda": 8,
    "test_asgd_tensor_lr_weight_decay_maximize_capturable_foreach_cuda": 4,
    "test_nadam_tensor_lr_weight_decay_momentum_decay_decoupled_weight_decay_capturable_cuda": 9,
    "test_nadam_tensor_lr_weight_decay_momentum_decay_decoupled_weight_decay_capturable_foreach_cuda": 3,
    "test_radam_tensor_lr_capturable_weight_decay_decoupled_weight_decay_cuda": 6,
    "test_radam_tensor_lr_capturable_weight_decay_decoupled_weight_decay_foreach_cuda": 3,
    "test_sgd_tensor_lr_cpu": 2,
    "test_sgd_tensor_lr_cuda": 2,
    "test_sgd_tensor_lr_foreach_cuda": 2,
}

# also tracks currently supported optimizers
KERNEL_COUNTS = {
    Adam: KernelCounts(multitensor=2, singletensor=8),
    AdamW: KernelCounts(multitensor=2, singletensor=8),
    NAdam: KernelCounts(multitensor=2, singletensor=11),
    Rprop: KernelCounts(multitensor=2, singletensor=8),
    RMSprop: KernelCounts(multitensor=2, singletensor=8),
    Adadelta: KernelCounts(multitensor=2, singletensor=8),
    Adagrad: KernelCounts(multitensor=2, singletensor=8),
    SGD: KernelCounts(multitensor=1, singletensor=8),
    ASGD: KernelCounts(multitensor=2, singletensor=11),
    RAdam: KernelCounts(multitensor=2, singletensor=8),
    Adamax: KernelCounts(multitensor=2, singletensor=8),
}


def build_opt_kwarg_db():
    compiled_opt_db = []
    for optim_info in optim_db:
        if optim_info.optim_cls not in KERNEL_COUNTS:
            continue

        for device in ["cpu", "cuda"]:
            for optim_inputs in _get_optim_inputs_including_global_cliquey_kwargs(
                device, None, optim_info, skip=("differentiable", "fused")
            ):
                kwargs = dict(optim_inputs.kwargs)
                name = f"test_{optim_info.optim_cls.__name__.lower()}"

                has_tensor_lr = False
                for key, val in kwargs.items():
                    if not key == "lr" and (
                        not isinstance(val, bool) or (isinstance(val, bool) and val)
                    ):
                        name += "_" + key

                    if key == "lr" and isinstance(kwargs["lr"], torch.Tensor):
                        has_tensor_lr = True
                        name += "_tensor_lr"

                name += f"_{device}"

                kwargs["device"] = device
                if name in KERNEL_COUNT_OVERRIDES:
                    kwargs["kernel_count"] = KERNEL_COUNT_OVERRIDES[name]
                else:
                    kwargs["kernel_count"] = (
                        KERNEL_COUNTS[optim_info.optim_cls].multitensor
                        if kwargs.get("foreach", False) and device == "cuda"
                        else KERNEL_COUNTS[optim_info.optim_cls].singletensor
                    )

                if kwargs["kernel_count"] is None or kwargs.get("fused", False):
                    continue

                if has_tensor_lr:
                    for scheduler_cls in LR_SCHEDULER_TO_KWARGS.keys():
                        name_w_scheduler = name + f"_{scheduler_cls.__name__.lower()}"
                        compiled_opt_db.append(
                            (
                                optim_info.optim_cls,
                                name_w_scheduler,
                                kwargs,
                                scheduler_cls,
                            )
                        )
                else:
                    compiled_opt_db.append((optim_info.optim_cls, name, kwargs, None))

    return compiled_opt_db


COMPILED_OPT_KWARG_DB = build_opt_kwarg_db()

aten = torch.ops.aten


try:
    try:
        from .test_torchinductor import check_model, check_model_cuda
    except ImportError:
        from test_torchinductor import check_model, check_model_cuda
except (unittest.SkipTest, ImportError) as e:
    sys.stderr.write(f"{type(e)}: {e}\n")
    if __name__ == "__main__":
        sys.exit(0)
    raise


def call_scheduler(scheduler):
    if isinstance(scheduler, torch.optim.lr_scheduler.ReduceLROnPlateau):
        scheduler.step(1.0)  # we won't reduce the metric over two iters anyway
    else:
        scheduler.step()


def compile_opt(opt_compiled, closure=None, fullgraph=True):
    # run the patcher so that step has the expected structure
    torch._dynamo.eval_frame.TorchPatcher.patch()

    # unwrap step TWICE to avoid a deliberate graph break due to
    # a limitation of functionalization/no_grad detection
    # see the [Note on graph break] in optimizer.py
    # This ignores the outer _use_grad_if_differentiable wrapper
    # and instead manually disables grad before calling step, which is fine
    # for now as dynamo does not support differentiable optimizers anyway
    step_fn = opt_compiled.step.__wrapped__.__wrapped__

    # This ensures we don't receive spam of warnings from LR Scheduler
    opt_compiled._opt_called = True

    if closure is not None:

        def fn():
            step_fn(opt_compiled, closure)

    else:

        def fn():
            step_fn(opt_compiled)

    return torch.compile(fn, backend="inductor", fullgraph=fullgraph)


def check_optim(
    self,
    optim_cls,
    params_eager,
    params_compiled,
    state_eager,
    state_compiled,
    atol=None,
    rtol=None,
):
    params_eager = list(params_eager)
    params_compiled = list(params_compiled)
    # Note on tolerances:
    # test_correctness_Adadelta_cuda_float32
    # Mismatched elements: 10 / 100 (10.0%)
    # Greatest absolute difference: 4.838220775127411e-05 at index (7, 4) (up to 1e-05 allowed)
    # Greatest relative difference: 0.007270356640219688 at index (7, 2) (up to 1e-05 allowed)
    # This is due to floating point ordering error + usage of sqrt
    rtol = None
    atol = None
    if optim_cls is Adadelta:
        rtol = 5.5e-4
        atol = 5e-5

    self.assertEqual(list(params_eager), list(params_compiled), atol=atol, rtol=rtol)

    for p_eager, p_compiled in zip(params_eager, params_compiled):
        self.assertEqual(
            state_eager[p_eager],
            state_compiled[p_compiled],
            atol=atol,
            rtol=rtol,
        )


def make_test(
    optim_cls,
    closure=None,
    scheduler_cls=None,
    kernel_count=2,
    device="cuda",
    **kwargs,
):
    def test_fn(self):
        stack = ExitStack()
        try:
            # https://github.com/pytorch/pytorch/issues/118715 for capturable Adagrad support
            # https://github.com/pytorch/pytorch/issues/118018 for capturable SGD support
            run_cudagraphs = device == "cuda" and optim_cls not in (Adagrad, SGD)
            if run_cudagraphs:
                stack.enter_context(config.patch({"triton.cudagraphs": True}))

            kwargs_compiled = deepcopy(kwargs)
            if isinstance(kwargs.get("lr", None), torch.Tensor):
                kwargs["lr"] = kwargs["lr"].to(device)
                kwargs_compiled["lr"] = kwargs_compiled["lr"].to(device)

            torch._dynamo.reset()
            torch._inductor.metrics.reset()
            input = torch.ones([10, 10], device=device)
            model_eager = torch.nn.Sequential(
                *[torch.nn.Linear(10, 10, device=device) for _ in range(2)]
            )
            model_eager(input).sum().backward()

            input = torch.ones([10, 10], device=device)
            model_compiled = deepcopy(model_eager)
            model_compiled(input).sum().backward()

            opt_eager = optim_cls(model_eager.parameters(), **kwargs)
            opt_compiled = optim_cls(model_compiled.parameters(), **kwargs_compiled)
            compiled_step = compile_opt(opt_compiled, closure=closure)

            if scheduler_cls:
                scheduler_compiled = create_scheduler(scheduler_cls, opt_compiled)
                scheduler_eager = create_scheduler(scheduler_cls, opt_eager)
                # some schedulers only change after at least an epoch has passed
                scheduler_compiled.last_epoch = 1
                scheduler_eager.last_epoch = 1

            with torch.set_grad_enabled(False):
                for i in range(2):
                    compiled_step()
                    opt_eager.step()
                    if scheduler_cls:
                        call_scheduler(scheduler_eager)
                        call_scheduler(scheduler_compiled)

            check_optim(
                self,
                optim_cls,
                model_eager.parameters(),
                model_compiled.parameters(),
                opt_eager.state,
                opt_compiled.state,
            )

            if run_cudagraphs:
                self.check_cudagraphs_ran()

            if self.check_kernel_count:
                # currently, we compile the step and the rest of the computation
                # separately because the step is a single element tensor
                # hence, the usual kernel count is 2
                self.assertEqual(
                    torch._inductor.metrics.generated_kernel_count, kernel_count
                )
        finally:
            stack.close()

    if device == "cuda":
        test_fn = requires_cuda(test_fn)

    return test_fn


def make_recompile_test(optim_cls, closure=None, kernel_count=2, **kwargs):
    @requires_cuda
    def test_fn(self):
        torch._dynamo.reset()
        torch._inductor.metrics.reset()
        input = torch.ones([10, 10], device="cuda")
        model = torch.nn.Sequential(
            *[torch.nn.Linear(10, 10, device="cuda") for _ in range(2)]
        )
        model(input).sum().backward()

        opt_compiled = optim_cls(model.parameters(), **kwargs)
        compiled_step = compile_opt(opt_compiled)

        # check no recompile here
        with torch.set_grad_enabled(False):
            for _ in range(4):
                compiled_step()

            # perturb state to force recompile
            # Adagrad doesn't reinitialize state on each step
            # SGD has an empty state
            if optim_cls in (Adagrad, SGD):
                opt_compiled.param_groups[0]["lr"] = 0.02
            elif optim_cls is Adam:  # ensure we are guarding on the data_ptr of states
                state_tensor = opt_compiled.state[
                    opt_compiled.param_groups[0]["params"][0]
                ]["exp_avg"]
                opt_compiled.state[opt_compiled.param_groups[0]["params"][0]][
                    "exp_avg"
                ] = torch.zeros_like(state_tensor)
            else:
                opt_compiled.state.clear()

            compiled_step()

        if self.check_kernel_count:
            # currently, we compile the step and the rest of the computation
            # separately because the step is a single element tensor
            # hence, the usual kernel count is 2
            # multiply by 2 to account for the recompile
            multiplier = 2

            self.assertEqual(
                torch._inductor.metrics.generated_kernel_count,
                multiplier * kernel_count,
            )

    return test_fn


class CompiledOptimizerParityTests(TestCase):
    @skipCUDAIf(not has_triton(), "torch.compile with cuda requires triton")
    @optims(optim_db, dtypes=[torch.float32])
    @parametrize("use_closure", [True, False])
    def test_correctness(self, device, dtype, optim_info, use_closure):
        optim_cls = optim_info.optim_cls
        all_optim_inputs = _get_optim_inputs_including_global_cliquey_kwargs(
            device, dtype, optim_info, skip=("differentiable",)
        )

        if optim_info.step_requires_closure and not use_closure:
            return

        for optim_input in all_optim_inputs:
            kwargs = optim_input.kwargs

            use_scheduler = isinstance(kwargs.get("lr", None), torch.Tensor)
            scheduler_classes = (
                list(LR_SCHEDULER_TO_KWARGS.keys()) if use_scheduler else [None]
            )

            for scheduler_cls in scheduler_classes:
                torch._dynamo.reset()
                torch._inductor.metrics.reset()
                input = torch.ones([10, 10], device=device)
                model_eager = torch.nn.Sequential(
                    *[torch.nn.Linear(10, 10, device=device) for _ in range(2)]
                )
                model_eager(input).sum().backward()
                model_compiled = deepcopy(model_eager)
                model_compiled(input).sum().backward()

                if optim_cls is SparseAdam:
                    for param in model_eager.parameters():
                        param.grad = param.grad.to_sparse()
                    for param in model_compiled.parameters():
                        param.grad = param.grad.to_sparse()

                opt_compiled = optim_cls(
                    model_compiled.parameters(), **deepcopy(kwargs)
                )
                opt_eager = optim_cls(model_eager.parameters(), **deepcopy(kwargs))
                if scheduler_cls:
                    scheduler_compiled = create_scheduler(scheduler_cls, opt_compiled)
                    scheduler_eager = create_scheduler(scheduler_cls, opt_eager)
                    # some schedulers only change after at least an epoch has passed
                    scheduler_compiled.last_epoch = 1
                    scheduler_eager.last_epoch = 1

                num_steps = 2
                if use_closure:

                    @torch.compile()
                    def fn():
                        def closure():
                            loss = model_compiled(input).sum()
                            loss.backward()
                            if optim_info.only_supports_sparse_grads:
                                for param in model_compiled.parameters():
                                    param.grad = param.grad.to_sparse()
                            return loss

                        opt_compiled.step(closure)
                        if scheduler_cls:
                            call_scheduler(scheduler_compiled)

                    def closure_eager():
                        loss = model_eager(input).sum()
                        loss.backward()
                        if optim_info.only_supports_sparse_grads:
                            for param in model_eager.parameters():
                                param.grad = param.grad.to_sparse()

                        return loss

                    for _ in range(num_steps):
                        opt_eager.step(closure_eager)
                        if scheduler_cls:
                            call_scheduler(scheduler_eager)
                else:

                    @torch.compile()
                    def fn():
                        opt_compiled.step()
                        if scheduler_cls:
                            call_scheduler(scheduler_compiled)

                    for _ in range(num_steps):
                        opt_eager.step()
                        if scheduler_cls:
                            call_scheduler(scheduler_eager)

                for _ in range(num_steps):
                    fn()

                check_optim(
                    self,
                    optim_cls,
                    model_eager.parameters(),
                    model_compiled.parameters(),
                    opt_eager.state,
                    opt_compiled.state,
                )


class CompiledOptimizerTests(TestCase):
    check_model_cuda = check_model_cuda
    check_model_cpu = check_model
    check_kernel_count = True

    def setUp(self):
        super().setUp()
        torch._dynamo.reset()
        torch._inductor.metrics.reset()

    def tearDown(self):
        super().tearDown()
        torch._dynamo.reset()
        torch._inductor.metrics.reset()

    def check_cudagraphs_ran(self):
        # We run the zeroth device currently
        manager = torch._inductor.cudagraph_trees.get_container(0).tree_manager
        self.assertIsNotNone(manager)
        self.assertEqual(manager.new_graph_id().id, 1)

    test_adam_recompile = make_recompile_test(Adam, lr=0.01)
    test_adamw_recompile = make_recompile_test(AdamW, lr=0.01)
    test_adamax_recompile = make_recompile_test(Adamax, lr=0.01)
    test_nadam_recompile = make_recompile_test(NAdam, lr=0.01)
    test_rprop_recompile = make_recompile_test(Rprop, lr=0.01)
    test_rmsprop_recompile = make_recompile_test(RMSprop, lr=0.01)
    test_adadelta_recompile = make_recompile_test(Adadelta, lr=0.01)
    test_adagrad_recompile = make_recompile_test(Adagrad, lr=0.01)
    test_asgd_recompile_default = make_recompile_test(ASGD, lr=0.01)
    test_asgd_recompile_single = make_recompile_test(
        ASGD, kernel_count=11, lr=0.01, foreach=False
    )
    test_asgd_recompile_foreach = make_recompile_test(ASGD, lr=0.01, foreach=True)
    test_sgd_recompile_single = make_recompile_test(
        SGD, kernel_count=4, lr=0.01, foreach=False
    )
    test_sgd_recompile_foreach = make_recompile_test(
        SGD, kernel_count=1, lr=0.01, foreach=True
    )

    @requires_cuda
    def test_static_address_finalizer(self):
        import gc

        gc.disable()
        p_ref = None

        def fn():
            nonlocal p_ref
            mod = torch.nn.Linear(10, 10, device="cuda:0", bias=False)
            for p in mod.parameters():
                p.grad = torch.rand_like(p)

            opt = torch.optim.Adam(mod.parameters(), lr=0.1)

            def fn():
                opt.step()

            with torch.set_grad_enabled(False):
                step_fn_compiled = torch.compile(fn)
                step_fn_compiled()
            p_ref = weakref.ref(p)
            self.assertTrue(p_ref() is not None)

        fn()

        self.assertTrue(p_ref() is None)
        gc.enable()

    def test_guard_on_none_grads(self):
        def training_loop():
            input = torch.tensor([0.1, 0.2, 0.3, 0.4, 0.5, 0.6]).reshape(3, 2)

            model = torch.nn.Sequential(
                torch.nn.Linear(2, 3),
                torch.nn.Sigmoid(),
                torch.nn.Linear(3, 1),
                torch.nn.Sigmoid(),
            )

            params = list(model.parameters())
            optimizer = torch.optim.Adam(params)
            step_list = []

            for i in range(6):
                optimizer.zero_grad()
                # Test that step behaves as expected (a no-op) when grads are set to None
                if i != 3:
                    output = model(input)
                    loss = output.sum()
                    loss.backward()

                optimizer.step()
                step_list.append(optimizer.state[params[0]]["step"])

            return step_list

        compiled_training_loop = torch._dynamo.optimize("eager")(training_loop)
        actual_steps = compiled_training_loop()
        expected_steps = training_loop()
        self.assertEqual(actual_steps, expected_steps)

    # Basic shampoo test to verify we support compiling the various ops without error
    @requires_cuda
    def test_basic_shampoo(self):
        param_buf = torch.rand((1024, 128))
        param_buf_c = param_buf.clone().detach()

        params_c = [param_buf_c[0:512, :].t(), param_buf_c[512:, :].t()]
        params = [param_buf[0:512, :].t(), param_buf[512:, :].t()]

        for p, p_c in zip(params, params_c):
            p.grad = torch.rand_like(p)
            p_c.grad = p.grad.clone().detach()

        # note this skips the root inverse because this has a lot of internal dependencies
        # we also don't compile it regardless
        @torch.no_grad()
        def shampoo_functional_basic(params):
            step = 1
            weight_decay = 0.1
            grads = [p.grad for p in params]
            beta1 = 0.9
            beta2 = 1.0
            epsilon = 1e-10
            preconditioners = [torch.zeros_like(p) for p in params]
            lr = 0.01

            # pt2 region 1
            # weight decay
            torch._foreach_add_(grads, params, alpha=weight_decay)

            # update preconditioners
            torch._foreach_addcmul_(preconditioners, grads, grads, value=1.0)

            torch._foreach_mul_(grads, beta1)
            torch._foreach_add_(
                grads,
                grads,
                alpha=1 - beta1,
            )
            bias_correction1 = 1.0 - beta1**step
            grad_list = torch._foreach_div(grads, bias_correction1)

            # pt2 region 2
            # precondition (with shampoo branch), with no grafting
            bias_correction2 = 1.0 - beta2**step
            bias_corrected_preconditioner_list = torch._foreach_div(
                preconditioners, bias_correction2
            )
            torch._foreach_sqrt_(bias_corrected_preconditioner_list)
            torch._foreach_add_(bias_corrected_preconditioner_list, epsilon)
            search_directions = torch._foreach_div(
                grad_list, bias_corrected_preconditioner_list
            )

            torch._foreach_add_(
                search_directions,
                params,
                alpha=weight_decay,
            )

            torch._foreach_mul_(search_directions, -lr)
            # pt2 region 3 update params
            torch._foreach_add_(params, search_directions)

            return params, preconditioners, grads

        compiled_fn = torch.compile(shampoo_functional_basic)

        self.assertEqual(compiled_fn(params_c), shampoo_functional_basic(params))

    @requires_cuda
    def test_closure_graph_break(self):
        param = torch.rand(2, 3, dtype=torch.float32, device="cuda", requires_grad=True)
        param_c = param.clone().detach().requires_grad_(True)

        def closure():
            param.grad = torch.ones_like(param) * 2
            return param.grad

        def closure_c():
            param_c.grad = torch.ones_like(param_c) * 2
            return param_c.grad

        optimizer = torch.optim.AdamW([param])
        optimizer_c = torch.optim.AdamW([param_c])

        def loop(opt, c):
            opt.step(c)

        compiled_loop = torch._dynamo.optimize("eager")(loop)

        compiled_loop(optimizer, closure)
        loop(optimizer_c, closure_c)

        self.assertEqual(param, param_c)

    def test_get_value_on_static_address(self):
        from torch._dynamo.decorators import mark_static_address
        from torch.optim.optimizer import _get_value

        compiled = torch.compile(_get_value)

        x = torch.ones(2, 2)
        mark_static_address(x)

        ret_val = compiled(x)

        self.assertEqual(ret_val, x)


for optim_cls, name, kwargs, scheduler_cls in COMPILED_OPT_KWARG_DB:
    setattr(
        CompiledOptimizerTests,
        name,
        make_test(optim_cls, scheduler_cls=scheduler_cls, **kwargs),
    )

instantiate_device_type_tests(CompiledOptimizerParityTests, globals())

if __name__ == "__main__":
    from torch._inductor.test_case import run_tests

    if HAS_CPU or HAS_CUDA:
        run_tests(needs="filelock")<|MERGE_RESOLUTION|>--- conflicted
+++ resolved
@@ -46,10 +46,6 @@
     OneCycleLR,
     PolynomialLR,
     ReduceLROnPlateau,
-<<<<<<< HEAD
-    SequentialLR,
-=======
->>>>>>> ed327876
     StepLR,
 )
 
@@ -76,17 +72,11 @@
     StepLR: {"step_size": 1, "gamma": 100},
     MultiStepLR: {"milestones": [1, 2], "gamma": 100},
     ExponentialLR: {"gamma": 100},
-<<<<<<< HEAD
-    SequentialLR: {"schedulers": None, "milestones": [1, 2]},
-    CosineAnnealingLR: {"T_max": 7},
-    ChainedScheduler: {"schedulers": None},
-=======
     CosineAnnealingLR: {"T_max": 7},
     # These schedulers have memory leaks in eager
     # https://github.com/pytorch/pytorch/issues/126131
     # SequentialLR: {"schedulers": None, "milestones": [1, 2]},
     # ChainedScheduler: {"schedulers": None},
->>>>>>> ed327876
     CyclicLR: {"base_lr": 0.001, "max_lr": 0.02, "cycle_momentum": False},
     CosineAnnealingWarmRestarts: {"T_0": 1},
     OneCycleLR: {
