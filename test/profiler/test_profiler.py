# Owner(s): ["oncall: profiler"]
import collections
import gc
import json
import os
import re
import tempfile
import textwrap
import threading
import unittest
from unittest.mock import patch
import weakref
from dataclasses import dataclass, field
from typing import Any, Dict, List, Optional

import expecttest
import subprocess
import sys
import torch
import torch.nn as nn
import torch.optim
import torch.utils.data
import torch.utils.data.datapipes as dp
from torch.autograd import (
    _record_function_with_args_enter,
    _record_function_with_args_exit,
)
from torch.autograd.profiler import profile as _profile
from torch.autograd.profiler import KinetoStepTracker
from torch.autograd.profiler_legacy import profile as _profile_legacy
from torch.profiler import (
    _utils,
    DeviceType,
    ExecutionTraceObserver,
    kineto_available,
    profile,
    ProfilerAction,
    ProfilerActivity,
    record_function,
    supported_activities,
)
from torch._C._profiler import _TensorMetadata
from torch.profiler._pattern_matcher import (
    Conv2dBiasFollowedByBatchNorm2dPattern,
    ExtraCUDACopyPattern,
    ForLoopIndexingPattern,
    FP32MatMulPattern,
    GradNotSetToNonePattern,
    MatMulDimInFP16Pattern,
    NamePattern,
    OptimizerSingleTensorPattern,
    Pattern,
    report_all_anti_patterns,
    SynchronizedDataLoaderPattern,
)
from torch.testing._internal.common_cuda import TEST_MULTIGPU
from torch.testing._internal.common_device_type import skipCUDAVersionIn
from torch.testing._internal.common_utils import (
    IS_JETSON,
    IS_WINDOWS,
    instantiate_parametrized_tests,
    parametrize,
    run_tests,
    TemporaryDirectoryName,
    TemporaryFileName,
    TEST_WITH_ASAN,
    TEST_WITH_CROSSREF,
    TEST_WITH_ROCM,
    TestCase,
)

Json = Dict[str, Any]

try:
    import psutil

    HAS_PSUTIL = True
except ImportError:
    HAS_PSUTIL = False
import pickle

from torch._C._profiler import _ExperimentalConfig, _ExtraFields_PyCall


@unittest.skipIf(not HAS_PSUTIL, "Requires psutil to run")
@unittest.skipIf(TEST_WITH_ASAN, "Cannot test with ASAN")
@unittest.skipIf(IS_WINDOWS, "Test is flaky on Windows")
@unittest.skipIf(not torch.cuda.is_available(), "CUDA is required")
class TestProfilerCUDA(TestCase):

    @skipCUDAVersionIn([(11, 5)])  # https://github.com/pytorch/pytorch/issues/69023
    def test_mem_leak(self):
        """Checks that there's no memory leak when using profiler with CUDA
        """
        t = torch.rand(1, 1).cuda()
        p = psutil.Process()
        last_rss = collections.deque(maxlen=5)
        for outer_idx in range(10):
            with _profile(use_cuda=True):
                for _ in range(1024):
                    t = torch.mm(t, t)

            gc.collect()
            torch.cuda.empty_cache()
            last_rss.append(p.memory_info().rss)

        # with CUDA events leaking the increase in memory was ~7 MB between
        # profiler invocations above
        is_increasing = all(
            last_rss[idx] > last_rss[idx - 1] for idx in range(1, len(last_rss)))
        max_diff = -1
        for idx in range(1, len(last_rss)):
            max_diff = max(max_diff, last_rss[idx] - last_rss[idx - 1])
        self.assertTrue(not (is_increasing and max_diff > 100 * 1024),
                        msg=f'memory usage is increasing, {str(last_rss)}')

    def test_custom_module_input_op_ids(self):
        class MyFunc(torch.autograd.Function):
            @staticmethod
            def forward(ctx, x):
                ctx.save_for_backward(x)
                return x

            @staticmethod
            def backward(ctx, gO):
                x, = ctx.saved_tensors
                return x

        def custom_layer(input_ten):
            return MyFunc.apply(input_ten)

        # Only testing that emit_nvtx runs when
        # record_shapes option is enabled.
        with torch.autograd.profiler.emit_nvtx(record_shapes=True) as prof:
            x = torch.randn(10, 10, requires_grad=True)
            y = torch.randn(10, 10, requires_grad=True)
            z = x + y
            s = custom_layer(z)
            q = s.sum()
            q.backward()

    @unittest.skipIf(not torch.cuda.is_available(), "CUDA is required")
    def test_cudagraph_profiling_workaround(self):
        import subprocess

        # repro taken from #75504
        # Launch in a separate process to catch hanging/illegal memory errors
        # and to make sure CUPTI isn't already initialized.
        p = subprocess.check_call([sys.executable, "-c", """
import os
import torch
from torch.profiler import ProfilerActivity, profile

def add_one(in_: torch.Tensor):
    return in_ + 1

sample_arg = torch.zeros(10, device="cuda").requires_grad_(True)

# add this before cuda graphs are created
torch.profiler._utils._init_for_cuda_graphs()

add_one_graphed = torch.cuda.graphs.make_graphed_callables(add_one, sample_args=(sample_arg,))
zeros = torch.zeros(10, device="cuda")
out = add_one_graphed(zeros)
assert out[0] == 1

with profile(activities=[ProfilerActivity.CPU]):
    add_one_graphed(zeros)

with profile(activities=[ProfilerActivity.CUDA]):
    add_one_graphed(zeros)
"""], universal_newlines=True, timeout=60)

        # ^ this will throw an exception if the script fails.


@unittest.skipIf(not torch.profiler.itt.is_available(), "ITT is required")
class TestProfilerITT(TestCase):

    def test_custom_module_input_op_ids(self):
        class MyFunc(torch.autograd.Function):
            @staticmethod
            def forward(ctx, x):
                ctx.save_for_backward(x)
                return x

            @staticmethod
            def backward(ctx, gO):
                x, = ctx.saved_tensors
                return x

        def custom_layer(input_ten):
            return MyFunc.apply(input_ten)

        # Only testing that emit_itt runs when
        # record_shapes option is enabled.
        with torch.autograd.profiler.emit_itt(record_shapes=True) as prof:
            x = torch.randn(10, 10, requires_grad=True)
            y = torch.randn(10, 10, requires_grad=True)
            z = x + y
            s = custom_layer(z)
            q = s.sum()
            q.backward()

class TestRecordFunction(TestCase):
    def _record_function_with_param(self):
        u = torch.randn(3, 4, 5, requires_grad=True)
        with _profile(with_stack=True, use_kineto=kineto_available(), record_shapes=True) as prof:
            with record_function("## TEST 1 ##", "1, 2, 3"):
                rf_handle = _record_function_with_args_enter("## TEST 2 ##", 1, False, 2.5, [u, u], "hello", u)
                _record_function_with_args_exit(rf_handle)
            with record_function("## TEST 3 ##"):
                rf_handle = _record_function_with_args_enter("## TEST 4 ##")
                _record_function_with_args_exit(rf_handle)
        return prof

    def test_record_function(self):
        prof_result = self._record_function_with_param()
        found_test_1 = False
        found_test_2 = False
        found_test_3 = False
        found_test_4 = False
        for e in prof_result.function_events:
            if "## TEST 1 ##" == e.name:
                found_test_1 = True
                self.assertTrue(e.input_shapes == [[]])
            elif "## TEST 2 ##" == e.name:
                found_test_2 = True
                self.assertTrue(e.input_shapes == [[], [], [], [], [], [3, 4, 5]])
            elif "## TEST 3 ##" == e.name:
                found_test_3 = True
                self.assertTrue(e.input_shapes == [])
            elif "## TEST 4 ##" == e.name:
                found_test_4 = True
                self.assertTrue(e.input_shapes == [])
        self.assertTrue(found_test_1)
        self.assertTrue(found_test_2)
        self.assertTrue(found_test_3)
        self.assertTrue(found_test_4)

    def test_datapipe_with_record_function(self):
        with _profile(with_stack=True, use_kineto=kineto_available(), record_shapes=True) as prof:
            input_dp1 = dp.iter.IterableWrapper(range(4))
            input_dp2 = dp.iter.IterableWrapper(range(4, 8))
            input_dp3 = dp.iter.IterableWrapper(range(8, 12))
            output_dp = input_dp1.mux(input_dp2, input_dp3)
            output = list(output_dp)

        has_iter = False
        has_mux = False
        for e in prof.function_events:
            if has_iter and has_mux:
                break

            if not has_iter and "IterableWrapper" in e.name:
                has_iter = True
            if not has_mux and "Multiplexer" in e.name:
                has_mux = True
        self.assertTrue(has_iter)
        self.assertTrue(has_mux)

    def test_datapipe_delegation_with_profiler(self):
        class IDPIterator(torch.utils.data.IterDataPipe):
            def __init__(self):
                self.data = list(range(10))
                self._idx = 0

            def __iter__(self):
                return self

            def __next__(self):
                if self._idx >= 10:
                    self._idx = 0
                    raise StopIteration
                self._idx += 1
                return self.data[self._idx - 1]

            def get_value(self, idx):
                return self.data[idx]

        dp1 = IDPIterator()  # The object itself is an iterator
        self.assertEqual(5, dp1.get_value(5))
        it_dp1 = iter(dp1)  # This creates the 1st iterator
        self.assertEqual(5, it_dp1.get_value(5))  # type: ignore[attr-defined]
        self.assertEqual(list(range(10)), list(it_dp1))

        class IDPDelegator(torch.utils.data.IterDataPipe):
            def __init__(self, datapipe):
                self.datapipe = datapipe

            def __iter__(self):
                return iter(self.datapipe)

        dp2 = IDPDelegator(dp1)
        it_dp2 = iter(dp2)
        self.assertEqual(5, it_dp2.get_value(5))
        self.assertEqual(list(range(10)), list(it_dp2))

    def test_datapipe_with_record_function_fork(self):
        with _profile(with_stack=True, use_kineto=kineto_available(), record_shapes=True) as prof:
            input_dp = dp.iter.IterableWrapper(range(10))
            dp1, dp2, dp3 = input_dp.fork(num_instances=3)
            output1 = list(dp1)
        has_iter = False
        has_child = False
        for e in prof.function_events:
            if has_iter and has_child:
                break

            if not has_iter and "IterableWrapper" in e.name:
                has_iter = True
            if not has_child and "_ChildDataPipe" in e.name:
                has_child = True
        self.assertTrue(has_iter)
        self.assertTrue(has_child)


class TestExecutionTrace(TestCase):
    def payload(self, use_cuda=False):
        u = torch.randn(3, 4, 5, requires_grad=True)
        with record_function("## TEST 1 ##", "1, 2, 3"):
            inf_val = float("inf")
            neg_inf_val = float("-inf")
            nan_val = float("nan")
            rf_handle = _record_function_with_args_enter("## TEST 2 ##", 1, False, 2.5, [u, u], (u, u),
                                                         "hello", u, inf_val, neg_inf_val, nan_val)
            x = torch.randn(10, 10, requires_grad=True)
            if use_cuda:
                x = x.cuda()
            y = torch.randn(10, 10, requires_grad=True)
            if use_cuda:
                y = y.cuda()
            z = x + y + x * y + x * y
            z.backward(z)
            gelu = nn.GELU()
            m = torch.randn(2)
            _ = gelu(m)
            if use_cuda:
                z = z.cpu()
            _record_function_with_args_exit(rf_handle)

    def get_execution_trace_root(self, output_file_name) -> Json:
        nodes = []
        with open(output_file_name) as f:
            et_graph = json.load(f)
            assert "nodes" in et_graph
            nodes = et_graph["nodes"]
        return nodes

    def get_execution_trace_rf_ids(self, nodes: List[Json]) -> List[int]:
        """Returns a sorted list of rf_id (record function ids) in execution trace"""
        def get_rf_id(node):
            attrs = node['attrs']
            for a in attrs:
                if a['name'] == 'rf_id':
                    return a['value']
            return None
        rf_ids_ = (
            get_rf_id(n) for n in nodes
            if n['name'] != "[pytorch|profiler|execution_trace|process]"
            and n['name'] != "[pytorch|profiler|execution_trace|thread]")
        return sorted(rf_id for rf_id in rf_ids_ if rf_id is not None)


    def get_kineto_external_ids(self, events: List[Json]) -> List[int]:
        """Returns a sorted list of external Ids for CPU operators and user annotations"""
        ops_and_annotations = (e for e in events if e.get("cat", "") in ['cpu_op', 'user_annotation'])
        return sorted(e.get("args", {}).get("External id", -1) for e in ops_and_annotations)


    @unittest.skipIf(not kineto_available(), "Kineto is required")
    def test_execution_trace_with_kineto(self):
        trace_called_num = 0

        def trace_handler(p):
            nonlocal trace_called_num
            trace_called_num += 1

        use_cuda = torch.profiler.ProfilerActivity.CUDA in supported_activities()
        # Create a temp file to save execution trace and kineto data.
        fp = tempfile.NamedTemporaryFile('w+t', suffix='.et.json', delete=False)
        fp.close()
        kt = tempfile.NamedTemporaryFile(mode="w+t", suffix=".kineto.json", delete=False)
        kt.close()

        with profile(
            activities=supported_activities(),
            schedule=torch.profiler.schedule(
                skip_first=3,
                wait=1,
                warmup=1,
                active=2,
                repeat=1),
            on_trace_ready=trace_handler,
            execution_trace_observer=(
                ExecutionTraceObserver().register_callback(fp.name)
            ),
        ) as p:
            for idx in range(10):
                with record_function(f"## LOOP {idx} ##"):
                    self.payload(use_cuda=use_cuda)
                p.step()
            self.assertEqual(
                fp.name,
                p.execution_trace_observer.get_output_file_path()
            )

        # Uncomment for debugging
        # print("Output kineto = ", kt.name)
        # print("Output ET = ", fp.name)

        p.export_chrome_trace(kt.name)
        self.assertEqual(trace_called_num, 1)

        nodes = self.get_execution_trace_root(fp.name)
        loop_count = 0
        found_root_node = False
        for n in nodes:
            assert "name" in n
            if "[pytorch|profiler|execution_trace|process]" in n["name"]:
                found_root_node = True
            if n["name"].startswith("## LOOP "):
                loop_count += 1
        self.assertTrue(found_root_node)
        # Since profiler trace is active for 2 iterations
        self.assertEqual(loop_count, 2)

        # Compare the collected Execution Trace and Kineto Trace
        # in terms of record func ID (rf_id) and External IDs
        # both of these should match for the same trace window.

        with open(kt.name) as f:
            kineto = json.load(f)
            events = kineto["traceEvents"]

        # Look up rf_ids and external ids as two lists.
        rf_ids = self.get_execution_trace_rf_ids(nodes)
        external_ids = self.get_kineto_external_ids(events)
        self.assertEqual(len(rf_ids), len(external_ids))

        # There should be a constant difference between elements in each list
        # The test experiences a jump in the difference between iterations;
        # adding some buffer.
        deltas = {x - y for x, y in zip(rf_ids, external_ids)}
        self.assertLessEqual(
            len(deltas),
            loop_count,
            msg=f"ET and kineto rf_id should have constant difference, deltas = {deltas}\n"
                f"rf_ids = {rf_ids}\n"
                f"external_ids = {external_ids}\n"
        )


    def test_execution_trace_alone(self):
        use_cuda = torch.profiler.ProfilerActivity.CUDA in supported_activities()
        # Create a temp file to save execution trace data.
        fp = tempfile.NamedTemporaryFile('w+t', suffix='.et.json', delete=False)
        fp.close()
        expected_loop_events = 0

        et = ExecutionTraceObserver().register_callback(fp.name)
        et.start()
        for idx in range(5):
            expected_loop_events += 1
            with record_function(f"## LOOP {idx} ##"):
                self.payload(use_cuda=use_cuda)
        et.stop()

        assert fp.name == et.get_output_file_path()
        et.unregister_callback()
        nodes = self.get_execution_trace_root(fp.name)
        loop_count = 0
        # Expected tensor object tuple size, in th form of:
        # [tensor_id, storage_id, offset, numel, itemsize, device_str]
        tensor_tuple_size = 6
        found_root_node = False
        for n in nodes:
            assert "name" in n
            if "[pytorch|profiler|execution_trace|process]" in n["name"]:
                found_root_node = True
            if n["name"].startswith("## LOOP "):
                loop_count += 1
            # Check if tensor tuple representation size is correct.
            if n["name"] == "## TEST 2 ##":
                assert len(n["inputs"]["values"][3][0]) == tensor_tuple_size
        assert found_root_node
        assert loop_count == expected_loop_events

    @unittest.skipIf(IS_WINDOWS, 'torch.compile does not support WINDOWS')
    @unittest.skipIf(sys.version_info >= (3, 12), "torch.compile is not supported on python 3.12+")
    def test_execution_trace_with_pt2(self):

        class ConvAndRelu(nn.Module):
            def __init__(self) -> None:
                super().__init__()
                self.linear = nn.Linear(4096, 4096)
                self.relu = nn.ReLU(inplace=True)

            def forward(self, x: torch.Tensor) -> torch.Tensor:
                x = self.linear(x)
                x = self.relu(x)
                return x

        # Create a temp file to save execution trace data.
        fp = tempfile.NamedTemporaryFile('w+t', suffix='.et.json', delete=False)
        fp.close()

        test_module = torch.compile(ConvAndRelu())

        x = torch.rand(128, 4096)
        et = ExecutionTraceObserver().register_callback(fp.name)
        et.start()
        test_module.forward(x)
        et.stop()

        assert fp.name == et.get_output_file_path()
        et.unregister_callback()
        nodes = self.get_execution_trace_root(fp.name)

        found_root_node = False
        for n in nodes:
            assert "name" in n
            if "[pytorch|profiler|execution_trace|process]" in n["name"]:
                found_root_node = True

        assert found_root_node

    def test_execution_trace_start_stop(self):
        use_cuda = torch.profiler.ProfilerActivity.CUDA in supported_activities()
        # Create a temp file to save execution trace data.
        fp = tempfile.NamedTemporaryFile('w+t', suffix='.et.json', delete=False)
        fp.close()
        expected_loop_events = 0
        et = ExecutionTraceObserver()
        et.register_callback(fp.name)
        for idx in range(10):
            if idx == 3:
                et.start()
            elif idx == 5:
                et.stop()
            elif idx == 8:
                et.start()
            elif idx == 9:
                et.stop()
            if et._execution_trace_running:
                expected_loop_events += 1
            with record_function(f"## LOOP {idx} ##"):
                self.payload(use_cuda=use_cuda)

        assert fp.name == et.get_output_file_path()
        et.unregister_callback()
        nodes = self.get_execution_trace_root(fp.name)
        loop_count = 0
        found_root_node = False
        for n in nodes:
            assert "name" in n
            if "[pytorch|profiler|execution_trace|process]" in n["name"]:
                found_root_node = True
            if n["name"].startswith("## LOOP "):
                loop_count += 1
        assert found_root_node
        assert loop_count == expected_loop_events

    def test_execution_trace_repeat_in_loop(self):
        use_cuda = torch.profiler.ProfilerActivity.CUDA in supported_activities()
        iter_list = {3, 4, 6, 8}
        expected_loop_events = len(iter_list)
        output_files = []
        for idx in range(10):
            if idx in iter_list:
                # Create a temp file to save execution trace data.
                fp = tempfile.NamedTemporaryFile('w+t', suffix='.et.json', delete=False)
                fp.close()
                output_files.append(fp.name)
                et = ExecutionTraceObserver()
                et.register_callback(fp.name)
                et.start()
            with record_function(f"## LOOP {idx} ##"):
                self.payload(use_cuda=use_cuda)
            if idx in iter_list:
                et.stop()
                et.unregister_callback()

        event_count = 0
        for et_file in output_files:
            nodes = self.get_execution_trace_root(et_file)
            found_root_node = False
            for n in nodes:
                assert "name" in n
                if "[pytorch|profiler|execution_trace|process]" in n["name"]:
                    assert n["id"] == 1
                    found_root_node = True
                if n["name"].startswith("## LOOP "):
                    event_count += 1
            assert found_root_node
        assert event_count == expected_loop_events

    def test_execution_trace_no_capture(self):
        fp = tempfile.NamedTemporaryFile('w+t', suffix='.et.json', delete=False)
        fp.close()
        et = ExecutionTraceObserver()
        et.register_callback(fp.name)

        assert fp.name == et.get_output_file_path()
        et.unregister_callback()
        nodes = self.get_execution_trace_root(fp.name)
        for n in nodes:
            assert "name" in n
            if "[pytorch|profiler|execution_trace|process]" in n["name"]:
                found_root_node = True
        assert found_root_node


@instantiate_parametrized_tests
class TestProfiler(TestCase):

    @unittest.skipIf(TEST_WITH_CROSSREF, "crossref intercepts calls and changes the callsite.")
    def test_source(self):
        """Checks that source code attribution works for eager, TS and autograd mode
        """
        # avoid automatic inlining
        prev_opt = torch._C._get_graph_executor_optimize()
        torch._C._set_graph_executor_optimize(False)

        @torch.jit.script
        def ts_method_2(x, y):
            return torch.matmul(x, y)

        @torch.jit.script
        def ts_method_1(x, y, z):
            a = x + z
            w = ts_method_2(x, y) + a
            return w.sum()

        class DummyModule(nn.Module):
            def __init__(self):
                super().__init__()
                self.conv = torch.nn.Conv2d(3, 2, kernel_size=1, stride=2, padding=3, bias=False)

            def forward(self, x):
                return self.conv(x)

        mod = DummyModule()

        def call_module(x):
            return mod(x)

        with _profile(with_stack=True, use_kineto=kineto_available(), experimental_config=_ExperimentalConfig(verbose=True)) as p:
            x = torch.randn(10, 10, requires_grad=True)
            y = torch.randn(10, 10, requires_grad=True)
            z = x + y
            w = ts_method_1(x, y, z)
            v = 2 * w
            v.backward()
            a = torch.randn(2, 3, 2, 2, requires_grad=True)
            b = call_module(a)
            c = b.sum()
            c.backward()

        for e in p.function_events:
            if "aten::add" in e.name or "AddBackward" in e.name:
                self.assertTrue(any("test_profiler" in entry for entry in e.stack))
                self.assertTrue(any((
                    "test_source" in entry or
                    "ts_method_1" in entry or
                    "ts_method_2" in entry) for entry in e.stack))

        # TODO: https://github.com/pytorch/kineto/issues/617
        if kineto_available() and not IS_WINDOWS:
            with TemporaryFileName(mode="w+") as fname:
                p.export_chrome_trace(fname)
                with open(fname) as f:
                    events = json.load(f)["traceEvents"]

                def extract(pattern: str):
                    matches = [e for e in events if re.search(pattern, e["name"])]
                    self.assertEqual(len(matches), 1, repr([e["name"] for e in matches]))
                    return matches[0]

                module_event = extract(r"DummyModule_0")
                wrapper_event = extract(r"call_module")
                self.assertEqual(module_event["args"]["Python parent id"], wrapper_event["args"]["Python id"])

        torch._C._set_graph_executor_optimize(prev_opt)

    @parametrize(
        "name,thread_spec",
        {
            "basic": ((False, False),),
            "multiple_preexisting": ((False, False), ) * 2,
            "open_in_scope": ((True, False),),
            "close_in_scope": ((False, True),),
            "complex": (
                # Large number of background threads
                (False, False),
                (False, False),
                (False, False),
                (False, False),

                # some of which finish during profiling
                (False, True),
                (False, True),

                # And the profiled section is also multithreaded
                (True, False),
                (True, True),

            ),
        }.items(),
        name_fn=lambda name, thread_spec: name
    )
    @parametrize("work_in_main_thread", [True, False])
    def test_source_multithreaded(self, name, thread_spec, work_in_main_thread):
        """Test various threading configurations.

        `thread_spec` is a Tuple[Tuple[bool, bool], ...] where each pair is a
        thread. The first bool indicates if the thread should be started under
        the profiler context and the second is if it should be joined under the
        profiler context.
        """

        timeout = 15
        num_threads = len(thread_spec) + 1  # Main thread
        start_barrier = threading.Barrier(num_threads, timeout=timeout)
        end_barrier = threading.Barrier(num_threads, timeout=timeout)

        class Task(threading.Thread):

            def __init__(self):
                self._end_gate = threading.Event()
                super().__init__(daemon=True)
                self.start()
                self.finished = False

            def run(self):
                self._run(self._end_gate)

            def release(self):
                self._end_gate.set()

            @staticmethod
            def _run(end_gate=None):

                def known_preexisting_function():
                    start_barrier.wait()

                # Fixed point that we can use to test capture of functions
                # which are already running when profiling is enabled.
                known_preexisting_function()

                model = torch.nn.Sequential(
                    torch.nn.Linear(10, 10),
                    torch.nn.ReLU(),
                )

                def invoked_during_run():
                    pass

                invoked_during_run()

                _ = model(torch.rand(4, 10))
                end_barrier.wait()

                if end_gate is not None:
                    end_gate.wait(timeout=timeout)

        threads = {}

        def add_threads(context: bool):
            for idx, (start_under_profiler, _) in enumerate(thread_spec):
                if start_under_profiler == context:
                    assert idx not in threads
                    threads[idx] = Task()

        def join_threads(context: bool):
            for idx, (_, end_under_profiler) in enumerate(thread_spec):
                if end_under_profiler == context:
                    threads[idx].release()

            for idx, (_, end_under_profiler) in enumerate(thread_spec):
                t = threads[idx]
                if end_under_profiler == context:
                    t.join(timeout=timeout)

        try:
            add_threads(False)
            with torch.profiler.profile(with_stack=True) as prof:
                # Threads added while the profiler are running will not be observed
                # since there is no way to hook into Python's thread start call to
                # register the observer. These are here purely to verify safety.
                add_threads(True)

                if work_in_main_thread:
                    Task._run()
                else:
                    start_barrier.wait()
                    end_barrier.wait()

                join_threads(True)
            join_threads(False)

        finally:
            # It is very important that we clean up everything because the
            # Python tracer will detect ALL active threads. (Even orphans from
            # prior failed tests.) If we don't clean up properly we can
            # contaminate subsequent tests.
            start_barrier.abort()
            end_barrier.abort()
            for t in threads.values():
                t.release()

            for t in threads.values():
                t.join(timeout=timeout)

            for t in threads.values():
                self.assertFalse(t.is_alive())

        roots = prof.profiler.kineto_results.experimental_event_tree()
        nodes = [node for node in _utils.traverse_dfs(roots) if isinstance(node.extra_fields, _ExtraFields_PyCall)]
        tid_counts = collections.Counter([node.start_tid for node in nodes])

        prior_threads = sum(not start_under_profiler for start_under_profiler, _ in thread_spec)
        expected_threads = prior_threads + 1
        self.assertEqual(len(tid_counts), expected_threads, f"{expected_threads}, {tid_counts}")
        self.assertEqual(len(nodes), sum(tid_counts.values()))

        # Profiler uses uint64_t max as a placeholder until TID can be determined.
        no_tid = 2 ** 64 - 1
        self.assertFalse(no_tid in tid_counts)

        worker_threads = prior_threads + (1 if work_in_main_thread else 0)

        observed_preexisting = [node.start_tid for node in nodes if "known_preexisting_function" in node.name]
        self.assertEqual(len(observed_preexisting), worker_threads)
        self.assertEqual(len(observed_preexisting), len(set(observed_preexisting)))

        observed_during_run = [node.start_tid for node in nodes if "invoked_during_run" in node.name]
        self.assertEqual(len(observed_during_run), worker_threads)
        self.assertEqual(len(observed_during_run), len(set(observed_during_run)))

    def payload(self, use_cuda=False):
        x = torch.randn(10, 10)
        if use_cuda:
            x = x.cuda()
        y = torch.randn(10, 10)
        if use_cuda:
            y = y.cuda()
        z = torch.mm(x, y)
        z = z + y
        if use_cuda:
            z = z.cpu()

    @unittest.skipIf(not kineto_available(), "Kineto is required")
    def test_kineto(self):
        use_cuda = torch.profiler.ProfilerActivity.CUDA in supported_activities()
        with _profile(use_cuda=use_cuda, use_kineto=True):
            self.payload(use_cuda=use_cuda)

        # rerun to avoid initial start overhead
        with _profile(use_cuda=use_cuda, use_kineto=True) as p:
            self.payload(use_cuda=use_cuda)
        output = p.key_averages().table(
            sort_by="self_cuda_time_total" if use_cuda else "self_cpu_time_total", row_limit=-1)
        # print(output)
        found_gemm = False
        found_memcpy = False
        found_mm = False
        for e in p.function_events:
            if "aten::mm" in e.name:
                found_mm = True
            if "gemm" in e.name or "Cijk" in e.name:
                found_gemm = True
            if "Memcpy" in e.name or "memcpy" in e.name:
                found_memcpy = True
        if use_cuda:
            self.assertTrue(found_gemm)
            self.assertTrue(found_memcpy)
        else:
            self.assertTrue(found_mm)
        # p.export_chrome_trace("/tmp/test_trace.json")

    @unittest.skipIf(not kineto_available(), "Kineto is required")
    @unittest.skipIf(not TEST_MULTIGPU, "Multiple GPUs needed")
    @unittest.skipIf(TEST_WITH_ROCM, "Not supported on ROCm")
    def test_kineto_multigpu(self):
        with profile(
            activities=[
                ProfilerActivity.CPU,
                ProfilerActivity.CUDA]) as prof:
            for gpu_id in [0, 1]:
                x = torch.randn(10, 10).cuda(gpu_id)
                y = torch.randn(10, 10).cuda(gpu_id)
                z = x.matmul(y)

        found_gemm_0 = False
        found_gemm_1 = False
        found_cuda = False
        for evt in prof.events():
            if "gemm" in evt.name.lower() and evt.device_type == DeviceType.CUDA:
                if evt.device_index == 0:
                    found_gemm_0 = True
                elif evt.device_index == 1:
                    found_gemm_1 = True
            if "cuda" in evt.name.lower() and evt.device_type == DeviceType.CPU:
                found_cuda = True

        self.assertTrue(found_gemm_0)
        self.assertTrue(found_gemm_1)
        self.assertTrue(found_cuda)

    def test_memory_profiler(self):
        def run_profiler(tensor_creation_fn):
            # collecting allocs / deallocs
            with _profile(profile_memory=True, record_shapes=True, use_kineto=kineto_available()) as prof:
                x = None
                with record_function("test_user_scope_alloc"):
                    x = tensor_creation_fn()
                with record_function("test_user_scope_dealloc"):
                    del x
            return prof.key_averages(group_by_input_shape=True)

        def check_metrics(stats, metric, allocs=None, deallocs=None):
            stat_metrics = {}
            for stat in stats:
                stat_metrics[stat.key] = getattr(stat, metric)
            if allocs is not None:
                for alloc_fn in allocs:
                    self.assertTrue(alloc_fn in stat_metrics)
                    self.assertTrue(stat_metrics[alloc_fn] > 0)
            if deallocs is not None:
                for dealloc_fn in deallocs:
                    self.assertTrue(dealloc_fn in stat_metrics)
                    self.assertTrue(stat_metrics[dealloc_fn] < 0)

        def create_cpu_tensor():
            return torch.rand(10, 10)

        def create_cuda_tensor():
            return torch.rand(10, 10).cuda()

        def create_mkldnn_tensor():
            return torch.rand(10, 10, dtype=torch.float32).to_mkldnn()

        stats = run_profiler(create_cpu_tensor)
        check_metrics(
            stats,
            "cpu_memory_usage",
            allocs=[
                "aten::empty",
                "aten::rand",
                "test_user_scope_alloc",
            ],
            deallocs=[
                "test_user_scope_dealloc",
            ]
        )

        if kineto_available():
            with TemporaryFileName(mode="w+") as fname:
                with profile(profile_memory=True) as prof:
                    x = None
                    with record_function("test_user_scope_alloc"):
                        x = create_cpu_tensor()
                    with record_function("test_user_scope_dealloc"):
                        del x
                prof.export_chrome_trace(fname)
                with open(fname) as f:
                    trace = json.load(f)
                    assert "traceEvents" in trace
                    events = trace["traceEvents"]
                    found_memory_events = False
                    for evt in events:
                        assert "name" in evt
                        if evt["name"] == "[memory]":
                            found_memory_events = True
                            assert "args" in evt
                            assert "Addr" in evt["args"]
                            assert "Device Type" in evt["args"]
                            assert "Device Id" in evt["args"]
                            assert "Bytes" in evt["args"]

                            # Memory should be an instantaneous event.
                            assert "dur" not in evt["args"]
                            assert "cat" not in evt["args"]
                    assert found_memory_events

        if torch.cuda.is_available():
            create_cuda_tensor()
            stats = run_profiler(create_cuda_tensor)
            check_metrics(
                stats,
                "cuda_memory_usage",
                allocs=[
                    "test_user_scope_alloc",
                    "aten::to",
                    "aten::empty_strided",
                ],
                deallocs=[
                    "test_user_scope_dealloc",
                ]
            )
            check_metrics(
                stats,
                "cpu_memory_usage",
                allocs=[
                    "aten::rand",
                    "aten::empty",
                ]
            )

        if torch.backends.mkldnn.is_available():
            create_mkldnn_tensor()
            stats = run_profiler(create_mkldnn_tensor)
            check_metrics(
                stats,
                "cpu_memory_usage",
                allocs=[
                    "test_user_scope_alloc",
                    "aten::rand",
                    "aten::empty",
                    "aten::to_mkldnn",
                ],
                deallocs=[
                    "test_user_scope_dealloc",
                ]
            )

        # check top-level memory events
        with _profile(profile_memory=True, use_kineto=kineto_available()) as prof:
            x = torch.rand(10, 10)
            del x
            if torch.cuda.is_available():
                y = torch.rand(10, 10).cuda()
                del y
            gc.collect()
        stats = prof.key_averages(group_by_input_shape=True)
        check_metrics(
            stats,
            "cpu_memory_usage",
            allocs=[
                "aten::rand",
                "aten::empty"
            ],
            deallocs=[
                "[memory]"
            ]
        )
        if torch.cuda.is_available():
            check_metrics(
                stats,
                "cuda_memory_usage",
                deallocs=[
                    "[memory]"
                ]
            )

    @unittest.skipIf(IS_JETSON, "Jetson has a guard against OOM since host and gpu memory are shared")
    def test_oom_tracing(self):
        def run_profiler(tensor_creation_fn):
            with _profile(profile_memory=True, record_shapes=True) as prof:
                with self.assertRaisesRegex(RuntimeError, ".*[tT]ried to allocate.*"):
                    x = tensor_creation_fn()
                return prof

        def create_cuda_tensor_oom():
            device = torch.device("cuda:0")
            return torch.empty(1024, 1024, 1024, 20, dtype=torch.float32, device=device)

        def check_trace(fname):
            prof.export_chrome_trace(fname)
            with open(fname) as f:
                trace = json.load(f)
                self.assertTrue("traceEvents" in trace)
                events = trace["traceEvents"]
                found_out_of_memory_events = False
                for evt in events:
                    self.assertTrue("name" in evt)
                    if evt["name"] == "[OutOfMemory]":
                        found_out_of_memory_events = True
                        self.assertTrue("args" in evt)
                        self.assertTrue("Device Type" in evt["args"])
                        self.assertTrue("Device Id" in evt["args"])
                        self.assertTrue("Bytes" in evt["args"])

                        # Memory should be an instantaneous event.
                        self.assertTrue("dur" not in evt["args"])
                        self.assertTrue("cat" not in evt["args"])
                self.assertTrue(found_out_of_memory_events)

        if torch.cuda.is_available():
            with TemporaryFileName(mode="w+") as fname:
                prof = run_profiler(create_cuda_tensor_oom)
                check_trace(fname)




    @unittest.skipIf(not kineto_available(), "Kineto is required")
    def test_module_hierarchy(self):
        class A(nn.Module):
            def my_new_method(self, x):
                return x * 3

            def forward_impl_(self, x, y):
                return self.my_new_method(x) + y

            def forward(self, x, y):
                y = y - 2
                return self.forward_impl_(x, y)

        class B(nn.Module):
            def forward(self, x):
                return x + 2

        class C(nn.Module):
            def __init__(self):
                super().__init__()
                self.A0 = A()
                self.B0 = B()

            def call_b(self, x):
                return self.B0.forward(x)

            def forward(self, x, y):
                return self.A0.forward(x, y) + self.call_b(x)

        model = C()
        model = torch.jit.script(model)
        input_a = torch.rand(128, 128)
        input_b = torch.rand(128, 128)
        op_to_module_hierarchy = {}
        op_to_module_hierarchy["aten::sub"] = ["TOP(C)::forward.A0(A)::forward."]
        op_to_module_hierarchy["aten::mul"] = [
            "TOP(C)::forward.A0(A)::forward.SELF(A)::forward_impl_.SELF(A)::my_new_method."]
        op_to_module_hierarchy["aten::add"] = [
            "TOP(C)::forward.A0(A)::forward.SELF(A)::forward_impl_.",
            "TOP(C)::forward.SELF(C)::call_b.B0(B)::forward.", "TOP(C)::forward."]
        with TemporaryFileName(mode="w+") as fname:
            with profile(activities=[torch.profiler.ProfilerActivity.CPU], with_modules=True,) as prof:
                model(input_a, input_b)
            prof.export_chrome_trace(fname)
            with open(fname) as f:
                trace = json.load(f)
                assert "traceEvents" in trace
                events = trace["traceEvents"]
                found_memory_events = False
                for evt in events:
                    assert "name" in evt
                    if "args" in evt:
                        op_name = evt["name"]
                        if "Module Hierarchy" in evt["args"]:
                            hierarchy = evt["args"]["Module Hierarchy"]
                            if op_name in op_to_module_hierarchy:
                                assert hierarchy in op_to_module_hierarchy[op_name]

    def test_high_level_trace(self):
        """Checks that python side high level events are recorded.
        """
        class RepeatedDataset(torch.utils.data.Dataset):
            def __init__(self, N, D_in, D_out):
                self.N = N
                self.x = torch.randn(N, D_in)
                self.y = torch.randn(N, D_out)

            def __len__(self):
                return self.N

            def __getitem__(self, idx):
                return self.x, self.y

        class TwoLayerNet(torch.nn.Module):
            def __init__(self, D_in, H, D_out):
                super().__init__()
                self.linear1 = torch.nn.Linear(D_in, H)
                self.linear2 = torch.nn.Linear(H, D_out)

            def forward(self, x):
                h_relu = self.linear1(x).clamp(min=0)
                y_pred = self.linear2(h_relu)
                return y_pred

        class CustomSGD(torch.optim.SGD):
            def __init__(self, *args, **kwargs):
                super().__init__(*args, **kwargs)

        def train():
            for _, data in enumerate(dataloader):
                x, y = data[0], data[1]
                y_pred = model(x)
                loss = criterion(y_pred, y)
                optimizer.zero_grad()
                loss.backward()
                optimizer.step()

        N, D_in, H, D_out = 8, 10, 5, 2
        model = TwoLayerNet(D_in, H, D_out)
        criterion = torch.nn.MSELoss(reduction='sum')
        optimizer = torch.optim.SGD(model.parameters(), lr=1e-4)
        ds = RepeatedDataset(N, D_in, D_out)
        dataloader = torch.utils.data.DataLoader(ds, batch_size=1)

        try:
            train()
        except Exception:
            self.assertTrue(False, "Expected no exception without profiling.")

        # Create multiple instances, expect each func is hooked only one time.
        # Nested wrappers(repeated patching) will make following test fail.
        optimizer_duplicate = torch.optim.SGD(model.parameters(), lr=1e-4)
        dataloader_duplicate = torch.utils.data.DataLoader(ds, batch_size=1)

        def judge(expected_event_count, prof):
            actual_event_count = {}
            for e in prof.function_events:
                if "#" in e.name:
                    key = e.name
                    if key in expected_event_count.keys():
                        actual_event_count[key] = actual_event_count.setdefault(key, 0) + 1
            for key, count in expected_event_count.items():
                self.assertTrue((key in actual_event_count.keys()) and (count == actual_event_count[key]))

        with _profile(use_kineto=kineto_available()) as prof:
            train()
        expected_event_count = {
            # "+1" because the final iteration will enter __next__ but skip the loop body.
            "enumerate(DataLoader)#_SingleProcessDataLoaderIter.__next__": (N + 1),
            "Optimizer.step#SGD.step": N,
            "Optimizer.zero_grad#SGD.zero_grad": N
        }
        judge(expected_event_count, prof)

        # Test on pickle/unpickle. Expect to work in multi-processing.
        optimizer = pickle.loads(pickle.dumps(optimizer))
        with _profile(use_kineto=kineto_available()) as prof:
            train()
        judge(expected_event_count, prof)

        # Test on customized optimizer.
        optimizer = CustomSGD(model.parameters(), lr=1e-4)
        with _profile(use_kineto=kineto_available()) as prof:
            train()
        expected_event_count = {
            "enumerate(DataLoader)#_SingleProcessDataLoaderIter.__next__": (N + 1),
            "Optimizer.step#CustomSGD.step": N,
            "Optimizer.zero_grad#CustomSGD.zero_grad": N
        }
        judge(expected_event_count, prof)

    def test_flops(self):
        model = torch.nn.Sequential(
            nn.Conv2d(16, 33, 18),
            nn.ReLU(),
            nn.Linear(243, 243),
            nn.ReLU(),
        )
        inputs = torch.randn(40, 16, 18, 260)
        nested_tensor = torch.nested.nested_tensor(
            [torch.randn((2, 5)), torch.randn((3, 5))], layout=torch.jagged
        )
        with _profile(
            record_shapes=True, with_flops=True, use_kineto=kineto_available()
        ) as prof:
            model(inputs)
            # test that nested tensor won't cause exception during flop compute
            nested_tensor = nested_tensor + nested_tensor
        profiler_output = prof.key_averages(group_by_input_shape=True).table(
            sort_by="cpu_time_total", row_limit=10
        )
        self.assertIn("Total MFLOPs", profiler_output)
        if not (kineto_available() and torch.cuda.is_available()):
            return

        with profile(
            activities=[
                torch.profiler.ProfilerActivity.CPU,
                torch.profiler.ProfilerActivity.CUDA,
            ],
            record_shapes=True,
            with_flops=True,
        ) as kineto_profiler:
            model(inputs)
        profiler_output = kineto_profiler.key_averages().table(
            sort_by="self_cuda_time_total", row_limit=-1
        )
        self.assertIn("Total MFLOPs", profiler_output)

    def test_kineto_profiler_api(self):
        called_num = [0]

        use_cuda = torch.profiler.ProfilerActivity.CUDA in supported_activities()
        with profile(activities=supported_activities()):
            self.payload(use_cuda=use_cuda)

        def trace_handler(p):
            output = p.key_averages().table(
                sort_by="self_cuda_time_total" if use_cuda else "self_cpu_time_total", row_limit=-1)
            # print(output)
            # p.export_chrome_trace("/tmp/test_trace_" + str(called_num[0]) + ".json")
            called_num[0] += 1

        initial_step = KinetoStepTracker.current_step()

        with profile(
            activities=supported_activities(),
            schedule=torch.profiler.schedule(
                wait=1,
                warmup=1,
                active=2),
            on_trace_ready=trace_handler
        ) as p:
            for idx in range(8):
                self.payload(use_cuda=use_cuda)
                p.step()

        self.assertEqual(called_num[0], 2)
        self.assertEqual(KinetoStepTracker.current_step(), initial_step + 8)

        # case without schedule
        with profile(
            activities=supported_activities()
        ) as p:
            self.payload(use_cuda=use_cuda)
            self.payload(use_cuda=use_cuda)
        output = p.key_averages().table(
            sort_by="self_cuda_time_total" if use_cuda else "self_cpu_time_total", row_limit=-1)
        # print(output)

        test_schedule = torch.profiler.schedule(
            skip_first=2,
            wait=1,
            warmup=1,
            active=2,
            repeat=2)
        test_schedule_expected_outputs = [
            ProfilerAction.NONE,
            ProfilerAction.NONE,
            ProfilerAction.NONE,
            ProfilerAction.WARMUP,
            ProfilerAction.RECORD,
            ProfilerAction.RECORD_AND_SAVE,
            ProfilerAction.NONE,
            ProfilerAction.WARMUP,
            ProfilerAction.RECORD,
            ProfilerAction.RECORD_AND_SAVE,
            ProfilerAction.NONE,
            ProfilerAction.NONE,
            ProfilerAction.NONE,
            ProfilerAction.NONE,
        ]
        for step in range(len(test_schedule_expected_outputs)):
            self.assertEqual(test_schedule(step), test_schedule_expected_outputs[step])

    def test_kineto_profiler_multiple_steppers(self):
        niters = 8
        use_cuda = torch.profiler.ProfilerActivity.CUDA in supported_activities()
        net = SimpleNet()
        opt = torch.optim.SGD(net.parameters(), lr=0.01, momentum=0.9)
        opt.zero_grad()
        inputs = torch.rand(10)

        with profile(activities=supported_activities()):
            self.payload(use_cuda=use_cuda)

        def optimizer_step():
            """This simulates a step() hook in the optimizer"""
            KinetoStepTracker.increment_step("yet_another_step")

        initial_step = KinetoStepTracker.current_step()

        def run_batch():
            out = net(inputs)
            loss = torch.nn.functional.cross_entropy(out, torch.rand(2))
            loss.backward()
            opt.step()
            # Manually call the hook. TODO: Remove this once we add the
            # profiler step hooks in the Optimizer class that will get triggered above.
            # See https://github.com/pytorch/pytorch/issues/88446
            optimizer_step()

        for idx in range(niters):
            run_batch()

        with profile(
            activities=supported_activities(),
            schedule=torch.profiler.schedule(
                wait=1,
                warmup=1,
                active=2),
        ) as p:
            for idx in range(niters):
                run_batch()
                p.step()

        self.assertEqual(KinetoStepTracker.current_step(), initial_step + 2 * niters)

    def test_export_stacks(self):
        with _profile(with_stack=True, use_kineto=kineto_available(), experimental_config=_ExperimentalConfig(verbose=True)) as p:
            x = torch.randn(10, 10)
            y = torch.randn(10, 10)
            z = torch.mm(x, y)
            z = z + y

        with TemporaryFileName(mode="w+") as fname:
            p.export_stacks(fname)
            with open(fname) as f:
                lines = f.readlines()
            assert len(lines) > 0, "Empty stacks file"
            for line in lines:
                is_int = False
                try:
                    assert int(line.split(" ")[-1]) > 0, "Invalid stacks record"
                    is_int = True
                except ValueError:
                    pass
                assert is_int, "Invalid stacks record"

    @unittest.skipIf(not kineto_available(), "Kineto is required")
    def test_tensorboard_trace_handler(self):
        use_cuda = torch.profiler.ProfilerActivity.CUDA in supported_activities()
        with _profile(use_cuda=use_cuda, use_kineto=True):
            self.payload(use_cuda=use_cuda)

        with TemporaryDirectoryName() as dname:
            with profile(
                activities=[
                    torch.profiler.ProfilerActivity.CPU
                ] + ([
                    torch.profiler.ProfilerActivity.CUDA
                ] if use_cuda else []),
                schedule=torch.profiler.schedule(
                    wait=1,
                    warmup=1,
                    active=2,
                    repeat=3),
                on_trace_ready=torch.profiler.tensorboard_trace_handler(dname)
            ) as p:
                for _ in range(18):
                    self.payload(use_cuda=use_cuda)
                    p.step()

            self.assertTrue(os.path.exists(dname))
            file_num = 0
            for file_name in os.listdir(dname):
                parts = file_name.split('.')
                self.assertTrue(len(parts) > 4)
                self.assertTrue(parts[-4].isdigit() and int(parts[-4]) > 0, "Wrong tracing file name pattern")
                self.assertEqual(parts[-3:], ['pt', 'trace', 'json'])
                file_num += 1
            self.assertEqual(file_num, 3)

        # test case for gzip file format
        with TemporaryDirectoryName() as dname:
            p = profile(
                activities=[
                    torch.profiler.ProfilerActivity.CPU
                ] + ([
                    torch.profiler.ProfilerActivity.CUDA
                ] if use_cuda else []),
                schedule=torch.profiler.schedule(
                    wait=1,
                    warmup=1,
                    active=2,
                    repeat=3),
                on_trace_ready=torch.profiler.tensorboard_trace_handler(dname, use_gzip=True)
            )
            p.start()
            for _ in range(18):
                self.payload(use_cuda=use_cuda)
                p.step()
            p.stop()

            self.assertTrue(os.path.exists(dname))
            file_num = 0
            for file_name in os.listdir(dname):
                parts = file_name.split('.')
                self.assertTrue(len(parts) > 4)
                self.assertTrue(parts[-5].isdigit() and int(parts[-5]) > 0, "Wrong tracing file name pattern")
                self.assertEqual(parts[-4:], ['pt', 'trace', 'json', 'gz'])
                file_num += 1
            self.assertEqual(file_num, 3)

    @unittest.skipIf(not kineto_available(), "Kineto is required")
    def test_profiler_metadata(self):
        t1, t2 = torch.ones(1), torch.ones(1)
        with profile() as prof:
            torch.add(t1, t2)
            prof.add_metadata("test_key1", "test_value1")
            prof.add_metadata_json("test_key2", "[1,2,3]")

        with TemporaryFileName(mode="w+") as fname:
            prof.export_chrome_trace(fname)
            with open(fname) as f:
                trace = json.load(f)
                assert "test_key1" in trace
                assert trace["test_key1"] == "test_value1"
                assert "test_key2" in trace
                assert trace["test_key2"] == [1, 2, 3]

    def _test_profiler_tracing(self, use_kineto):
        with _profile(use_kineto=use_kineto) as prof:
            t1, t2 = torch.ones(1), torch.ones(1)
            torch.add(t1, t2)

        with TemporaryFileName(mode="w+") as fname:
            prof.export_chrome_trace(fname)
            # read the trace and expect valid json
            # if the JSON generated by export_chrome_trace is not valid, this will throw and fail the test.
            with open(fname) as f:
                json.load(f)

        # test empty trace
        with _profile(use_kineto=use_kineto) as prof:
            pass
        # saving an empty trace
        with TemporaryFileName(mode="w+") as fname:
            prof.export_chrome_trace(fname)

        # Same test but for cuda.
        use_cuda = torch.profiler.ProfilerActivity.CUDA in supported_activities()
        if not use_cuda:
            return

        device = torch.device("cuda:0")
        with _profile(use_cuda=True, use_kineto=use_kineto) as prof:
            t1, t2 = torch.ones(1, device=device), torch.ones(1, device=device)
            torch.add(t1, t2)

        with TemporaryFileName(mode="w+") as fname:
            prof.export_chrome_trace(fname)
            # Now validate the json
            with open(fname) as f:
                json.load(f)

    def test_profiler_tracing(self):
        self._test_profiler_tracing(False)
        if kineto_available():
            self._test_profiler_tracing(True)

    def test_profiler_op_event_args(self):
        torch._C._profiler._set_record_concrete_inputs_enabled_val(True)
        with _profile(record_shapes=True) as prof:
            a = torch.ones((64, 32), dtype=torch.float32)
            c = torch.cat([a, a]).sin()
        with TemporaryFileName(mode="w+") as fname:

            prof.export_chrome_trace(fname)
            with open(fname) as f:
                j = json.load(f)
                events = j["traceEvents"]
                for e in events:
                    if e["name"] == "aten::ones":
                        args = e["args"]
                        self.assertEqual(
                            args["Input type"],
                            ["ScalarList", "Scalar", "", "", "Scalar"],
                        )
                        self.assertEqual(
                            args["Concrete Inputs"], ["[64, 32]", "6", "", "", "False"]
                        )

                    if e["name"] == "aten::cat":
                        args = e["args"]
                        self.assertEqual(args["Input Dims"], [[[64, 32], [64, 32]], []])
                        self.assertEqual(args["Input type"], ["TensorList", "Scalar"])


    def test_profiler_fwd_bwd_link(self):
        with _profile(use_kineto=True) as prof:
            t1, t2 = torch.ones(1, requires_grad=True), torch.ones(1, requires_grad=True)
            z = torch.add(t1, t2)
            y = torch.ones(1)
            loss = torch.nn.functional.binary_cross_entropy_with_logits(z, y)
            loss.backward()
        with TemporaryFileName(mode="w+") as fname:
            prof.export_chrome_trace(fname)
            with open(fname) as f:
                j = json.load(f)
                events = j["traceEvents"]
                ts_to_name = {}
                flow_s_to_ts = {}
                flow_f_to_ts = {}
                for e in events:
                    if e["ph"] == "X":
                        ts_to_name[e["ts"]] = e["name"]
                    if "cat" in e and "name" in e and e["cat"] == "fwdbwd" and e["name"] == "fwdbwd":
                        if e["ph"] == "s":
                            flow_s_to_ts[e["id"]] = e["ts"]
                        elif e["ph"] == "f":
                            flow_f_to_ts[e["id"]] = e["ts"]

                self.assertEqual(len(flow_s_to_ts), 2)
                self.assertEqual(len(flow_f_to_ts), 2)
                self.assertIn(1, flow_s_to_ts)
                self.assertIn(1, flow_f_to_ts)
                self.assertIn(2, flow_s_to_ts)
                self.assertIn(2, flow_f_to_ts)
                s_ts_1 = flow_s_to_ts[1]
                f_ts_1 = flow_f_to_ts[1]
                s_ts_2 = flow_s_to_ts[2]
                f_ts_2 = flow_f_to_ts[2]
                self.assertTrue(all(ts in ts_to_name.keys() for ts in [s_ts_1, f_ts_1, s_ts_2, f_ts_2]))
                self.assertTrue(ts_to_name[s_ts_1] == "aten::binary_cross_entropy_with_logits")
                self.assertTrue(ts_to_name[s_ts_2] == "aten::add")

    def test_profiler_disable_fwd_bwd_link(self):
        try:
            torch._C._profiler._set_fwd_bwd_enabled_val(False)

            with _profile(use_kineto=True) as prof:
                t1, t2 = torch.ones(1, requires_grad=True), torch.ones(1, requires_grad=True)
                z = torch.add(t1, t2)
                y = torch.ones(1)
                loss = torch.nn.functional.binary_cross_entropy_with_logits(z, y)
                loss.backward()

            with TemporaryFileName(mode="w+") as fname:
                prof.export_chrome_trace(fname)
                with open(fname) as f:
                    j = json.load(f)
                    events = j["traceEvents"]

                    for e in events:
                        self.assertNotEqual(e.get("cat", None), "fwdbwd")
        finally:
            torch._C._profiler._set_fwd_bwd_enabled_val(True)

    # This test is broken on Windows, the likely reason is that kineto/CUPTI
    # is not supported that particular environment. Once the CI stabilizes
    # we can narrow the condition so Windows is checked as well (TODO)
    @unittest.skipIf(not kineto_available(), "Kineto is required")
    @unittest.skipIf(IS_WINDOWS, "Test does not work on Windows")
    @unittest.skipIf(not torch.cuda.is_available(), "CUDA is required")
    def test_profiler_cuda_sync_events(self):
        device = torch.device("cuda:0")
        t1, t2 = torch.ones(1, device=device), torch.ones(1, device=device)

        def workload() -> None:
            torch.add(t1, t2)
            torch.cuda.synchronize()
            torch.add(t1, t2)

        def trace_and_check(exp_config: Optional[_ExperimentalConfig]) -> None:
            with _profile(use_kineto=True, use_cuda=True,
                          experimental_config=exp_config,
                          ) as prof:
                workload()

            with TemporaryFileName(mode="w+") as fname:
                # fname = "/tmp/kineto_out.json"
                prof.export_chrome_trace(fname)
                with open(fname) as f:
                    j = json.load(f)
                    cats = {e.get("cat", None) for e in j["traceEvents"]}
            self.assertTrue("cuda_sync" in cats, "Expected to find cuda_sync event"
                            f" found = {cats}")

        print("Testing enable_cuda_sync_events in _ExperimentalConfig")
        trace_and_check(exp_config=_ExperimentalConfig(enable_cuda_sync_events=True))

        print("Testing _profiler._set_cuda_sync_enabled_val()")
        try:
            torch._C._profiler._set_cuda_sync_enabled_val(True)
            trace_and_check(exp_config=None)
        finally:
            torch._C._profiler._set_cuda_sync_enabled_val(False)

    def test_profiler_type(self):
        profiler_type = torch._C._autograd._profiler_type
        ActiveProfilerType = torch._C._profiler.ActiveProfilerType
        self.assertEqual(profiler_type(), ActiveProfilerType.NONE)

        # Autograd profiler
        with _profile_legacy():
            self.assertEqual(profiler_type(), ActiveProfilerType.LEGACY)

        # Kineto profiler
        with profile():
            self.assertEqual(profiler_type(), ActiveProfilerType.KINETO)

    def test_profiler_correlation_id(self):
        '''
        We expect the correlation_id to be unique across multiple invokation of the profiler,
        So we will reuse id_uniqueness_set.
        '''
        id_uniqueness_set = set()
        model = torch.nn.Sequential(
            nn.Conv2d(16, 33, 18),
            nn.ReLU(),
            nn.Linear(243, 243),
            nn.ReLU(),
        )
        inputs = torch.randn(40, 16, 18, 260)
        uint32_max = 2**32 - 1
        for i in range(5):
            with profile() as prof:
                model(inputs)
            for event in prof.profiler.kineto_results.events():
                corr_id = event.correlation_id()
                if (corr_id) and event.device_type() == DeviceType.CPU:
                    self.assertTrue(corr_id not in id_uniqueness_set)
                    id_uniqueness_set.add(corr_id)
                    self.assertTrue(corr_id < uint32_max)

    def test_nested_tensor_with_shapes(self):
        a = torch.randn(4, 4)
        b = torch.randn(4, 4)
        c = torch.randn(4, 4)
        inp = torch.nested.nested_tensor([a, b])
        with torch.profiler.profile(record_shapes=True) as prof:
            torch.nn.functional.linear(inp, c, None)
        for e in prof.events():
            if e.name in ("aten::mm", "aten::addmm"):
                # intentionally vague tests to protect against possible future changes
                # of mm to addmm or other impl, or changing internal order of args
                self.assertTrue(len(e.input_shapes) > 0)
                self.assertTrue(len(e.input_shapes[0]) > 0)

    @patch.dict(os.environ, {"KINETO_USE_DAEMON": "1"})
    @patch.dict(os.environ, {"KINETO_DAEMON_INIT_DELAY_S": "1"})
    def test_kineto_profiler_with_environment_variable(self):
        script = """
import torch
import torch.nn as nn
from torch.profiler import supported_activities, profile
from torch.autograd.profiler import KinetoStepTracker

class SimpleNet(nn.Module):
    def __init__(self):
        super().__init__()
        self.fc1 = nn.Linear(10, 5)
        self.fc2 = nn.Linear(5, 2)

    def forward(self, x):
        return self.fc2(self.fc1(x))


def payload(use_cuda=False):
    x = torch.randn(10, 10)
    if use_cuda:
        x = x.cuda()
    y = torch.randn(10, 10)
    if use_cuda:
        y = y.cuda()
    z = torch.mm(x, y)
    z = z + y
    if use_cuda:
        z = z.cpu()

niters = 8
use_cuda = torch.profiler.ProfilerActivity.CUDA in supported_activities()
net = SimpleNet()
opt = torch.optim.SGD(net.parameters(), lr=0.01)
opt.zero_grad()
inputs = torch.rand(10)

with profile(activities=supported_activities()):
    payload(use_cuda=use_cuda)

initial_step = KinetoStepTracker.current_step()

def run_batch():
    out = net(inputs)
    loss = torch.nn.functional.cross_entropy(out, torch.rand(2))
    loss.backward()
    opt.step()

for _ in range(niters):
    run_batch()

with profile(
    activities=supported_activities(),
    schedule=torch.profiler.schedule(
        wait=1,
        warmup=1,
        active=2),
) as p:
    for _ in range(niters):
        run_batch()
        p.step()
assert KinetoStepTracker.current_step() == initial_step + 2 * niters
"""
        try:
            subprocess.check_output(
                [sys.executable, '-W', 'all', '-c', script],
                cwd=os.path.dirname(os.path.realpath(__file__))
            )
        except subprocess.CalledProcessError as e:
            if e.returncode != 0:
                self.assertTrue(False, "Kineto is not working properly with the Dynolog environment variable")

    def test_concrete_inputs_profiling(self):
        x = torch.rand(2, 6)
        with profile(record_shapes=True) as p:
            y = x.as_strided([4, 3], [1, 4])

        found = False
        for e in p.events():
            if e.name in ("aten::as_strided"):
                found = True
                self.assertTrue(len(e.input_shapes) > 0)
                self.assertTrue(len(e.concrete_inputs) > 0)
                self.assertEqual([2, 6], e.input_shapes[0])
                self.assertEqual([4, 3], e.concrete_inputs[1])
                self.assertEqual([1, 4], e.concrete_inputs[2])

        self.assertTrue(found, "Expected to find aten::as_strided but did not")

    def test_concrete_inputs_profiling_toggling(self):
        try:
            for (before, after) in [(True, False), (False, True)]:
                x = torch.rand(2, 6)
                torch._C._profiler._set_record_concrete_inputs_enabled_val(before)
                with profile(record_shapes=True) as p:
                    y = x.as_strided([4, 3], [1, 4])
                    torch._C._profiler._set_record_concrete_inputs_enabled_val(after)

                found = False
                for e in p.events():
                    if e.name in ("aten::as_strided"):
                        found = True
                        self.assertTrue(len(e.input_shapes))

                self.assertTrue(found, "Expected to find aten::as_strided but did not")
        finally:
            torch._C._profiler._set_record_concrete_inputs_enabled_val(True)

    def test_record_function_fast(self):
        x, y = (torch.rand((4, 4)) for _ in range(2))
        with profile() as p:
            for _ in range(4):
                with torch._C._profiler._RecordFunctionFast("add_test_fast_rf1"):
                    x.add(y)

        self.assertGreaterEqual(len([e for e in p.events() if e.name == "add_test_fast_rf1"]), 4)
<<<<<<< HEAD

        with profile() as p:
            cm = torch._C._profiler._RecordFunctionFast("add_test_fast_rf2")
=======
        for e in p.events():
            if e.name == "add_test_fast_rf1":
                self.assertTrue(e.input_shapes == [])
        with profile(record_shapes=True) as p:
            # add optional args
            cm = torch._C._profiler._RecordFunctionFast("add_test_fast_rf2", [x, y], {"stream" : 0, "grid" : "lambda x : x + 1"})
>>>>>>> 4f244cfa
            for _ in range(4):
                with cm:
                    x.add(y)

        self.assertGreaterEqual(len([e for e in p.events() if e.name == "add_test_fast_rf2"]), 4)


<<<<<<< HEAD
        with profile() as p:
            cm = torch._C._profiler._RecordFunctionFast("add_test_fast_rf3")
=======
        with profile(record_shapes=True) as p:
            cm = torch._C._profiler._RecordFunctionFast("add_test_fast_rf3", input_values=["hi"], keyword_values={"hi" : "hello"})
>>>>>>> 4f244cfa
            for _ in range(4):
                try:
                    with cm:
                        x.add(y)
                        raise ValueError()
                        x.relu()
                except ValueError:
                    pass

        self.assertGreaterEqual(len([e for e in p.events() if e.name == "add_test_fast_rf3"]), 4)
        self.assertFalse(any((e.name and "relu" in e.name) for e in p.events()))

        with profile() as p:
            for _ in range(4):
                with torch._C._profiler._RecordFunctionFast("add_test_fast_rf4"):
                    x.add(y)
                    with torch._C._profiler._RecordFunctionFast("add_test_fast_rf5"):
                        x.relu()

        self.assertGreaterEqual(len([e for e in p.events() if e.name == "add_test_fast_rf4"]), 4)
        self.assertGreaterEqual(len([e for e in p.events() if e.name == "add_test_fast_rf5"]), 4)

    def test_is_profiler_enabled(self):
        self.assertFalse(torch.autograd.profiler._is_profiler_enabled)

        with profile() as p:
            self.assertTrue(torch.autograd.profiler._is_profiler_enabled)

        self.assertFalse(torch.autograd.profiler._is_profiler_enabled)

        with torch.autograd.profiler.profile() as p:
            self.assertTrue(torch.autograd.profiler._is_profiler_enabled)

        self.assertFalse(torch.autograd.profiler._is_profiler_enabled)

    def test_guarded_record_function_fast(self):
        x, y = (torch.rand((4, 4)) for _ in range(2))

        with profile() as p:
            cm = torch._C._profiler._RecordFunctionFast("guarded_rff")
            for _ in range(4):
                if torch.autograd.profiler._is_profiler_enabled:
                    with cm:
                        x.add(y)
                else:
                    x.add(y)

        self.assertGreaterEqual(len([e for e in p.events() if e.name == "guarded_rff"]), 4)

    @unittest.skipIf(not torch.cuda.is_available(), "CUDA is required")
    def test_event_list(self):
        # AFAIK event list is part of legacy profiler and/or used when kineto is not available.
        # This test has basic sanity checks to test against obvious regressions.
        x, y = (torch.rand((4, 4), requires_grad=True, device="cuda") for _ in range(2))
        with profile(with_stack=True) as p:
            z = (x @ y).relu().sum()
            z.backward()

        event_list = torch.autograd.profiler_util.EventList(p.events())
        # event_list._build_tree()

        with TemporaryFileName(mode="w+") as fname:
            event_list.export_chrome_trace(fname)
            with open(fname) as f:
                json.load(f)

        event_list.table()


def find_node_with_name(nodes, name):
    for node in _utils.traverse_dfs(nodes):
        if node.name == name:
            return node

def find_node_with_regex(nodes, pattern):
    for node in _utils.traverse_dfs(nodes):
        if re.search(pattern, node.name):
            return node


class SimpleNet(nn.Module):
    def __init__(self):
        super().__init__()
        self.fc1 = nn.Linear(10, 5)
        self.fc2 = nn.Linear(5, 2)

    def forward(self, x):
        return self.fc2(self.fc1(x))


class TestTorchTidyProfiler(TestCase):

    def _get_tensor_fields(self, node, index):
        self.assertIsNotNone(node)
        self.assertIsInstance(
            node.extra_fields,
            torch._C._profiler._ExtraFields_TorchOp)
        tensor_info = node.extra_fields.inputs[index]
        self.assertIsInstance(tensor_info, _TensorMetadata)
        self.assertIsNotNone(tensor_info.impl_ptr)
        self.assertIsNotNone(tensor_info.storage_data_ptr)
        self.assertIsNotNone(tensor_info.id)
        return tensor_info.impl_ptr, tensor_info.storage_data_ptr, tensor_info.id

    def test_pointers_and_ids(self):
        a = torch.randn(4, 3)
        a_initial_storage_data = a.storage().data_ptr()

        # Views of tensors can share the same storage, but have different TensorImpls
        b = a.view((1, 12))
        c = torch.randn(4, 1)
        c_initial_storage_data = c.storage().data_ptr()
        d = torch.randn(4, 3)

        with profile(with_stack=True, profile_memory=True, record_shapes=True) as p:
            _ = a + c
            _ = b * c

            # Resize should create a new data_ptr but keep the TensorImpl the same.
            f = a.resize_(128, 129)
            _ = torch.relu(f)

            # `.set_` points a Tensor at an existing storage.
            _ = d.sin()
            c.set_(d.storage())
            _ = c.cos()

        nodes = p.profiler.kineto_results.experimental_event_tree()

        def get_fields(op_name, index):
            return self._get_tensor_fields(
                find_node_with_name(nodes, op_name),
                index)

        a_impl, a_storage_data, a_id = get_fields("aten::add", 0)
        b_impl, b_storage_data, b_id = get_fields("aten::mul", 0)

        # Profiler matches ground truth from Python API.
        self.assertEqual(a_storage_data, a_initial_storage_data)

        # Views are handled correctly.
        self.assertEqual(a_storage_data, b_storage_data)
        self.assertNotEqual(a_impl, b_impl)

        # The same Tensor used in multiple calls gives identical results.
        c_impl, c_storage_data, c_id = get_fields("aten::add", 1)
        self.assertEqual((c_impl, c_storage_data, c_id), get_fields("aten::mul", 1))
        self.assertEqual(c_storage_data, c_initial_storage_data)

        # Mutations to the underlying storage are reflected. (But ID is shared.)
        f_impl, f_storage_data, f_id = get_fields("aten::relu", 0)
        self.assertEqual(a_impl, f_impl)
        self.assertNotEqual(a_storage_data, f_storage_data)
        self.assertEqual(a_id, f_id)

        # Calling `set_` with an existing Tensor makes them share an ID.
        d_impl, d_storage_data, d_id = get_fields("aten::sin", 0)
        c_impl_new, c_storage_data_new, c_id_new = get_fields("aten::cos", 0)
        self.assertNotEqual(d_impl, c_impl_new)
        self.assertEqual(d_storage_data, c_storage_data_new)
        self.assertEqual(c_id, c_id_new)
        self.assertEqual(d_id, c_id_new)

    @staticmethod
    def _format_allocations(profiled_code):
        gc.collect()
        with profile(profile_memory=True, record_shapes=True) as prof:
            profiled_code()
            gc.collect()

        root_events = prof.profiler.kineto_results.experimental_event_tree()
        events = sorted(_utils.traverse_dfs(root_events), key=lambda x: x.start_time_ns)
        allocations = tuple(
            event.extra_fields
            for event in events
            if isinstance(event.extra_fields, torch._C._profiler._ExtraFields_Allocation)
        )

        return textwrap.indent("\n".join(
            f"{repr(i.id):>5}{' ' * 6}"
            f"{repr(i.allocation_id):>5}{' ' * 6}"
            f"{'Allocation' if i.alloc_size > 0 else 'Free'}"
            for i in allocations
        ), " " * 12)

    def test_tensorimpl_invalidation_set(self) -> None:
        def profiled_code(add_empty_set: bool):
            x = torch.ones((1,))

            # Determines if new storage is created before or after the old one
            # is destroyed.
            if add_empty_set:
                x.set_()

            x.set_(torch.ones((1,)).storage())
            x.view_as(x)

        self.assertExpectedInline(
            self._format_allocations(lambda: profiled_code(add_empty_set=False)),
            """\
                0          1      Allocation
                0          2      Allocation
                0          1      Free
                0          2      Free"""
        )

        self.assertExpectedInline(
            self._format_allocations(lambda: profiled_code(add_empty_set=True)),
            """\
                0          1      Allocation
                0          1      Free
                0          2      Allocation
                0          2      Free"""
        )

    def test_tensorimpl_invalidation_keep_alive(self) -> None:
        def profiled_code(add_empty_set: bool):
            x = torch.ones((1,))
            x_storages = [x.storage()]
            for _ in range(3):
                x.set_()
                x.set_(torch.ones((1,)).storage())

                # This keeps the StorageImpls alive and preserves the chain.
                # (Despite the `set_()` call.)
                x_storages.append(x.storage())
            x.view_as(x)

            # Free storage in a deterministic fashion.
            while x_storages:
                x_storages.pop()
                gc.collect()

            # Determines if new storage is created before or after the old one
            # is destroyed.
            if add_empty_set:
                x.set_()

            for _ in range(3):
                x.set_(torch.ones((1,)).storage())
            x.view_as(x)

            del x
            gc.collect()

        self.assertExpectedInline(
            self._format_allocations(lambda: profiled_code(add_empty_set=False)),
            """\
                0          1      Allocation
                0          2      Allocation
                0          4      Allocation
                0          5      Allocation
                0          4      Free
                0          2      Free
                0          1      Free
                0          6      Allocation
                0          5      Free
                0          7      Allocation
                0          6      Free
                0          8      Allocation
                0          7      Free
                0          8      Free"""
        )

        self.assertExpectedInline(
            self._format_allocations(lambda: profiled_code(add_empty_set=True)),
            """\
                0          1      Allocation
                0          2      Allocation
                0          4      Allocation
                0          5      Allocation
                0          4      Free
                0          2      Free
                0          1      Free
                0          5      Free
                0          6      Allocation
                0          7      Allocation
                0          6      Free
                0          8      Allocation
                0          7      Free
                0          8      Free"""
        )

    def test_tensorimpl_invalidation_full(self) -> None:
        def profiled_code():
            x = torch.ones((1,))
            x_storages = [x.storage()]
            for _ in range(3):
                x.set_()
                x.set_(torch.ones((1,)).storage())
                x_storages.append(x.storage())
            x.view_as(x)

            # Free storage in a deterministic fashion.
            while x_storages:
                x_storages.pop()
                gc.collect()

            for _ in range(3):
                x.set_(torch.ones((1,)).storage())

            for _ in range(3):
                x.set_()
                x.set_(torch.ones((1,)).storage())

            for i in range(4):
                x.resize_((1 + i,))
            x.view_as(x)

        self.assertExpectedInline(
            self._format_allocations(profiled_code),
            """\
                0          1      Allocation
                0          2      Allocation
                0          4      Allocation
                0          5      Allocation
                0          4      Free
                0          2      Free
                0          1      Free
                0          6      Allocation
                0          5      Free
                0          7      Allocation
                0          6      Free
                0          8      Allocation
                0          7      Free
                0          8      Free
                0          9      Allocation
                0          9      Free
                0         10      Allocation
                0         10      Free
                0         11      Allocation
                0         12      Allocation
                0         11      Free
                0         13      Allocation
                0         12      Free
                0         14      Allocation
                0         13      Free
                0         14      Free"""
        )

    def test_tensorimpl_invalidation_scalar_args(self) -> None:
        def profiled_code():
            with torch.no_grad():
                x = torch.ones((1,))
                for _ in range(10):
                    x.add_(2)

        self.assertExpectedInline(
            self._format_allocations(profiled_code),
            """\
                0          1      Allocation
                1          2      Allocation
                2          3      Allocation
                2          3      Free
                1          2      Free
                3          4      Allocation
                4          5      Allocation
                4          5      Free
                3          4      Free
                5          6      Allocation
                6          7      Allocation
                6          7      Free
                5          6      Free
                7          8      Allocation
                8          9      Allocation
                8          9      Free
                7          8      Free
                9         10      Allocation
               10         11      Allocation
               10         11      Free
                9         10      Free
               11         12      Allocation
               12         13      Allocation
               12         13      Free
               11         12      Free
               13         14      Allocation
               14         15      Allocation
               14         15      Free
               13         14      Free
               15         16      Allocation
               16         17      Allocation
               16         17      Free
               15         16      Free
               17         18      Allocation
               18         19      Allocation
               18         19      Free
               17         18      Free
               19         20      Allocation
               20         21      Allocation
               20         21      Free
               19         20      Free
                0          1      Free""")


    def test_module_and_optimizer_ids(self) -> None:
        model = torch.nn.Linear(2, 1, bias=True)
        optimizer = torch.optim.SGD(model.parameters(), lr=0.1, momentum=0.9)

        def check(cold_start: bool) -> None:
            with profile(with_stack=True, profile_memory=True, record_shapes=True) as p:
                x = torch.ones((1, 2))
                _ = x.sin()  # Mark `x`
                model(x).backward()
                optimizer.step()
                _ = optimizer.state[model.weight]["momentum_buffer"].cos()  # Mark weight momentum
                _ = model.weight.grad.tan()  # Mark weight gradient

            nodes = p.profiler.kineto_results.experimental_event_tree()

            def get_fields(op_name, index):
                return self._get_tensor_fields(
                    find_node_with_name(nodes, op_name),
                    index)

            # Marked Tensors act as ground truth for python tracer IDs.
            _, _, x_id = get_fields("aten::sin", 0)
            _, _, weight_momenumtum_id = get_fields("aten::cos", 0)
            _, _, weight_grad_id = get_fields("aten::tan", 0)
            self.assertNotEqual(x_id, weight_momenumtum_id)
            self.assertNotEqual(x_id, weight_grad_id)
            self.assertNotEqual(weight_momenumtum_id, weight_grad_id)

            # Use linear op to identify weight ground truth.
            linear_op_node = find_node_with_name(nodes, "aten::linear")
            self.assertIsNotNone(linear_op_node)
            x_metadata, weight_metadata, _ = linear_op_node.extra_fields.inputs
            self.assertEqual(x_id, x_metadata.id)

            # Module
            linear_module_node = find_node_with_name(nodes, "nn.Module: Linear_0")
            self.assertIsNotNone(linear_module_node)
            self.assertIsNotNone(linear_module_node.extra_fields.module)
            self.assertIsNone(linear_module_node.extra_fields.optimizer)

            linear_parameters = linear_module_node.extra_fields.module.parameters
            name, weight, weight_grad = linear_parameters[0]
            self.assertEqual(name, "weight")
            self.assertEqual(weight.id, weight_metadata.id)

            self.assertEqual(weight_grad is None, cold_start)
            if not cold_start:
                self.assertEqual(weight_grad.id, weight_grad_id)

            # Optimizer
            step_node = find_node_with_regex(nodes, "_optimizer_step_code")
            self.assertIsNotNone(step_node)
            self.assertIsNone(step_node.extra_fields.module)
            self.assertIsNotNone(step_node.extra_fields.optimizer)
            optimizer_parameters = step_node.extra_fields.optimizer.parameters
            self.assertEqual(len(optimizer_parameters), 2)  # Weight and bias
            weight, weight_grad, state = optimizer_parameters[0]
            self.assertEqual(weight.id, weight_metadata.id)
            self.assertEqual(weight_grad.id, weight_grad_id)
            self.assertEqual(len(state), 1)
            self.assertEqual(state[0][0], "momentum_buffer")
            self.assertEqual(state[0][1].id, weight_momenumtum_id)

        # Check that we handle first step (lazy initalization) and steady state.
        check(cold_start=True)
        check(cold_start=False)

    def _test_allocation_ids(self, before_fn, after_fn) -> None:
        with profile(profile_memory=True, record_shapes=True) as p:
            # Introduce other operations and allocations to check robustness
            _ = before_fn()

            x = torch.rand(4, 3)
            x.resize_(4, 4)

            # We need to use `x` post resize for profiler to determine its ID.
            x.sin()

            # Introduce other operations and allocations to check robustness
            _ = after_fn()

            # Ensure `x` is the last variable collected to make it easier to
            # find the deallocation event.
            gc.collect()
            del x
            gc.collect()

        nodes = p.profiler.kineto_results.experimental_event_tree()

        def find_chain(names: List[str]):
            out = []
            for name in names:
                root = [out[-1]] if out else nodes
                out.append(find_node_with_name(root, name))
                self.assertIsNotNone(out[-1], name)
            return out

        allocation = find_chain(["aten::rand", "aten::empty", "[memory]"])[-1].extra_fields
        _, uniform_node = find_chain(["aten::rand", "aten::uniform_"])
        x_impl, x_storage_data, x_id = self._get_tensor_fields(uniform_node, 0)

        # Make sure IDs are consistent between allocations and op inputs
        self.assertEqual(allocation.ptr, x_storage_data)
        self.assertEqual(allocation.id, x_id)

        resize_node = find_node_with_name(nodes, "aten::resize_")
        self.assertIsNotNone(resize_node)
        self.assertEqual(len(resize_node.children), 2)
        allocate_new = resize_node.children[0].extra_fields
        free_old = resize_node.children[1].extra_fields

        # Destruction of the old storage for x.
        self.assertEqual(free_old.id, allocation.id)
        self.assertEqual(free_old.ptr, allocation.ptr)

        # Make sure ID is retained through change in storage.
        self.assertEqual(allocate_new.id, allocation.id)
        self.assertNotEqual(allocate_new.ptr, allocation.ptr)

        # Deletion when `x` goes out of scope.
        free_new = [i for i in nodes if i.tag == torch._C._profiler._EventType.Allocation][-1].extra_fields
        self.assertIsInstance(free_new, torch._C._profiler._ExtraFields_Allocation)
        self.assertEqual(free_new.id, allocate_new.id)
        self.assertEqual(free_new.ptr, allocate_new.ptr)

    def test_allocation_ids(self) -> None:
        self._test_allocation_ids(lambda: None, lambda: None)

    def test_allocation_ids_with_other_ops(self) -> None:
        x = torch.ones((1,))
        self._test_allocation_ids(
            lambda: (x + 1).relu_(),
            lambda: torch.zeros((1,)).cos()
        )

    def test_impl_reuse(self) -> None:
        repeats = 1_000
        with profile(profile_memory=True, record_shapes=True) as p:
            for _ in range(repeats):
                torch.ones((1,))
            gc.collect()

        roots = p.profiler.kineto_results.experimental_event_tree()
        tensor_impls = tuple(
            e.extra_fields.inputs[0].impl_ptr
            for e in _utils.traverse_dfs(roots)
            if e.name == "aten::fill_"
        )

        self.assertEqual(len(tensor_impls), repeats)
        self.assertEqual(len(set(tensor_impls)), repeats)

    def test_allocation_id_uniqueness(self) -> None:
        repeats = 1_000
        with profile(profile_memory=True, record_shapes=True) as p:
            for _ in range(repeats):
                torch.ones((1,))
            gc.collect()

        roots = p.profiler.kineto_results.experimental_event_tree()
        id_set = set()
        for e in _utils.traverse_dfs(roots):
            fields = e.extra_fields
            if isinstance(fields, torch._C._profiler._ExtraFields_TorchOp):
                id_set |= {t.allocation_id for t in fields.inputs if isinstance(t, _TensorMetadata)}

            elif isinstance(fields, torch._C._profiler._ExtraFields_Allocation):
                id_set.add(fields.allocation_id)

        id_set.difference_update([None])
        self.assertEqual(repeats, len(id_set))

    def test_extra_fields(self):
        with profile(with_stack=True, profile_memory=True) as p:
            _ = torch.ones((1,))

        nodes = p.profiler.kineto_results.experimental_event_tree()
        node = find_node_with_name(nodes, "aten::ones")
        self.assertIsNotNone(node)

        self.assertIsInstance(
            node.extra_fields,
            torch._C._profiler._ExtraFields_TorchOp)

        self.assertIsInstance(
            node.parent.extra_fields,
            torch._C._profiler._ExtraFields_PyCCall)

        self.assertEqual(node.children[0].name, "aten::empty")
        self.assertEqual(node.children[0].children[0].name, "[memory]")
        self.assertIsInstance(
            node.children[0].children[0].extra_fields,
            torch._C._profiler._ExtraFields_Allocation)

    def test_tensor_properties(self):
        x = torch.ones(10, 10).as_strided([4, 4], [12, 3])
        y = torch.ones(4, 1, requires_grad=True)

        with profile(with_stack=True, profile_memory=True, record_shapes=True) as p:
            _ = x + y
            _ = x * y

        nodes = p.profiler.kineto_results.experimental_event_tree()
        node = find_node_with_name(nodes, "aten::add")
        self.assertIsNotNone(node)

        self.assertIsInstance(
            node.extra_fields,
            torch._C._profiler._ExtraFields_TorchOp)

        def getattr_inputs(name, default):
            return [getattr(i, name, default) for i in node.extra_fields.inputs]

        self.assertEqual(getattr_inputs("sizes", []), [[4, 4], [4, 1], []])
        self.assertEqual(getattr_inputs("strides", []), [[12, 3], [1, 1], []])
        self.assertEqual(getattr_inputs("layout", None), [torch.strided, torch.strided, None])
        self.assertEqual(getattr_inputs("device", None), [torch.device("cpu"), torch.device("cpu"), None])
        self.assertEqual(getattr_inputs("dtype", None), [torch.float32, torch.float32, None])
        self.assertEqual(node.extra_fields.scope, torch.profiler.RecordScope.FUNCTION)

        mul_node = find_node_with_name(nodes, "aten::mul")
        self.assertIsNotNone(mul_node)
        self.assertEqual(
            node.extra_fields.sequence_number + 1,
            mul_node.extra_fields.sequence_number)

    def test_sparse_tensors(self):
        i = [[0, 1, 1], [2, 0, 2]]
        v = [3, 4, 5]
        s = torch.sparse_coo_tensor(i, v, (2, 3))

        with profile(with_stack=True, profile_memory=True, record_shapes=True) as p:
            _ = s + s

        nodes = p.profiler.kineto_results.experimental_event_tree()
        node = find_node_with_name(nodes, "aten::add")
        self.assertIsNotNone(node)

        self.assertIsInstance(
            node.extra_fields,
            torch._C._profiler._ExtraFields_TorchOp)

        def getattr_inputs(name, default):
            return [getattr(i, name, default) for i in node.extra_fields.inputs]

        self.assertEqual(getattr_inputs("sizes", []), [[2, 3], [2, 3], []])
        self.assertEqual(getattr_inputs("strides", []), [[], [], []])
        self.assertEqual(getattr_inputs("layout", None), [torch.sparse_coo, torch.sparse_coo, None])
        self.assertEqual(getattr_inputs("device", None), [torch.device("cpu"), torch.device("cpu"), None])

    @unittest.skipIf(not torch.backends.mkldnn.is_available(), "MKL-DNN build is disabled")
    def test_mkldnn_tensors(self):
        x = torch.ones(4, 3).to_mkldnn()

        with profile(with_stack=True, profile_memory=True, record_shapes=True) as p:
            _ = x + x

        nodes = p.profiler.kineto_results.experimental_event_tree()
        node = find_node_with_name(nodes, "aten::add")
        self.assertIsNotNone(node)

        self.assertIsInstance(
            node.extra_fields,
            torch._C._profiler._ExtraFields_TorchOp)

        def getattr_inputs(name, default):
            return [getattr(i, name, default) for i in node.extra_fields.inputs]

        self.assertEqual(getattr_inputs("sizes", []), [[4, 3], [4, 3], []])
        self.assertEqual(getattr_inputs("strides", []), [[], [], []])
        self.assertEqual(getattr_inputs("layout", None), [torch._mkldnn, torch._mkldnn, None])
        self.assertEqual(getattr_inputs("device", None), [torch.device("cpu"), torch.device("cpu"), None])

    def test_scalar_ins(self):
        x = torch.ones(5, 5)
        alpha = 0.9

        with profile(with_stack=True, profile_memory=True, record_shapes=True) as p:
            _ = torch.add(x, 9.1, alpha=alpha)

        nodes = p.profiler.kineto_results.experimental_event_tree()
        node = find_node_with_name(nodes, "aten::add")
        self.assertIsNotNone(node)

        def getattr_inputs(name, default):
            return [getattr(i, name, default) for i in node.extra_fields.inputs]

        # The second argument to the add gets promotoed to a zerodim Tensor
        self.assertEqual(getattr_inputs("dtype", None), [torch.float32, torch.float64, None])
        self.assertEqual(getattr_inputs("sizes", []), [[5, 5], [], []])
        self.assertEqual(node.extra_fields.inputs[2], alpha)

    def test_tensor_lists(self):
        x = torch.ones((1,))
        y = torch.ones((1,))
        with profile(with_stack=True, profile_memory=True, record_shapes=True) as p:
            _ = torch.stack((x, y))

        nodes = p.profiler.kineto_results.experimental_event_tree()
        node = find_node_with_name(nodes, "aten::stack")
        inputs = node.extra_fields.inputs
        self.assertEqual(len(inputs), 2)
        self.assertIsInstance(inputs[0], list)
        self.assertEqual(len(inputs[0]), 2)
        self.assertEqual(x.storage().data_ptr(), inputs[0][0].storage_data_ptr)
        self.assertEqual(y.storage().data_ptr(), inputs[0][1].storage_data_ptr)


    def test_nnmodule_params(self):

        def flat_out_extrafields(nodes, out=None):
            if out is None:
                out = []
            for node in nodes:
                if isinstance(node.extra_fields, _ExtraFields_PyCall) and node.extra_fields.module:
                    if node.extra_fields.module.parameters:
                        out.append(node.extra_fields.module)
                flat_out_extrafields(node.children, out)
            return out

        inputs = torch.rand(10)
        net = SimpleNet()
        out = net(inputs)
        torch.nn.functional.cross_entropy(out, torch.rand(2)).backward()
        with torch.profiler.profile(with_stack=True, profile_memory=True) as p:
            _ = net(inputs)

        modules = flat_out_extrafields(p.profiler.kineto_results.experimental_event_tree())
        self.assertEqual(len(modules), 2, f"Expected two parameter list, but got {len(modules)}")

        params = [(n, p.storage_data_ptr, g.storage_data_ptr) for module in modules for (n, p, g) in module.parameters]
        expected = [(name, val.storage().data_ptr(), val.grad.storage().data_ptr()) for name, val in net.fc1._parameters.items()]
        expected += [(name, val.storage().data_ptr(), val.grad.storage().data_ptr()) for name, val in net.fc2._parameters.items()]
        self.assertEqual(expected, params, f"{expected} vs. {params}")

    def _flat_out_extrafields(self, nodes, out=None):
        if out is None:
            out = []
        for node in nodes:
            if (isinstance(node.extra_fields, _ExtraFields_PyCall) and
                    node.extra_fields.optimizer and node.extra_fields.optimizer.parameters):
                # avoiding OptInfo duplicates from iterations
                addr = node.extra_fields.optimizer.parameters[0][0].storage_data_ptr
                if not [o for o in out if addr == o.parameters[0][0].storage_data_ptr]:
                    out.append(node.extra_fields.optimizer)
            self._flat_out_extrafields(node.children, out)
        return out

    def _check_results(self, opt, opts, check_items=False):
        self.assertEqual(len(opts), 1, f"Expected 1 optimizer: len(opts): {len(opts)}")
        self.assertEqual(id(opt), opts[0].self_ptr, f"Optimizer addr ({id(opt)}) vs. profiled addr ({opts[0].self_ptr})")
        if check_items:
            self.assertEqual(len(opt.param_groups), len(opts))
            for group, opt_ in zip(opt.param_groups, opts):
                self.assertEqual(
                    [(v.storage().data_ptr()) for v in group.get("params", [])],
                    [(o.storage_data_ptr) for (o, _, _) in opt_.parameters]
                )
            for opt_ in opts:
                observed_state = {
                    p.storage_data_ptr: {name: s.storage_data_ptr for name, s in state}
                    for (p, _, state) in opt_.parameters
                }

                # Make sure the profiler collected all optimizer state and check
                # that the address recorded by the profiler is correct.
                for parameter, parameter_state in opt.state.items():
                    self.assertEqual(
                        {name: value.storage().data_ptr() for name, value in parameter_state.items()},
                        observed_state.get(parameter.storage().data_ptr(), [])
                    )

    def test_optimizer(self):
        inputs = torch.rand(10)
        with torch.profiler.profile(with_stack=True, profile_memory=True) as p:
            net = SimpleNet()
            opt = torch.optim.SGD(net.parameters(), lr=0.01, momentum=0.9)

            opt.zero_grad()
            out = net(inputs)
            loss = torch.nn.functional.cross_entropy(out, torch.rand(2))
            loss.backward()
            opt.step()
        self._check_results(opt, self._flat_out_extrafields(p.profiler.kineto_results.experimental_event_tree()), False)

    def _test_optimizer_parameters(self, optimizer_factory):
        inputs = torch.rand(10)
        with torch.profiler.profile(with_stack=True, profile_memory=True) as p:
            net = SimpleNet()
            opt = optimizer_factory(net.parameters())
            for _ in range(2):
                opt.zero_grad()
                out = net(inputs)
                loss = torch.nn.functional.cross_entropy(out, torch.rand(2))
                loss.backward()
                opt.step()
        self._check_results(opt, self._flat_out_extrafields(p.profiler.kineto_results.experimental_event_tree()), True)

    def test_optimizer_parameters_sgd(self):
        self._test_optimizer_parameters(lambda params: torch.optim.SGD(params, lr=0.01, momentum=0.9))

    def test_optimizer_parameters_adam(self):
        self._test_optimizer_parameters(lambda params: torch.optim.Adam(params, foreach=True))

    def test_allocations(self):
        gc.collect()
        with profile(profile_memory=True) as p:
            x = torch.empty((3, 4))

        nodes = p.profiler.kineto_results.experimental_event_tree()
        node = find_node_with_name(nodes, "[memory]")
        self.assertIsNotNone(node)

        alloc_size = 3 * 4 * 4  # fp32 -> 4 bytes
        ptr = node.extra_fields.ptr
        self.assertGreater(ptr, 0)
        self.assertEqual(node.extra_fields.alloc_size, alloc_size)
        self.assertEqual(node.extra_fields.device, torch.device("cpu"))
        total_allocated = node.extra_fields.total_allocated

        # total_reserved is only for CUDACachingAllocator
        self.assertEqual(node.extra_fields.total_reserved, 0)

        with profile(profile_memory=True) as p:
            del x
            gc.collect()

        nodes = p.profiler.kineto_results.experimental_event_tree()
        node = find_node_with_name(nodes, "[memory]")
        self.assertIsNotNone(node)

        self.assertEqual(node.extra_fields.ptr, ptr)
        self.assertEqual(node.extra_fields.alloc_size, -alloc_size)
        self.assertEqual(node.extra_fields.device, torch.device("cpu"))
        self.assertEqual(node.extra_fields.total_allocated, total_allocated - alloc_size)

    def test_refcounts(self):

        class Sentinel:
            pass

        def make():
            outer_sentinel = Sentinel()

            def outer():
                # Python will only close over variables used in the function.
                _ = outer_sentinel
                inner_sentinel = Sentinel()

                def inner():
                    _ = inner_sentinel


                with profile(with_stack=True):
                    inner()

                return weakref.ref(inner_sentinel)

            return outer, weakref.ref(outer_sentinel)

        # Use a factory function to ensure the test scope never sees strong
        # references. `del` has strange semantics that interact with closures
        # at an AST level, so this is simpler.
        outer, outer_sentinel_ref = make()
        inner_sentinel_ref = outer()

        self.assertIsNone(inner_sentinel_ref())

        # `outer` holds the last reference via closure.
        self.assertIsNotNone(outer_sentinel_ref())

        del outer
        self.assertIsNone(outer_sentinel_ref())


@dataclass(frozen=True)
class MockKinetoEvent:
    _name: str
    _start_us: int
    _duration_us: int
    _linked_correlation_id: int
    _device_type: int

    @property
    def name(self) -> str:
        return self._name

    def start_ns(self) -> int:
        return self._start_us * 1000

    def duration_ns(self) -> int:
        return self._duration_us * 1000

    def linked_correlation_id(self) -> int:
        return self._linked_correlation_id

    def device_type(self) -> DeviceType:
        return DeviceType.CUDA if self._device_type == 1 else DeviceType.CPU


@dataclass(frozen=True)
class MockProfilerEvent:
    _name: str
    id: int
    start_time_ns: int
    duration_time_ns: int
    correlation_id: int = 0
    children: List["MockProfilerEvent"] = field(default_factory=list)
    parent: Optional["MockProfilerEvent"] = None

    @property
    def end_time_ns(self):
        return self.start_time_ns + self.duration_time_ns

    @property
    def name(self) -> str:
        return self._name

    def __post__init__(self, parent, children):
        object.__setattr__(self, "parent", parent)
        object.__setattr__(self, "children", children)

class MockNode:
    def __init__(self, name, children) -> None:
        self.name = name
        self.children = [MockNode(name, i) for name, i in children.items()]


class TestExperimentalUtils(TestCase):

    def make_tree(self) -> List[MockNode]:
        tree = {
            "root_0": {
                "1": {
                    "2": {}
                },
                "3": {
                    "4": {},
                    "5": {},
                },
            },
            "root_1": {
                "6": {},
                "7": {},
                "8": {
                    "9": {
                        "10": {}
                    },
                },
            },
        }
        return [MockNode(name, i) for name, i in tree.items()]

    def test_dfs(self) -> None:
        self.assertEqual(
            " ".join(i.name for i in _utils.traverse_dfs(self.make_tree())),
            "root_0 1 2 3 4 5 root_1 6 7 8 9 10")

    def test_bfs(self) -> None:
        self.assertEqual(
            " ".join(i.name for i in _utils.traverse_bfs(self.make_tree())),
            "root_0 root_1 1 3 6 7 8 2 4 5 9 10")

    @staticmethod
    def generate_mock_profile():
        cuda_events = [
            MockKinetoEvent("cudaLaunchKernel", 400, 100, 1, 0),
            MockKinetoEvent("cudaLaunchKernel", 500, 100, 2, 0),
            MockKinetoEvent("cudaLaunchKernel", 600, 100, 3, 0),
            MockKinetoEvent("cudaLaunchKernel", 700, 100, 4, 0),
            MockKinetoEvent("cudaLaunchKernel", 800, 100, 5, 0),
            MockKinetoEvent("cudaLaunchKernel", 1500, 100, 6, 0),
            MockKinetoEvent("GPU", 900, 100, 1, 1),
            MockKinetoEvent("GPU", 1000, 100, 2, 1),
            MockKinetoEvent("GPU", 1100, 100, 3, 1),
            MockKinetoEvent("GPU", 1200, 100, 4, 1),
            MockKinetoEvent("GPU", 1300, 100, 5, 1),
            MockKinetoEvent("GPU", 1700, 100, 6, 1)
        ]
        cpu_events = [
            MockProfilerEvent("CPU (Before cudaLaunchKernel)", 1, 0, 100000),
            MockProfilerEvent("CPU (Before cudaLaunchKernel)", 2, 100000,
                              100000),
            MockProfilerEvent("CPU (Before cudaLaunchKernel)", 3, 200000,
                              100000),
            MockProfilerEvent("CPU (Before cudaLaunchKernel)", 4, 300000,
                              100000),
            MockProfilerEvent("CPU (After cudaLaunchKernel)", 5, 400000,
                              100000),
            MockProfilerEvent("CPU (After cudaLaunchKernel)", 6, 500000,
                              100000),
            MockProfilerEvent("CPU (After cudaLaunchKernel)", 7, 600000,
                              100000),
            MockProfilerEvent("CPU (After cudaLaunchKernel)", 8, 700000,
                              100000),
            MockProfilerEvent("CPU (After GPU)", 9, 800000, 100000),
            MockProfilerEvent("CPU (After GPU)", 10, 900000, 100000),
            MockProfilerEvent("CPU (After GPU)", 11, 1100000, 100000),
            MockProfilerEvent("CPU (After GPU)", 12, 1200000, 500000),
        ]

        profiler = unittest.mock.Mock()
        profiler.kineto_results = unittest.mock.Mock()
        profiler.kineto_results.events = unittest.mock.Mock(
            return_value=cuda_events)
        profiler.kineto_results.experimental_event_tree = unittest.mock.Mock(
            return_value=cpu_events)
        return profiler

    @staticmethod
    def load_mock_profile():
        accept = expecttest.ACCEPT
        json_file_path = os.path.join(
            os.path.dirname(os.path.realpath(__file__)),
            "profiler_utils_mock_events.json")
        if accept and torch.cuda.is_available():

            def garbage_code(x):
                for i in range(5):
                    x[0, i] = i

            x = torch.ones((4096, 4096), device="cuda")
            x = x @ x
            with profile(
                    activities=[ProfilerActivity.CPU, ProfilerActivity.CUDA],
                    record_shapes=True,
                    with_stack=True) as prof:
                for _ in range(5):
                    x = x @ x
                garbage_code(x)
                for _ in range(5):
                    x = x @ x

            kineto_events = [{
                '_name':
                e.name,
                '_start_ns':
                e.start_ns(),
                '_duration_ns':
                e.duration_ns(),
                '_linked_correlation_id':
                e.linked_correlation_id(),
                '_device_type':
                1 if e.device_type() == DeviceType.CUDA else 0
            } for e in prof.profiler.kineto_results.events()]

            def EventTreeDFS(event_tree):
                from collections import deque
                stack = deque(event_tree)
                while stack:
                    curr_event = stack.pop()
                    yield curr_event
                    for child_event in curr_event.children:
                        stack.append(child_event)

            profiler_events = [{
                '_name': e.name,
                'id': e.id,
                'start_time_ns': e.start_time_ns,
                'duration_time_ns': e.duration_time_ns,
                'correlation_id': e.correlation_id,
                'children': [child.id for child in e.children],
                'parent': e.parent.id if e.parent else None
            } for e in EventTreeDFS(
                prof.profiler.kineto_results.experimental_event_tree())]

            with open(json_file_path, "w") as f:
                json.dump([kineto_events, profiler_events], f)

        assert (os.path.exists(json_file_path))
        with open(json_file_path) as f:
            kineto_events, profiler_events = json.load(f)

        cuda_events = [
            MockKinetoEvent(*event.values()) for event in kineto_events
        ]
        cpu_events = []
        id_map = {}
        for e in profiler_events:
            event = MockProfilerEvent(**e)
            id_map[event.id] = event
            cpu_events.append(event)
        for event in cpu_events:
            parent = None if event.parent is None else id_map[event.parent]
            children = [id_map[child] for child in event.children]
            event.__post__init__(parent, children)
        cpu_events = [event for event in cpu_events if event.parent is None]
        profiler = unittest.mock.Mock()
        profiler.kineto_results = unittest.mock.Mock()
        profiler.kineto_results.events = unittest.mock.Mock(
            return_value=cuda_events)
        profiler.kineto_results.experimental_event_tree = unittest.mock.Mock(
            return_value=cpu_events)
        return profiler

    def test_utils_compute_self_time(self):
        with profile() as prof:
            t1, t2 = torch.ones(1, requires_grad=True), torch.ones(
                1, requires_grad=True)
            z = torch.add(t1, t2)
            y = torch.ones(1)
            loss = torch.nn.functional.binary_cross_entropy_with_logits(z, y)
            loss.backward()
        basic_eval = _utils.BasicEvaluation(prof.profiler)
        metrics = basic_eval.metrics
        self.assertTrue(len(metrics) > 0)
        for event_key, event_metrics in metrics.items():
            self.assertEqual(
                event_metrics.self_time_ns,
                event_key.event.duration_time_ns - sum([
                    child.duration_time_ns
                    for child in event_key.event.children
                ]))

    def test_utils_intervals_overlap(self):
        event = _utils.EventKey(MockProfilerEvent("Event 1", 1, 5, 5))
        intervals = [
            _utils.Interval(0, 9),
            _utils.Interval(1, 2),
            _utils.Interval(2, 3),
            _utils.Interval(3, 4),
            _utils.Interval(4, 5),
            _utils.Interval(8, 12),
        ]
        print(event.intervals_overlap(intervals))
        self.assertEqual(event.intervals_overlap(intervals), 5)

    def test_utils_compute_queue_depth(self):

        def format_queue_depth(queue_depth_list, events):
            res = ""
            for data, event in zip(queue_depth_list, events):
                res += f"{data.queue_depth} [{event.name}]\n"
            return res

        # We have to use Mock because time series data is too flaky to test
        profiler = self.generate_mock_profile()
        basic_evaluation = _utils.BasicEvaluation(profiler)
        self.assertExpectedInline(
            format_queue_depth(basic_evaluation.queue_depth_list,
                               basic_evaluation.cuda_events), """\
1 [cudaLaunchKernel]
2 [cudaLaunchKernel]
3 [cudaLaunchKernel]
4 [cudaLaunchKernel]
5 [cudaLaunchKernel]
4 [GPU]
3 [GPU]
2 [GPU]
1 [GPU]
0 [GPU]
1 [cudaLaunchKernel]
0 [GPU]
""")
        self.assertExpectedInline(
            format_queue_depth([
                basic_evaluation.metrics[k]
                for k in basic_evaluation.event_keys
            ], basic_evaluation.events), """\
0 [CPU (Before cudaLaunchKernel)]
0 [CPU (Before cudaLaunchKernel)]
0 [CPU (Before cudaLaunchKernel)]
0 [CPU (Before cudaLaunchKernel)]
1 [CPU (After cudaLaunchKernel)]
2 [CPU (After cudaLaunchKernel)]
3 [CPU (After cudaLaunchKernel)]
4 [CPU (After cudaLaunchKernel)]
5 [CPU (After GPU)]
4 [CPU (After GPU)]
2 [CPU (After GPU)]
1 [CPU (After GPU)]
""")

    def test_utils_compute_queue_depth_when_no_cuda_events(self):
        # For traces with only cpu events, we expect empty queue depth list
        x = torch.ones((1024, 1024))
        with profile() as prof:
            for _ in range(5):
                x = x @ x
        basic_evaluation = _utils.BasicEvaluation(prof.profiler)
        self.assertFalse(basic_evaluation.compute_queue_depth())

    def test_utils_compute_idle_time(self):
        profiler = self.generate_mock_profile()
        basic_evaluation = _utils.BasicEvaluation(profiler)
        expected_output = "\n".join([
            f"{basic_evaluation.metrics[event_key].idle_time_ns} [{event_key.event.name}]"
            for event_key in basic_evaluation.event_keys
        ])
        self.assertExpectedInline(
            expected_output, """\
100000 [CPU (Before cudaLaunchKernel)]
100000 [CPU (Before cudaLaunchKernel)]
100000 [CPU (Before cudaLaunchKernel)]
100000 [CPU (Before cudaLaunchKernel)]
0 [CPU (After cudaLaunchKernel)]
0 [CPU (After cudaLaunchKernel)]
0 [CPU (After cudaLaunchKernel)]
0 [CPU (After cudaLaunchKernel)]
0 [CPU (After GPU)]
0 [CPU (After GPU)]
0 [CPU (After GPU)]
100000 [CPU (After GPU)]""")

    @unittest.skipIf(IS_JETSON, "JSON not behaving as expected on Jetson")
    def test_utils_get_optimizable_events(self):
        basic_evaluation = _utils.BasicEvaluation(self.load_mock_profile())
        optimizable_events = basic_evaluation.get_optimizable_events(
            2, print_enable=False)
        expected_output = "\n".join(
            [f"{event_key.event.name}" for event_key in optimizable_events])
        self.assertExpectedInline(
            expected_output, """\
<built-in function _cuda_synchronize>
aten::copy_""")

    def test_profiler_name_pattern(self):
        x = torch.ones((4096, 4096))
        with profile() as prof:
            for _ in range(5):
                x = x @ x
                x = x + x
        matched_events = NamePattern(prof, "aten::mm").matched_events()
        output = "\n".join([f"{event.name}" for event in matched_events])
        self.assertExpectedInline(output, """\
aten::mm
aten::mm
aten::mm
aten::mm
aten::mm""")

    # TODO: Add logic for CUDA version of test
    @unittest.skipIf(torch.cuda.is_available(), "Test not working for CUDA")
    def test_profiler_pattern_match_helper(self):
        x = torch.ones((100, 100))
        with profile() as prof:
            for _ in range(5):
                x = x @ x
                x = x + x
        event_tree = prof.profiler.kineto_results.experimental_event_tree()
        pattern = Pattern(prof)
        self.assertEqual([], pattern.siblings_of(event_tree[0])[0])
        self.assertEqual(event_tree[1:], pattern.siblings_of(event_tree[0])[1])
        child_nodes = event_tree[0].children
        self.assertEqual([], pattern.siblings_of(child_nodes[0])[0])
        self.assertEqual(child_nodes[1:], pattern.siblings_of(child_nodes[0])[1])
        self.assertEqual(event_tree[0],
                         pattern.root_of(event_tree[0].children[0].children[0]))
        self.assertEqual(None, pattern.next_of(event_tree[-1]))
        self.assertEqual(event_tree[1], pattern.next_of(event_tree[0]))
        self.assertEqual(event_tree[0], pattern.prev_of(event_tree[1]))

    @unittest.skipIf(TEST_WITH_CROSSREF, "crossref intercepts calls and changes the callsite.")
    @unittest.skipIf(not torch.cuda.is_available(), "CUDA is required")
    def test_profiler_extra_cuda_copy_pattern(self):
        cases = (
            (0, lambda: torch.ones((100, 100), device="cuda")),
            (1, lambda: torch.ones((100, 100)).to("cuda")),
            (1, lambda: torch.zeros((100, 100)).to("cuda")),
            (1, lambda: torch.empty((100, 100)).fill_(5).to("cuda")),
            (1, lambda: torch.ones((100, 100)).cuda()),
            (1, lambda: torch.zeros((100, 100)).cuda()),
            (1, lambda: torch.empty((100, 100)).fill_(5).cuda()),
            (1, lambda: torch.rand((100, 100)).cuda()),
            (1, lambda: torch.randn((100, 100)).cuda()),
            (1, lambda: torch.full((100, 100), 10).cuda()),
            (0, lambda: torch.rand((100, 100)).to(dtype=torch.float16)),
            (0, lambda: torch.rand((100, 100)).half()),
            (0, lambda: torch.rand((100, 100), device="cuda").half()),
        )
        num_matched = []
        for _, fn in cases:
            with profile(with_stack=True, record_shapes=True) as prof:
                fn()
            pattern = ExtraCUDACopyPattern(prof)
            num_matched.append(len(pattern.matched_events()))
        self.assertEqual(num_matched, [i for i, _ in cases])

    @unittest.skipIf(TEST_WITH_CROSSREF,
                     "crossref intercepts calls and changes the callsite.")
    def test_profiler_for_loop_indexing_pattern(self):
        x = torch.ones((100, 100))

        def case1():
            for i in range(100):
                x[i] = i

        def case2():
            y = 0
            for i in range(100):
                y += x[i]

        def case3():
            y = 1
            for i in range(100):
                y *= x[i]

        def case4():
            y = x
            for _ in range(100):
                y = y @ x

        def case5():
            for i in range(100):
                x[i, :] = torch.arange(100) + i

        cases = ((1, case1), (1, case2), (1, case3), (0, case4), (1, case5))
        num_matched = []
        for _, fn in cases:
            with profile(with_stack=True) as prof:
                fn()
            pattern = ForLoopIndexingPattern(prof)
            num_matched.append(len(pattern.matched_events()))
        self.assertEqual(num_matched, [i for i, _ in cases])


    @unittest.skipIf(not torch.cuda.is_available(), "CUDA is required")
    def test_profiler_fp32_matmul_pattern(self):
        x = torch.ones((100, 100), device="cuda")
        with profile(with_stack=True) as prof:
            x = x @ x
        pattern = FP32MatMulPattern(prof)
        has_tf32 = 0 if pattern.skip else 1
        num_matched = len(pattern.matched_events())
        self.assertEqual(num_matched, has_tf32)


    @unittest.skipIf(not torch.cuda.is_available(), "CUDA is required")
    def test_profiler_extra_cuda_copy_pattern_benchmark(self):
        with profile(with_stack=True, record_shapes=True) as prof:
            x = torch.ones((100, 100)).to("cuda")
            x = torch.ones((50, 50)).to("cuda")
        pattern = ExtraCUDACopyPattern(prof)
        shapes_factor_map = pattern.benchmark(pattern.matched_events())
        self.assertEqual(len(shapes_factor_map), 2)

    def test_profiler_optimizer_single_tensor_pattern(self):
        x = torch.ones((100, 100))
        cases = (
            (1, lambda: torch.optim.Adam(model.parameters())),
            (1, lambda: torch.optim.SGD(model.parameters(), lr=0.01)),
            (1, lambda: torch.optim.AdamW(model.parameters())),
            (0, lambda: torch.optim.Adam(model.parameters(), foreach=True)),
            (0, lambda: torch.optim.SGD(model.parameters(), lr=0.01, foreach=True)),
            (0, lambda: torch.optim.AdamW(model.parameters(), foreach=True)),
        )
        num_matched = []
        for _, fn in cases:
            with profile(with_stack=True) as prof:
                model = nn.Sequential(
                    nn.Linear(100, 100),
                    nn.ReLU(),
                    nn.Linear(100, 10),
                )
                optimizer = fn()
                optimizer.zero_grad()
                y_hat = model(x)
                loss = torch.nn.functional.cross_entropy(y_hat, torch.randint(0, 10, (100,)))
                loss.backward()
                optimizer.step()
            pattern = OptimizerSingleTensorPattern(prof)
            num_matched.append(len(pattern.matched_events()))
        self.assertEqual(num_matched, [i for i, _ in cases])

    def test_profiler_synchronized_dataloader_pattern(self):
        dataset = torch.rand((100, 100))
        sync_dataloader = torch.utils.data.DataLoader(dataset, batch_size=10)
        async_dataloader = torch.utils.data.DataLoader(dataset, batch_size=10, num_workers=4)
        with profile(with_stack=True) as prof:
            next(iter(sync_dataloader))
            next(iter(async_dataloader))
        pattern = SynchronizedDataLoaderPattern(prof)
        num_matched = len(pattern.matched_events())
        self.assertEqual(num_matched, 1)

    def test_profiler_grad_not_set_to_none_pattern(self):
        x = torch.ones((100, 100))
        model = nn.Sequential(
            nn.Linear(100, 100),
            nn.ReLU(),
            nn.Linear(100, 10),
        )
        optimizer = torch.optim.Adam(model.parameters())
        cases = (
            (0, lambda: optimizer.zero_grad()),
            (0, lambda: model.zero_grad()),
            (1, lambda: optimizer.zero_grad(set_to_none=False)),
            (1, lambda: model.zero_grad(set_to_none=False))
        )
        num_matched = []
        for _, fn in cases:
            with profile(with_stack=True) as prof:
                y_hat = model(x)
                loss = torch.nn.functional.cross_entropy(y_hat, torch.randint(0, 10, (100,)))
                loss.backward()
                optimizer.step()
                fn()
            pattern = GradNotSetToNonePattern(prof)
            num_matched.append(len(pattern.matched_events()))
        self.assertEqual(num_matched, [i for i, _ in cases])

    def test_profiler_conv2d_bias_followed_by_batchnorm2d_pattern(self):
        x = torch.randn((1, 3, 32, 32))
        cases = (
            (1, nn.Sequential(nn.Conv2d(3, 3, 3, 1, 1), nn.BatchNorm2d(3))),
            (0, nn.Sequential(nn.Conv2d(3, 3, 3, 1, 1, bias=False), nn.BatchNorm2d(3))),
            (0, nn.Sequential(nn.Conv2d(3, 3, 3, 1, 1)))
        )
        num_matched = []
        for _, model in cases:
            with profile(with_stack=True, record_shapes=True) as prof:
                model(x)
            pattern = Conv2dBiasFollowedByBatchNorm2dPattern(prof)
            num_matched.append(len(pattern.matched_events()))
        self.assertEqual(num_matched, [i for i, _ in cases])


    @unittest.skipIf(not torch.cuda.is_available(), "CUDA is required")
    def test_profiler_matmul_dim_fp16_pattern(self):
        cases = (
            (1, torch.randn((201, 201), device='cuda', dtype=torch.float16)),
            (1, torch.randn((3, 97, 97), device='cuda', dtype=torch.float16)),
            (0, torch.randn((200, 200), device='cuda', dtype=torch.float16)),
            (0, torch.randn((3, 200, 200), device='cuda', dtype=torch.float16))
        )
        num_matched = []
        for _, x in cases:
            with profile(with_stack=True, record_shapes=True) as prof:
                x @ x
            pattern = MatMulDimInFP16Pattern(prof)
            num_matched.append(len(pattern.matched_events()))
        self.assertEqual(num_matched, [i for i, _ in cases])

    def test_profiler_pattern_matcher_json_report(self):
        x = torch.ones((100, 100))
        model = nn.Sequential(
            nn.Linear(100, 100),
            nn.ReLU(),
            nn.Linear(100, 10),
        )
        optimizer = torch.optim.Adam(model.parameters())
        with profile(with_stack=True, record_shapes=True) as prof:
            y_hat = model(x)
            loss = torch.nn.functional.cross_entropy(y_hat, torch.randint(0, 10, (100,)))
            loss.backward()
            optimizer.step()
            optimizer.zero_grad()
        report_all_anti_patterns(prof, json_report_dir=".", print_enable=False)
        try:
            with open("./torchtidy_report.json") as f:
                report = json.load(f)

            # It is platform dependent whether the path will include "profiler/"
            keys = [k for k in report.keys() if k.endswith("test_profiler.py")]
            self.assertEqual(len(keys), 1, f"{keys}")
            entry = report[keys[0]]

            self.assertTrue(len(entry) > 0)
            expected_fields = sorted(["line_number", "name", "url", "message"])
            for event in entry:
                actual_fields = sorted(event.keys())
                self.assertEqual(expected_fields, actual_fields)
        finally:
            os.remove("torchtidy_report.json")

if __name__ == '__main__':
    run_tests()<|MERGE_RESOLUTION|>--- conflicted
+++ resolved
@@ -362,10 +362,10 @@
         return sorted(rf_id for rf_id in rf_ids_ if rf_id is not None)
 
 
-    def get_kineto_external_ids(self, events: List[Json]) -> List[int]:
-        """Returns a sorted list of external Ids for CPU operators and user annotations"""
+    def get_kineto_rf_ids(self, events: List[Json]) -> List[int]:
+        """Returns a sorted list of Record function IDs for CPU operators and user annotations"""
         ops_and_annotations = (e for e in events if e.get("cat", "") in ['cpu_op', 'user_annotation'])
-        return sorted(e.get("args", {}).get("External id", -1) for e in ops_and_annotations)
+        return sorted(e.get("args", {}).get("Record function id", -1) for e in ops_and_annotations)
 
 
     @unittest.skipIf(not kineto_available(), "Kineto is required")
@@ -433,21 +433,17 @@
             kineto = json.load(f)
             events = kineto["traceEvents"]
 
-        # Look up rf_ids and external ids as two lists.
-        rf_ids = self.get_execution_trace_rf_ids(nodes)
-        external_ids = self.get_kineto_external_ids(events)
-        self.assertEqual(len(rf_ids), len(external_ids))
-
-        # There should be a constant difference between elements in each list
-        # The test experiences a jump in the difference between iterations;
-        # adding some buffer.
-        deltas = {x - y for x, y in zip(rf_ids, external_ids)}
-        self.assertLessEqual(
-            len(deltas),
-            loop_count,
-            msg=f"ET and kineto rf_id should have constant difference, deltas = {deltas}\n"
-                f"rf_ids = {rf_ids}\n"
-                f"external_ids = {external_ids}\n"
+        # Look up rf_ids in both Execution and Kineto trace as two lists.
+        rf_ids_et = self.get_execution_trace_rf_ids(nodes)
+        rf_ids_kineto = self.get_kineto_rf_ids(events)
+
+        self.assertCountEqual(rf_ids_et, rf_ids_kineto)
+        self.assertListEqual(
+            rf_ids_et,
+            rf_ids_kineto,
+            msg=f"ET and kineto rf_id should exactly match\n"
+                f"  rf_ids_et = {rf_ids_et}\n"
+                f"  rf_ids_kineto = {rf_ids_kineto}\n"
         )
 
 
@@ -487,7 +483,6 @@
         assert loop_count == expected_loop_events
 
     @unittest.skipIf(IS_WINDOWS, 'torch.compile does not support WINDOWS')
-    @unittest.skipIf(sys.version_info >= (3, 12), "torch.compile is not supported on python 3.12+")
     def test_execution_trace_with_pt2(self):
 
         class ConvAndRelu(nn.Module):
@@ -850,6 +845,15 @@
         if use_cuda:
             z = z.cpu()
 
+    def _check_stats(self, profiler_stats):
+        self.assertGreater(profiler_stats.profiling_window_duration_sec, 0)
+        self.assertGreater(profiler_stats.number_of_events, 0)
+        self.assertGreater(profiler_stats.profiler_prepare_call_duration_us, 0)
+        self.assertGreater(profiler_stats.profiler_enable_call_duration_us, 0)
+        self.assertGreater(profiler_stats.profiler_disable_call_duration_us, 0)
+        self.assertGreater(profiler_stats.parse_kineto_call_duration_us, 0)
+        self.assertGreater(profiler_stats.function_events_build_tree_call_duration_us, 0)
+
     @unittest.skipIf(not kineto_available(), "Kineto is required")
     def test_kineto(self):
         use_cuda = torch.profiler.ProfilerActivity.CUDA in supported_activities()
@@ -877,6 +881,7 @@
             self.assertTrue(found_memcpy)
         else:
             self.assertTrue(found_mm)
+        self._check_stats(p._stats)
         # p.export_chrome_trace("/tmp/test_trace.json")
 
     @unittest.skipIf(not kineto_available(), "Kineto is required")
@@ -907,6 +912,7 @@
         self.assertTrue(found_gemm_0)
         self.assertTrue(found_gemm_1)
         self.assertTrue(found_cuda)
+        self._check_stats(prof._stats())
 
     def test_memory_profiler(self):
         def run_profiler(tensor_creation_fn):
@@ -1546,10 +1552,10 @@
             prof.export_chrome_trace(fname)
             with open(fname) as f:
                 j = json.load(f)
-                events = j["traceEvents"]
-                for e in events:
+                op_events = [e for e in j["traceEvents"] if e.get("cat", "") == "cpu_op"]
+                for e in op_events:
+                    args = e["args"]
                     if e["name"] == "aten::ones":
-                        args = e["args"]
                         self.assertEqual(
                             args["Input type"],
                             ["ScalarList", "Scalar", "", "", "Scalar"],
@@ -1559,9 +1565,15 @@
                         )
 
                     if e["name"] == "aten::cat":
-                        args = e["args"]
                         self.assertEqual(args["Input Dims"], [[[64, 32], [64, 32]], []])
                         self.assertEqual(args["Input type"], ["TensorList", "Scalar"])
+
+                    # check that each op has record function id
+                    self.assertGreaterEqual(
+                        args.get("Record function id", -1),
+                        0,
+                        f"Failed finding record funciont for op = {e}"
+                    )
 
 
     def test_profiler_fwd_bwd_link(self):
@@ -1826,38 +1838,31 @@
 
     def test_record_function_fast(self):
         x, y = (torch.rand((4, 4)) for _ in range(2))
-        with profile() as p:
+        with profile(record_shapes=True) as p:
             for _ in range(4):
+                # Test first with no optional args
                 with torch._C._profiler._RecordFunctionFast("add_test_fast_rf1"):
                     x.add(y)
 
         self.assertGreaterEqual(len([e for e in p.events() if e.name == "add_test_fast_rf1"]), 4)
-<<<<<<< HEAD
-
-        with profile() as p:
-            cm = torch._C._profiler._RecordFunctionFast("add_test_fast_rf2")
-=======
         for e in p.events():
             if e.name == "add_test_fast_rf1":
                 self.assertTrue(e.input_shapes == [])
         with profile(record_shapes=True) as p:
             # add optional args
             cm = torch._C._profiler._RecordFunctionFast("add_test_fast_rf2", [x, y], {"stream" : 0, "grid" : "lambda x : x + 1"})
->>>>>>> 4f244cfa
             for _ in range(4):
                 with cm:
                     x.add(y)
 
         self.assertGreaterEqual(len([e for e in p.events() if e.name == "add_test_fast_rf2"]), 4)
 
-
-<<<<<<< HEAD
-        with profile() as p:
-            cm = torch._C._profiler._RecordFunctionFast("add_test_fast_rf3")
-=======
+        for e in p.events():
+            if e.name == "add_test_fast_rf2":
+                self.assertTrue(e.input_shapes == [[4, 4], [4, 4]])
+
         with profile(record_shapes=True) as p:
             cm = torch._C._profiler._RecordFunctionFast("add_test_fast_rf3", input_values=["hi"], keyword_values={"hi" : "hello"})
->>>>>>> 4f244cfa
             for _ in range(4):
                 try:
                     with cm:
@@ -1870,15 +1875,40 @@
         self.assertGreaterEqual(len([e for e in p.events() if e.name == "add_test_fast_rf3"]), 4)
         self.assertFalse(any((e.name and "relu" in e.name) for e in p.events()))
 
+        for e in p.events():
+            if e.name == "add_test_fast_rf3":
+                self.assertTrue(e.input_shapes == [[]])
+
+
         with profile() as p:
             for _ in range(4):
-                with torch._C._profiler._RecordFunctionFast("add_test_fast_rf4"):
+                with torch._C._profiler._RecordFunctionFast("add_test_fast_rf4", [x, y]):
                     x.add(y)
                     with torch._C._profiler._RecordFunctionFast("add_test_fast_rf5"):
                         x.relu()
 
         self.assertGreaterEqual(len([e for e in p.events() if e.name == "add_test_fast_rf4"]), 4)
+
+        for e in p.events():
+            if e.name == "add_test_fast_rf4":
+                self.assertTrue(e.input_shapes == [])
+
+
         self.assertGreaterEqual(len([e for e in p.events() if e.name == "add_test_fast_rf5"]), 4)
+
+        with profile(record_shapes=True) as p:
+            # test optional args with tuple
+            cm = torch._C._profiler._RecordFunctionFast("add_test_fast_rf6", (x, y,))
+            for _ in range(4):
+                with cm:
+                    x.add(y)
+
+        self.assertGreaterEqual(len([e for e in p.events() if e.name == "add_test_fast_rf6"]), 4)
+
+        for e in p.events():
+            if e.name == "add_test_fast_rf6":
+                self.assertTrue(e.input_shapes == [[4, 4], [4, 4]])
+
 
     def test_is_profiler_enabled(self):
         self.assertFalse(torch.autograd.profiler._is_profiler_enabled)
