# mypy: ignore-errors

import functools
import itertools
import sys
import unittest
from copy import deepcopy
from enum import Enum
from typing import Any, Dict, List, Tuple, Union

import torch
from torch import Tensor
from torch.nn import Parameter
from torch.optim import (
    Adadelta,
    Adagrad,
    Adam,
    Adamax,
    AdamW,
    ASGD,
    LBFGS,
    NAdam,
    Optimizer,
    RAdam,
    RMSprop,
    Rprop,
    SGD,
    SparseAdam,
)
from torch.optim.lr_scheduler import (
    ConstantLR,
    ExponentialLR,
    LinearLR,
    PolynomialLR,
    ReduceLROnPlateau,
    StepLR,
)
from torch.testing._internal.common_device_type import tol, toleranceOverride
from torch.testing._internal.common_methods_invocations import DecorateInfo
from torch.testing._internal.common_utils import (
    _TestParametrizer,
    set_single_threaded_if_parallel_tbb,
    skipIfMps,
    skipIfTorchDynamo,
    TEST_WITH_TORCHDYNAMO,
)
from torch.utils._foreach_utils import _get_foreach_kernels_supported_devices


class OptimizerInput:
    """Contains args / kwargs to be passed to an optimizer constructor."""

    __slots__ = ["params", "kwargs", "desc"]

    def __init__(
        self,
        params: Union[List[Parameter], List[Tensor], Dict[Any, Any]],
        kwargs: Dict[str, Any],
        desc: str = "",
    ):
        # params can be a list of Tensors OR param_groups OR None
        self.params = params
        self.kwargs = kwargs
        self.desc = desc

    def __repr__(self):
        return f"params={self.params}, kwargs={self.kwargs}, desc={self.desc}"


class OptimizerErrorEnum(Enum):
    """Enumerates when an error is raised when testing optimizers."""

    CONSTRUCTION_ERROR = 0
    STEP_ERROR = 1


class ErrorOptimizerInput:
    """
    An OptimizerInput that will cause the optimizer to throw an error when constructed.
    Includes the type and string of the resulting error.
    """

    __slots__ = ["optimizer_error_input", "error_on", "error_type", "error_regex"]

    def __init__(
        self,
        optimizer_error_input,
        *,
        error_on=OptimizerErrorEnum.CONSTRUCTION_ERROR,
        error_type=RuntimeError,
        error_regex="",
    ):
        self.optimizer_error_input = optimizer_error_input
        self.error_on = error_on
        self.error_type = error_type
        self.error_regex = error_regex


class OptimizerInfo:
    """Optimizer information to be used in testing."""

    def __init__(
        self,
        optim_cls: Optimizer,  # Class object for the Optimizer under test
        *,
        # Function to generate optimizer inputs EXCLUDING params. We delegate params responsibility
        # to the test using the OptimizerInfo. OptimizerInput.params is likely None.
        # Can optionally take in device to filter out certain unsupported configs
        optim_inputs_func,
        # Tuple of lambdas to generate LRScheduler instances to run with the optimizer for the
        # LRScheduler tests like test_forloop_goes_right_direction with_lrsched.
        # We DO NOT expect to thoroughly test LRSchedulers through the optimizers, so not every
        # LRScheduler configuration will be included. See test_lrscheduler.py for that instead.
        # A few optimizers like SGD and Adam will test more LRSchedulers.
        scheduler_inputs=(
            [
                lambda opt: StepLR(opt, gamma=0.9, step_size=10),
                lambda opt: ReduceLROnPlateau(opt),
            ],
        ),
        # A subset of the global-cliquey flags (fused, foreach, differentiable) the optimizer
        # supports. See NOTE: [optimizer kwarg categories] for what global-cliquey means.
        supported_impls: Tuple[str] = ("foreach", "differentiable"),
        # the optim supports passing in sparse gradients as well as dense grads
        supports_sparse: bool = False,
        # the optim only supports one config: sparse grads w/ dense params, see SparseAdam
        only_supports_sparse_grads: bool = False,
        # Tuple of (optimizer kwargs, schedulers_constructors) specifically for sparse tests,
        # with especially tuned hyperparameters. These only apply if the optimizer supports
        # sparse parameters or grads.
        metadata_for_sparse=({}, []),
        # the optim supports complex parameters
        supports_complex: bool = True,
        # whether the optimizer.step() function requires a closure to be passed
        step_requires_closure: bool = False,
        # whether the optimizer supports per-param options with parameter groups
        supports_param_groups: bool = True,
        # whether the optimizer supports parameters on multiple devices
        supports_multiple_devices: bool = True,
        skips=(),  # Indicates which tests to skip
        decorators=None,  # Additional decorators to apply to generated tests
        optim_error_inputs_func=None,  # Function to generate optim inputs that error
        supports_fused_on: Tuple[str] = (),
    ):
        self.optim_cls = optim_cls
        self.optim_inputs_func = optim_inputs_func
        self.scheduler_inputs = scheduler_inputs
        self.supported_impls = supported_impls
        self.supports_sparse = supports_sparse
        self.metadata_for_sparse = metadata_for_sparse
        self.only_supports_sparse_grads = only_supports_sparse_grads
        self.supports_complex = supports_complex
        self.step_requires_closure = step_requires_closure
        self.supports_param_groups = supports_param_groups
        self.supports_multiple_devices = supports_multiple_devices
        self.decorators = (
            *(decorators if decorators else []),
            *(skips if skips else []),
        )
        self.optim_error_inputs_func = optim_error_inputs_func
        self.supports_fused_on = supports_fused_on

    def get_decorators(self, test_class, test_name, device, dtype, param_kwargs):
        result = [set_single_threaded_if_parallel_tbb]
        for decorator in self.decorators:
            if isinstance(decorator, DecorateInfo):
                if decorator.is_active(
                    test_class, test_name, device, dtype, param_kwargs
                ):
                    result.extend(decorator.decorators)
            else:
                result.append(decorator)
        return result

    @property
    def name(self):
        return self.optim_cls.__name__


class optims(_TestParametrizer):
    """Decorator for specifying a list of optimizers over which to run a test."""

    def __init__(self, optim_info_iterable, dtypes=None):
        self.optim_info_list = list(optim_info_iterable)

        # optimizers aren't limited to be one dtype as parameters can have different dtypes
        # We default to torch.float32, but dtypes should be specified through passed in
        # parameters.
        self.dtypes = dtypes if dtypes is not None else [torch.float32]

    def _parametrize_test(self, test, generic_cls, device_cls):
        if device_cls is None:
            raise RuntimeError(
                "The @optims decorator is only intended to be used in a device-specific "
                "context; use it with instantiate_device_type_tests() instead of "
                "instantiate_parametrized_tests()"
            )

        for optim_info, dtype in itertools.product(self.optim_info_list, self.dtypes):
            # Construct the test name; device / dtype parts are handled outside.
            # See [Note: device and dtype suffix placement]
            test_name = optim_info.name

            # Construct parameter kwargs to pass to the test.
            param_kwargs = {"optim_info": optim_info, "dtype": dtype}

            try:

                @functools.wraps(test)
                def test_wrapper(*args, **kwargs):
                    return test(*args, **kwargs)

                decorator_fn = functools.partial(
                    optim_info.get_decorators,
                    generic_cls.__name__,
                    test.__name__,
                    device_cls.device_type,
                    dtype,
                )

                yield (test_wrapper, test_name, param_kwargs, decorator_fn)
            except Exception as ex:
                # Provides an error message for debugging before rethrowing the exception
                print(
                    f"Failed to instantiate {test_name} for module {optim_info.name}!"
                )
                raise ex


# Helper function for generating error inputs for all optimizers, used below.
def get_error_inputs_for_all_optims(device, dtype):
    if str(device) == "cpu":
        sample_param = Parameter(torch.randn(1, device=device, dtype=dtype))
        return [
            ErrorOptimizerInput(
                OptimizerInput(
                    params=sample_param,
                    kwargs={},
                    desc="invalid param type",
                ),
                error_type=TypeError,
                error_regex="params argument given to the optimizer should be an iterable of Tensors or dicts",
            ),
            ErrorOptimizerInput(
                OptimizerInput(
                    params=[sample_param, sample_param],
                    kwargs={},
                    desc="a param group cannot have duplicate parameters",
                ),
                error_type=UserWarning,
                error_regex=".*a parameter group with duplicate parameters.*",
            ),
            ErrorOptimizerInput(
                OptimizerInput(
                    params=[{"params": sample_param}, {"params": sample_param}],
                    kwargs={},
                    desc="duplicate parameters should not occur across param groups either",
                ),
                error_type=ValueError,
                error_regex="some parameters appear in more than one parameter group",
            ),
        ]
    else:
        return []


# ------------------------------------------------------------------------------------------
# NOTE: [optimizer kwarg categories]
# We categorize optimizer kwargs as 3 types:
#  1. optimizer-specific flags are like amsgrad or rho or beta, flags that are specific to
#     algorithms and thus only show up for certain optimizers. There are many of these, so I
#     do not bother gathering them all and listing them here. The converse to these would be
#     global flags that every optimizer ideally _should_ support. We break global flags into
#     2 further categories and list them all below.
#  2. global-friendly = ["lr", "weight_decay", "maximize", "capturable"]
#     global-friendly flags are global flags who play nicely with all other global flags,
#     i.e., are mutually exclusive in function. This means that any pair of the following
#     flags can be toggled at once (e.g., maximize and weight_decay). Furthermore, any of the
#     following flags theoretically can be enabled with ANY other global flag, including the
#     cliquey ones (e.g, capturable and foreach).
#  3. global-cliquey = ["foreach", "fused", "differentiable"]
#     global-cliquey flags are global flags that do NOT coexist with other cliquey flags,
#     usually because they contradict each other in function. For example, one should not flip
#     both foreach AND fused to True, because they are two differing performance optimizations
#     in which you can only opt into one.
#
# The following optim_inputs_func_* sampling functions only return constructor combinations of
# optimizer-specific and global-friendly flags. This is because we are confident they would mesh
# well with additional kwargs. On the flip side of the same coin, we reserve setting the
# global-cliquey flags to individual tests and fully expect tests to edit OptimizerInput.kwargs.


def optim_inputs_func_adadelta(device):
    cuda_supported_configs = [
        OptimizerInput(params=None, kwargs={"capturable": True}, desc="capturable"),
        OptimizerInput(
            params=None,
            kwargs={"weight_decay": 0.1, "capturable": True},
            desc="capturable with weight decay",
        ),
        OptimizerInput(
            params=None,
            kwargs={"lr": torch.tensor(0.001), "capturable": True},
            desc="Tensor lr with capturable",
        ),
    ]

    return [
        OptimizerInput(params=None, kwargs={}, desc="default"),
        OptimizerInput(params=None, kwargs={"lr": 0.01}, desc="non-default lr"),
        OptimizerInput(
            params=None, kwargs={"weight_decay": 0.1}, desc="nonzero weight_decay"
        ),
        OptimizerInput(
            params=None,
            kwargs={"weight_decay": 0.1, "maximize": True},
            desc="maximize",
        ),
        OptimizerInput(
            params=None, kwargs={"rho": 0.95, "weight_decay": 0.9}, desc="rho"
        ),
    ] + (cuda_supported_configs if "cuda" in str(device) else [])


def optim_error_inputs_func_adadelta(device, dtype):
    error_inputs = get_error_inputs_for_all_optims(device, dtype)
    if str(device) == "cpu":
        error_inputs += [
            ErrorOptimizerInput(
                OptimizerInput(
                    params=None,
                    kwargs=dict(lr=1e-2, rho=1.1),
                    desc="rho should be between 0 and 1",
                ),
                error_type=ValueError,
                error_regex="Invalid rho value: 1.1",
            ),
        ]
    return error_inputs


def optim_inputs_func_adagrad(device):
    return [
        OptimizerInput(params=None, kwargs={}, desc="default"),
        OptimizerInput(
            params=None, kwargs={"weight_decay": 0.1}, desc="nonzero weight_decay"
        ),
        OptimizerInput(
            params=None,
            kwargs={"weight_decay": 0.1, "maximize": True},
            desc="maximize",
        ),
        OptimizerInput(params=None, kwargs={"lr": 0.1}, desc="non-default lr"),
        OptimizerInput(
            params=None,
            kwargs={"initial_accumulator_value": 0.1, "weight_decay": 0.1},
            desc="initial_accumulator_value",
        ),
        OptimizerInput(
            params=None,
            kwargs={"lr": 0.1, "lr_decay": 0.5, "weight_decay": 0.1},
            desc="lr_decay",
        ),  # TODO: Move out to testing in param_group?
    ]


def optim_error_inputs_func_adagrad(device, dtype):
    error_inputs = get_error_inputs_for_all_optims(device, dtype)
    if str(device) == "cpu":
        error_inputs += [
            ErrorOptimizerInput(
                OptimizerInput(
                    params=None,
                    kwargs=dict(lr=1e-2, lr_decay=-0.5),
                    desc="lr_decay must be bigger than 0",
                ),
                error_type=ValueError,
                error_regex="Invalid lr_decay value: -0.5",
            ),
        ]
    return error_inputs


# TODO: consider tensor LR! See multi_tensor_optimizer_configs in test_optim.py --> tensor LR should work
# with all implementation code paths...
def optim_inputs_func_adam(device):
    cuda_supported_configs = [
        OptimizerInput(params=None, kwargs={"capturable": True}, desc="capturable"),
        OptimizerInput(
            params=None,
            kwargs={"weight_decay": 0.1, "amsgrad": True, "capturable": True},
            desc="capturable, amsgrad",
        ),
        OptimizerInput(
            params=None,
            kwargs={"lr": torch.tensor(0.001), "amsgrad": True, "capturable": True},
            desc="Tensor lr with capturable and amsgrad",
        ),
    ]

    return [
        OptimizerInput(params=None, kwargs={}, desc="default"),
        OptimizerInput(params=None, kwargs={"lr": 0.01}, desc="non-default lr"),
        OptimizerInput(
            params=None, kwargs={"weight_decay": 0.1}, desc="nonzero weight_decay"
        ),
        OptimizerInput(
            params=None,
            kwargs={"weight_decay": 0.1, "maximize": True},
            desc="maximize",
        ),
        OptimizerInput(
            params=None, kwargs={"weight_decay": 0.1, "amsgrad": True}, desc="amsgrad"
        ),
    ] + (cuda_supported_configs if "cuda" in str(device) else [])


def optim_error_inputs_func_adam(device, dtype):
    error_inputs = get_error_inputs_for_all_optims(device, dtype)
    if str(device) == "cpu":
        error_inputs += [
            ErrorOptimizerInput(
                OptimizerInput(
                    params=None,
                    kwargs=dict(lr=1e-2, betas=(1.0, 0.0)),
                    desc="beta1 should be between 0 and 1",
                ),
                error_type=ValueError,
                error_regex="Invalid beta parameter at index 0: 1.0",
            ),
            ErrorOptimizerInput(
                OptimizerInput(
                    params=None,
                    kwargs=dict(lr=1e-2, weight_decay=-1),
                    desc="weight_decay should > 0",
                ),
                error_type=ValueError,
                error_regex="Invalid weight_decay value: -1",
            ),
            ErrorOptimizerInput(
                OptimizerInput(
                    params=None,
                    kwargs=dict(lr=torch.tensor(0.001), foreach=True),
                    desc="lr as Tensor doesn't work with foreach & not capturable",
                ),
                error_type=ValueError,
                error_regex="lr as a Tensor is not supported for capturable=False and foreach=True",
            ),
        ]
    if "cuda" in str(device):
        sample_tensor = torch.empty((), device=device, dtype=dtype)
        error_inputs += [
            ErrorOptimizerInput(
                OptimizerInput(
                    params=[sample_tensor],
                    kwargs={"foreach": True, "fused": True},
                    desc="`fused` and `foreach` cannot be `True` together",
                ),
                error_type=RuntimeError,
                error_regex="`fused` and `foreach` cannot be `True` together",
            ),
            ErrorOptimizerInput(
                OptimizerInput(
                    params=[sample_tensor],
                    kwargs={"fused": True, "differentiable": True},
                    desc="`fused` does not support `differentiable`",
                ),
                error_type=RuntimeError,
                error_regex="`fused` does not support `differentiable`",
            ),
        ]
    return error_inputs


def optim_inputs_func_adamax(device):
    cuda_supported_configs = [
        OptimizerInput(params=None, kwargs={"capturable": True}, desc="capturable"),
        OptimizerInput(
            params=None,
            kwargs={"weight_decay": 0.9, "maximize": True, "capturable": True},
            desc="capturable, maximize, weight_decay",
        ),
        OptimizerInput(
            params=None,
            kwargs={"weight_decay": 0, "maximize": True, "capturable": True},
            desc="capturable, maximize",
        ),
        OptimizerInput(
            params=None,
            kwargs={"weight_decay": 0.9, "maximize": False, "capturable": True},
            desc="capturable, weight_decay",
        ),
    ]

    return [
        OptimizerInput(params=None, kwargs={}, desc="default"),
        OptimizerInput(params=None, kwargs={"lr": 0.1}, desc="non-default lr"),
        OptimizerInput(
            params=None, kwargs={"weight_decay": 0.1}, desc="nonzero weight_decay"
        ),
        OptimizerInput(
            params=None,
            kwargs={"weight_decay": 0.1, "maximize": True},
            desc="maximize",
        ),
    ] + (cuda_supported_configs if "cuda" in str(device) else [])


def optim_error_inputs_func_adamax(device, dtype):
    error_inputs = get_error_inputs_for_all_optims(device, dtype)
    if str(device) == "cpu":
        error_inputs += [
            ErrorOptimizerInput(
                OptimizerInput(
                    params=None,
                    kwargs=dict(lr=1e-2, betas=(0.0, 1.0)),
                    desc="beta2 should be between 0 and 1",
                ),
                error_type=ValueError,
                error_regex="Invalid beta parameter at index 1: 1.0",
            ),
        ]
    return error_inputs


def optim_inputs_func_adamw(device):
    return optim_inputs_func_adam(device)


def optim_error_inputs_func_adamw(device, dtype):
    return optim_error_inputs_func_adam(device, dtype)


def optim_inputs_func_asgd(device):
    cuda_supported_configs = [
        OptimizerInput(params=None, kwargs={"capturable": True}, desc="capturable"),
        OptimizerInput(
            params=None,
            kwargs={"maximize": True, "capturable": True},
            desc="maximize, capturable",
        ),
        OptimizerInput(
            params=None,
            kwargs={"weight_decay": 0.1, "capturable": True},
            desc="weight_decay, capturable",
        ),
        OptimizerInput(
            params=None,
            kwargs={"weight_decay": 0.1, "maximize": True, "capturable": True},
            desc="maximize, weight_decay, capturable",
        ),
    ]
    return [
        OptimizerInput(params=None, kwargs={}, desc="default"),
        OptimizerInput(params=None, kwargs={"lr": 0.02}, desc="non-default lr"),
        OptimizerInput(params=None, kwargs={"t0": 100}, desc="t0"),
        OptimizerInput(params=None, kwargs={"maximize": True}, desc="maximize"),
        OptimizerInput(
            params=None, kwargs={"weight_decay": 0.1}, desc="nonzero weight_decay"
        ),
        OptimizerInput(
            params=None,
            kwargs={"weight_decay": 0.1, "maximize": True},
            desc="maximize, nonzero weight_decay",
        ),
    ] + (cuda_supported_configs if "cuda" in str(device) else [])


def optim_error_inputs_func_asgd(device, dtype):
    error_inputs = get_error_inputs_for_all_optims(device, dtype)
    if str(device) == "cpu":
        error_inputs += [
            ErrorOptimizerInput(
                OptimizerInput(
                    params=None,
                    kwargs=dict(lr=1e-2, weight_decay=-0.5),
                    desc="weight_decay should > 0",
                ),
                error_type=ValueError,
                error_regex="Invalid weight_decay value: -0.5",
            ),
        ]
    return error_inputs


def optim_inputs_func_lbfgs(device):
    return [
        OptimizerInput(params=None, kwargs={}, desc="default"),
        OptimizerInput(params=None, kwargs={"lr": 0.01}, desc="non-default lr"),
        OptimizerInput(
            params=None, kwargs={"tolerance_grad": 1e-6}, desc="tolerance_grad"
        ),
        OptimizerInput(
            params=None,
            kwargs={"line_search_fn": "strong_wolfe"},
            desc="strong_wolfe",
        ),
    ]


def optim_error_inputs_func_lbfgs(device, dtype):
    error_inputs = get_error_inputs_for_all_optims(device, dtype)
    return error_inputs


# Weird story bro, NAdam and RAdam do not have maximize.
def optim_inputs_func_nadam(device):
    cuda_supported_configs = [
        OptimizerInput(params=None, kwargs={"capturable": True}, desc="capturable"),
        OptimizerInput(
            params=None,
            kwargs={"weight_decay": 0.9, "momentum_decay": 6e-3, "capturable": True},
            desc="weight_decay, capturable",
        ),
        OptimizerInput(
            params=None,
            kwargs={
                "weight_decay": 0.9,
                "momentum_decay": 6e-3,
                "decoupled_weight_decay": True,
                "capturable": True,
            },
            desc="decoupled_weight_decay, capturable",
        ),
    ]
    return [
        OptimizerInput(params=None, kwargs={}, desc="default"),
        OptimizerInput(params=None, kwargs={"lr": 1e-3}, desc="non-default lr"),
        OptimizerInput(
            params=None,
            kwargs={"momentum_decay": 6e-3},
            desc="non-zero momentum_decay",
        ),
        OptimizerInput(
            params=None,
            kwargs={"weight_decay": 0.1, "momentum_decay": 6e-3},
            desc="weight_decay",
        ),
        OptimizerInput(
            params=None,
            kwargs={
                "weight_decay": 0.1,
                "momentum_decay": 6e-3,
                "decoupled_weight_decay": True,
            },
            desc="decoupled_weight_decay",
        ),
    ] + (cuda_supported_configs if "cuda" in str(device) else [])


def optim_error_inputs_func_nadam(device, dtype):
    error_inputs = get_error_inputs_for_all_optims(device, dtype)
    if str(device) == "cpu":
        error_inputs += [
            ErrorOptimizerInput(
                OptimizerInput(
                    params=None,
                    kwargs=dict(lr=1e-2, betas=(1.0, 0.0)),
                    desc="beta1 should be between 0 and 1",
                ),
                error_type=ValueError,
                error_regex="Invalid beta parameter at index 0: 1.0",
            ),
            ErrorOptimizerInput(
                OptimizerInput(
                    params=None,
                    kwargs=dict(lr=1e-2, momentum_decay=-0.2),
                    desc="momentum_decay should > 0",
                ),
                error_type=ValueError,
                error_regex="Invalid momentum_decay value: -0.2",
            ),
        ]
    return error_inputs


# Weird story bro, NAdam and RAdam do not have maximize.
def optim_inputs_func_radam(device=None):
    cuda_supported_configs = [
        OptimizerInput(params=None, kwargs={"capturable": True}, desc="capturable"),
        OptimizerInput(
            params=None,
            kwargs={
                "capturable": True,
                "weight_decay": 0.1,
            },
            desc="capturable, weight_decay",
        ),
        OptimizerInput(
            params=None,
            kwargs={
                "capturable": True,
                "weight_decay": 0.1,
                "decoupled_weight_decay": True,
            },
            desc="capturable, weight_decay, decoupled_weight_decay",
        ),
    ]
    return [
        OptimizerInput(params=None, kwargs={}, desc="default"),
        OptimizerInput(params=None, kwargs={"lr": 2e-3}, desc="non-default lr"),
        OptimizerInput(params=None, kwargs={"eps": 1e-6}, desc="non-default eps"),
        OptimizerInput(
            params=None, kwargs={"weight_decay": 0.1}, desc="nonzero weight_decay"
        ),
        OptimizerInput(
            params=None,
            kwargs={"weight_decay": 0.1, "decoupled_weight_decay": True},
            desc="decoupled_weight_decay",
        ),
    ] + (cuda_supported_configs if "cuda" in str(device) else [])


def optim_error_inputs_func_radam(device, dtype):
    error_inputs = get_error_inputs_for_all_optims(device, dtype)
    if str(device) == "cpu":
        error_inputs += [
            ErrorOptimizerInput(
                OptimizerInput(
                    params=None,
                    kwargs=dict(lr=1e-2, betas=(1.0, 0.0)),
                    desc="beta1 should be between 0 and 1",
                ),
                error_type=ValueError,
                error_regex="Invalid beta parameter at index 0: 1.0",
            ),
            ErrorOptimizerInput(
                OptimizerInput(
                    params=None,
                    kwargs=dict(lr=1e-2, weight_decay=-1),
                    desc="weight_decay should > 0",
                ),
                error_type=ValueError,
                error_regex="Invalid weight_decay value: -1",
            ),
        ]
    return error_inputs


def optim_inputs_func_rmsprop(device):
    cuda_supported_configs = [
        OptimizerInput(params=None, kwargs={"capturable": True}, desc="capturable"),
        OptimizerInput(
            params=None,
            kwargs={"weight_decay": 0.1, "maximize": True, "capturable": True},
            desc="capturable, maximize",
        ),
        OptimizerInput(
            params=None,
            kwargs={"lr": torch.tensor(0.001), "capturable": True},
            desc="Tensor lr with capturable",
        ),
    ]

    return [
        OptimizerInput(params=None, kwargs={}, desc="default"),
        OptimizerInput(params=None, kwargs={"lr": 1e-3}, desc="non-default lr"),
        OptimizerInput(
            params=None, kwargs={"weight_decay": 0.1}, desc="nonzero weight_decay"
        ),
        OptimizerInput(
            params=None,
            kwargs={"weight_decay": 0.1, "centered": True},
            desc="centered",
        ),
        OptimizerInput(
            params=None,
            kwargs={"weight_decay": 0.1, "centered": True, "momentum": 0.1},
            desc="momentum",
        ),
        OptimizerInput(
            params=None,
            kwargs={
                "weight_decay": 0.1,
                "centered": True,
                "momentum": 0.1,
                "maximize": True,
            },
            desc="maximize",
        ),
    ] + (cuda_supported_configs if "cuda" in str(device) else [])


def optim_error_inputs_func_rmsprop(device, dtype):
    error_inputs = get_error_inputs_for_all_optims(device, dtype)
    if str(device) == "cpu":
        error_inputs += [
            ErrorOptimizerInput(
                OptimizerInput(
                    params=None,
                    kwargs=dict(lr=1e-2, momentum=-1.0),
                    desc="momentum should be between 0 and 1",
                ),
                error_type=ValueError,
                error_regex="Invalid momentum value: -1.0",
            ),
        ]
    return error_inputs


def optim_inputs_func_rprop(device):
    cuda_supported_configs = [
        OptimizerInput(params=None, kwargs={"capturable": True}, desc="capturable"),
        OptimizerInput(
            params=None,
            kwargs={"lr": torch.tensor(0.001), "capturable": True},
            desc="Tensor lr with capturable",
        ),
    ]

    return [
        OptimizerInput(params=None, kwargs={}, desc="default"),
        OptimizerInput(params=None, kwargs={"lr": 2e-4}, desc="non-default lr"),
        OptimizerInput(
            params=None, kwargs={"etas": (0.5, 1.5)}, desc="non-default etas"
        ),
        OptimizerInput(
            params=None,
            kwargs={"step_sizes": (2e-6, 100)},
            desc="non-default step_sizes",
        ),
        OptimizerInput(params=None, kwargs={"maximize": True}, desc="maximize"),
    ] + (cuda_supported_configs if "cuda" in str(device) else [])


def optim_error_inputs_func_rprop(device, dtype):
    error_inputs = get_error_inputs_for_all_optims(device, dtype)
    if str(device) == "cpu":
        error_inputs += [
            ErrorOptimizerInput(
                OptimizerInput(
                    params=None,
                    kwargs=dict(lr=1e-2, etas=(1.0, 0.5)),
                    desc="0 < eta1 < 1 < eta2",
                ),
                error_type=ValueError,
                error_regex="Invalid eta values: 1.0, 0.5",
            ),
        ]
    return error_inputs


def optim_inputs_func_sgd(device):
    return [
        OptimizerInput(params=None, kwargs={}, desc="default"),
        OptimizerInput(params=None, kwargs={"lr": 1e-2}, desc="non-default lr"),
        OptimizerInput(params=None, kwargs={"momentum": 0.9}, desc="momentum"),
        OptimizerInput(
            params=None,
            kwargs={"momentum": 0.9, "dampening": 0.5},
            desc="dampening",
        ),
        OptimizerInput(
            params=None,
            kwargs={"momentum": 0.9, "weight_decay": 0.1},
            desc="non-zero weight_decay",
        ),
        OptimizerInput(
            params=None,
            kwargs={"momentum": 0.9, "nesterov": True, "weight_decay": 0.1},
            desc="nesterov",
        ),
        OptimizerInput(
            params=None,
            kwargs={"weight_decay": 0.1, "maximize": True},
            desc="maximize",
        ),
    ]


def optim_error_inputs_func_sgd(device, dtype):
    error_inputs = get_error_inputs_for_all_optims(device, dtype)
    if str(device) == "cpu":
        error_inputs += [
            ErrorOptimizerInput(
                OptimizerInput(
                    params=None,
                    kwargs=dict(lr=1e-2, momentum=-0.5),
                    desc="momentum should be between 0 and 1",
                ),
                error_type=ValueError,
                error_regex="Invalid momentum value: -0.5",
            ),
        ]
    return error_inputs


def optim_inputs_func_sparseadam(device):
    return [
        OptimizerInput(params=None, kwargs={}, desc="default"),
        OptimizerInput(
            params=None, kwargs={"lr": 0.01}, desc="non-default lr"
        ),  # TODO: Move out to testing in param_group?
        OptimizerInput(params=None, kwargs={"maximize": True}, desc="maximize"),
    ]


def optim_error_inputs_func_sparseadam(device, dtype):
    error_inputs = get_error_inputs_for_all_optims(device, dtype)

    if str(device) == "cpu":
        # SparseAdam raises a warning and not an error for the first entry. We
        # update it here:
        error_inputs[0].error_type = FutureWarning
        error_inputs[
            0
        ].error_regex = "Passing in a raw Tensor as ``params`` to SparseAdam"

        error_inputs += [
            ErrorOptimizerInput(
                OptimizerInput(
                    params=None,
                    kwargs=dict(lr=1e-2, betas=(1.0, 0.0)),
                    desc="beta1 should be between 0 and 1",
                ),
                error_type=ValueError,
                error_regex="Invalid beta parameter at index 0: 1.0",
            ),
            ErrorOptimizerInput(
                OptimizerInput(
                    params=[
                        torch.zeros(
                            3, layout=torch.sparse_coo, device=device, dtype=dtype
                        )
                    ],
                    kwargs={},
                    desc="dense params required",
                ),
                error_type=ValueError,
                error_regex="SparseAdam requires dense parameter tensors",
            ),
            ErrorOptimizerInput(
                OptimizerInput(
                    params=[
                        {
                            "params": [
                                torch.zeros(
                                    3,
                                    layout=torch.sparse_coo,
                                    device=device,
                                    dtype=dtype,
                                )
                            ]
                        }
                    ],
                    kwargs={},
                    desc="dense params required in param_groups",
                ),
                error_type=ValueError,
                error_regex="SparseAdam requires dense parameter tensors",
            ),
            ErrorOptimizerInput(
                OptimizerInput(
                    params=[torch.rand(2, 3, device=device, dtype=torch.complex64)],
                    kwargs=dict(),
                    desc="complex not supported",
                ),
                error_type=ValueError,
                error_regex="SparseAdam does not support complex parameters",
            ),
        ]
    return error_inputs


def _get_device_type(device: Union[str, torch.device]) -> str:
    # Returns the device type as a string, e.g., "cpu" or "cuda"
    if isinstance(device, torch.device):
        device = str(device.type)
    assert isinstance(device, str)
    return device.split(":")[0]


def _get_optim_inputs_including_global_cliquey_kwargs(
    device, dtype, optim_info, skip=()
) -> List[OptimizerInput]:
    """
    Return a list of all configs for a given optimizer as a list of OptimizerInputs,
    including configs that have supported global cliquey kwargs (foreach, fused,
    differentiable) based on optim_info.supported_impls.

    The configs (optim_inputs) returned by optim_info.optim_inputs_func(...)
    intentionally do NOT include global cliquey kwargs to give flexibility to tests.
    For example, testing correctness between toggling foreach on and off is now
    trivial. That said, we sometimes want to test for all possible configs on an
    optimizer including all supported flags, so this helper returns all optim inputs.
    """
    assert all(
        x in ["foreach", "fused", "differentiable"] for x in skip
    ), "skip must be a subset of ['foreach', 'fused', 'differentiable']"

    optim_inputs = optim_info.optim_inputs_func(device)

    supported_impls = tuple(
        x
        for x in optim_info.supported_impls
        if x not in skip
        and (_get_device_type(device) in optim_info.supports_fused_on or x != "fused")
        and (
            _get_device_type(device) in _get_foreach_kernels_supported_devices()
            or x != "foreach"
        )
    )

    all_optim_inputs = []
    for optim_input in optim_inputs:
        # Add the base config where all the flags are False
        base_kwargs = deepcopy(optim_input.kwargs)
        if len(supported_impls) != 0:
            for flag in supported_impls:
                base_kwargs[flag] = False
            all_optim_inputs.append(
                OptimizerInput(params=None, kwargs=base_kwargs, desc=optim_input.desc)
            )
        else:
            all_optim_inputs.append(optim_input)
        # Add a config for when each of the global cliquey kwargs is True
        # Note that in [optimizer kwarg categories], these kwargs are mutually
        # exclusive, so we do not need to product them together.
        for flag in supported_impls:
            new_kwargs = deepcopy(base_kwargs)
            new_kwargs[flag] = True
            all_optim_inputs.append(
                OptimizerInput(
                    params=None, kwargs=new_kwargs, desc=f"{optim_input.desc} & {flag}"
                )
            )
    return all_optim_inputs


# Database of OptimizerInfo entries in alphabetical order.
optim_db: List[OptimizerInfo] = [
    OptimizerInfo(
        Adadelta,
        optim_inputs_func=optim_inputs_func_adadelta,
        optim_error_inputs_func=optim_error_inputs_func_adadelta,
        supported_impls=("foreach", "differentiable"),
        skips=(
            DecorateInfo(
                skipIfTorchDynamo(
                    "No closure handling, https://github.com/pytorch/pytorch/issues/116494"
                ),
                "TestOptimRenewed",
                "test_forloop_goes_right_direction",
            ),
            DecorateInfo(
                skipIfTorchDynamo(
                    "No closure handling, https://github.com/pytorch/pytorch/issues/116494"
                ),
                "TestOptimRenewed",
                "test_forloop_goes_right_direction_multigpu",
            ),
            DecorateInfo(
                skipIfTorchDynamo("Fails fix point assertion on 3.8, see #97811"),
                "TestOptimRenewed",
                "test_tensor_lr",
                active_if=sys.version_info < (3, 9) and sys.version_info > (3, 7),
            ),
            DecorateInfo(
                skipIfTorchDynamo(
                    "Dynamo memory usage is flaky, see https://github.com/pytorch/pytorch/issues/116046"
                ),
                "TestOptimRenewed",
                "test_peak_memory_foreach",
            ),
            DecorateInfo(
                skipIfTorchDynamo("See #116028"),
                "TestOptimRenewed",
                "test_set_default_dtype_works_with_foreach",
            ),
            DecorateInfo(
                skipIfTorchDynamo(
                    "Accessing grad.real errors, see https://github.com/pytorch/pytorch/issues/117184"
                ),
                "TestOptimRenewed",
                "test_complex_2d",
            ),
            DecorateInfo(
                skipIfTorchDynamo(
                    "No closure handling, https://github.com/pytorch/pytorch/issues/116494"
                ),
                "TestOptimRenewed",
                "test_state_dict_deterministic",
            ),
            DecorateInfo(
                skipIfTorchDynamo(
                    "fails, https://github.com/pytorch/pytorch/issues/117165"
                ),
                "TestOptimRenewed",
                "test_deepcopy_copies_all_public_attrs",
            ),
            # Note on tolerances:
            # test_correctness_Adadelta_cuda_float32
            # Mismatched elements: 10 / 100 (10.0%)
            # Greatest absolute difference: 4.838220775127411e-05 at index (7, 4) (up to 1e-05 allowed)
            # Greatest relative difference: 0.007270356640219688 at index (7, 2) (up to 1e-05 allowed)
            # This is due to floating point ordering error + usage of sqrt
            DecorateInfo(
                toleranceOverride(
                    {
                        torch.float32: tol(
                            rtol=5.5e-4,
                            atol=5e-5,
                        )
                    }
                ),
                "CompiledOptimizerParityTests",
                "test_correctness",
            ),
            DecorateInfo(
                skipIfTorchDynamo(
                    "This test uses mocks, which dynamo does not support"
                ),
                "TestOptimRenewed",
                "test_defaults_changed_to_foreach",
            ),
        ),
    ),
    OptimizerInfo(
        Adagrad,
        optim_inputs_func=optim_inputs_func_adagrad,
        optim_error_inputs_func=optim_error_inputs_func_adagrad,
        supported_impls=("foreach", "differentiable"),
        supports_sparse=True,
        metadata_for_sparse=(
            {"lr": 0.1, "weight_decay": 0, "lr_decay": 0},
            [
                lambda opt: StepLR(opt, gamma=1 - 1e-5, step_size=500),
                lambda opt: ReduceLROnPlateau(opt, threshold=1e-4),
            ],
        ),
        skips=(
            DecorateInfo(
                skipIfMps,  # addcdiv doesn't work for non-contiguous, see #118115
                "TestOptimRenewed",
                "test_forloop_goes_right_direction",
                active_if=lambda kwargs: not kwargs["contiguous"],
            ),
            DecorateInfo(
                skipIfTorchDynamo(
                    "No closure handling, https://github.com/pytorch/pytorch/issues/116494"
                ),
                "TestOptimRenewed",
                "test_forloop_goes_right_direction",
            ),
            DecorateInfo(
                skipIfTorchDynamo(
                    "No closure handling, https://github.com/pytorch/pytorch/issues/116494"
                ),
                "TestOptimRenewed",
                "test_forloop_goes_right_direction_multigpu",
            ),
            DecorateInfo(
                skipIfTorchDynamo("Fails fix point assertion on 3.8, see #97811"),
                "TestOptimRenewed",
                "test_tensor_lr",
                active_if=sys.version_info < (3, 9) and sys.version_info > (3, 7),
            ),
            DecorateInfo(
                skipIfTorchDynamo(
                    "Dynamo memory usage is flaky, see https://github.com/pytorch/pytorch/issues/116046"
                ),
                "TestOptimRenewed",
                "test_peak_memory_foreach",
            ),
            DecorateInfo(
                skipIfTorchDynamo("See #116028"),
                "TestOptimRenewed",
                "test_set_default_dtype_works_with_foreach",
            ),
            DecorateInfo(
                skipIfTorchDynamo(
                    "Fails assertion of params close to params_c at all, see #123147"
                ),
                "TestOptimRenewed",
                "test_rosenbrock_sparse",
            ),
            DecorateInfo(
                skipIfTorchDynamo(
                    "Accessing grad.real errors, see https://github.com/pytorch/pytorch/issues/117184"
                ),
                "TestOptimRenewed",
                "test_complex_2d",
            ),
            DecorateInfo(
                skipIfTorchDynamo(
                    "No closure handling, https://github.com/pytorch/pytorch/issues/116494"
                ),
                "TestOptimRenewed",
                "test_state_dict_deterministic",
            ),
            DecorateInfo(
                skipIfTorchDynamo(
                    "fails, https://github.com/pytorch/pytorch/issues/117165"
                ),
                "TestOptimRenewed",
                "test_deepcopy_copies_all_public_attrs",
            ),
            DecorateInfo(
                skipIfTorchDynamo(
                    "This test uses mocks, which dynamo does not support"
                ),
                "TestOptimRenewed",
                "test_defaults_changed_to_foreach",
            ),
        ),
    ),
    OptimizerInfo(
        Adam,
        optim_inputs_func=optim_inputs_func_adam,
        scheduler_inputs=(
            [lambda opt: ExponentialLR(opt, gamma=0.9)],
            [lambda opt: LinearLR(opt, start_factor=0.4, total_iters=4)],
            [
                lambda opt: ConstantLR(opt, factor=0.4, total_iters=4),
                lambda opt: ExponentialLR(opt, gamma=0.9),
            ],
            [
                lambda opt: ExponentialLR(opt, gamma=0.9),
                lambda opt: ReduceLROnPlateau(opt),
            ],
            [lambda opt: ConstantLR(opt, factor=0.4, total_iters=4)],
            [lambda opt: PolynomialLR(opt, power=0.9, total_iters=4)],
            [
                lambda opt: StepLR(opt, gamma=0.9, step_size=10),
                lambda opt: ReduceLROnPlateau(opt),
            ],
        ),
        optim_error_inputs_func=optim_error_inputs_func_adam,
        supported_impls=("foreach", "differentiable", "fused"),
<<<<<<< HEAD
        supports_fused_on=("cpu", "cuda"),
=======
        decorators=(
            # Expected floating point error between fused and compiled forloop
            DecorateInfo(
                toleranceOverride({torch.float64: tol(atol=4.5e-7, rtol=2.2e-6)}),
                "TestOptimRenewed",
                "test_fused_matches_forloop",
                active_if=lambda kwargs: TEST_WITH_TORCHDYNAMO
                and kwargs["dtype"] == torch.float64,
            ),
        ),
>>>>>>> 298eb69c
        skips=(
            DecorateInfo(
                skipIfMps,  # addcdiv doesn't work for non-contiguous, see #118115
                "TestOptimRenewed",
                "test_forloop_goes_right_direction",
                active_if=lambda kwargs: not kwargs["contiguous"],
            ),
            DecorateInfo(
                skipIfTorchDynamo(
                    "No closure handling, https://github.com/pytorch/pytorch/issues/116494"
                ),
                "TestOptimRenewed",
                "test_forloop_goes_right_direction",
            ),
            DecorateInfo(
                skipIfTorchDynamo("initial_value is incorrect in dynamo, see #123202"),
                "TestOptimRenewed",
                "test_param_group_with_lrscheduler_goes_right_direction",
            ),
            DecorateInfo(
                skipIfTorchDynamo(
                    "No closure handling, https://github.com/pytorch/pytorch/issues/116494"
                ),
                "TestOptimRenewed",
                "test_forloop_goes_right_direction_multigpu",
            ),
            DecorateInfo(
                skipIfTorchDynamo("Fails fix point assertion on 3.8, see #97811"),
                "TestOptimRenewed",
                "test_tensor_lr",
                active_if=sys.version_info < (3, 9) and sys.version_info > (3, 7),
            ),
            DecorateInfo(
                skipIfTorchDynamo(
                    "Errors w/ Global state changed, see https://github.com/pytorch/pytorch/issues/116028"
                ),
                "TestOptimRenewed",
                "test_set_default_dtype_works_with_foreach",
            ),
            DecorateInfo(
                skipIfTorchDynamo(
                    "See https://github.com/pytorch/pytorch/issues/116046"
                ),
                "TestOptimRenewed",
                "test_peak_memory_foreach",
            ),
            DecorateInfo(
                skipIfTorchDynamo(
                    "Accessing grad.real errors, see https://github.com/pytorch/pytorch/issues/117184"
                ),
                "TestOptimRenewed",
                "test_complex_2d",
            ),
            DecorateInfo(
                skipIfTorchDynamo(
                    "No closure handling, https://github.com/pytorch/pytorch/issues/116494"
                ),
                "TestOptimRenewed",
                "test_state_dict_deterministic",
            ),
            DecorateInfo(
                skipIfTorchDynamo(
                    "fails, https://github.com/pytorch/pytorch/issues/117165"
                ),
                "TestOptimRenewed",
                "test_deepcopy_copies_all_public_attrs",
            ),
            DecorateInfo(
                skipIfTorchDynamo(
                    "This test uses mocks, which dynamo does not support"
                ),
                "TestOptimRenewed",
                "test_defaults_changed_to_foreach",
            ),
        ),
    ),
    OptimizerInfo(
        Adamax,
        optim_inputs_func=optim_inputs_func_adamax,
        optim_error_inputs_func=optim_error_inputs_func_adamax,
        supported_impls=("foreach", "differentiable"),
        skips=(
            DecorateInfo(
                skipIfMps,  # addcdiv doesn't work for non-contiguous, see #118115
                "TestOptimRenewed",
                "test_forloop_goes_right_direction",
                active_if=lambda kwargs: not kwargs["contiguous"],
            ),
            DecorateInfo(
                skipIfTorchDynamo(
                    "No closure handling, https://github.com/pytorch/pytorch/issues/116494"
                ),
                "TestOptimRenewed",
                "test_forloop_goes_right_direction",
            ),
            DecorateInfo(
                skipIfTorchDynamo(
                    "No closure handling, https://github.com/pytorch/pytorch/issues/116494"
                ),
                "TestOptimRenewed",
                "test_forloop_goes_right_direction_multigpu",
            ),
            DecorateInfo(
                skipIfTorchDynamo("Fails fix point assertion on 3.8, see #97811"),
                "TestOptimRenewed",
                "test_tensor_lr",
                active_if=sys.version_info < (3, 9) and sys.version_info > (3, 7),
            ),
            DecorateInfo(
                skipIfTorchDynamo("Mismatched _foreach_addcdiv_ types, see #118159"),
                "TestOptimRenewed",
                "test_complex",
            ),
            DecorateInfo(
                skipIfTorchDynamo("See #116028"),
                "TestOptimRenewed",
                "test_set_default_dtype_works_with_foreach",
            ),
            DecorateInfo(
                skipIfTorchDynamo(
                    "See https://github.com/pytorch/pytorch/issues/116046"
                ),
                "TestOptimRenewed",
                "test_peak_memory_foreach",
            ),
            DecorateInfo(
                skipIfTorchDynamo(
                    "Accessing grad.real errors, see https://github.com/pytorch/pytorch/issues/117184"
                ),
                "TestOptimRenewed",
                "test_complex_2d",
            ),
            DecorateInfo(
                unittest.skip("Uses too much memory, even for H100, surprisingly."),
                "TestOptimRenewed",
                "test_foreach_large_tensor",
            ),
            DecorateInfo(
                skipIfTorchDynamo(
                    "No closure handling, https://github.com/pytorch/pytorch/issues/116494"
                ),
                "TestOptimRenewed",
                "test_state_dict_deterministic",
            ),
            DecorateInfo(
                skipIfTorchDynamo(
                    "fails, https://github.com/pytorch/pytorch/issues/117165"
                ),
                "TestOptimRenewed",
                "test_deepcopy_copies_all_public_attrs",
            ),
            DecorateInfo(
                skipIfTorchDynamo(
                    "capturable path no longer called after hitting cache limit, see #121178"
                ),
                "TestOptimRenewed",
                "test_save_load_equality_with_weights_only",
            ),
            DecorateInfo(
                skipIfTorchDynamo(
                    "capturable path no longer called after hitting cache limit, see #121178"
                ),
                "TestOptimRenewed",
                "test_load_nontensor_step",
            ),
            DecorateInfo(
                skipIfTorchDynamo(
                    "capturable path no longer called after hitting cache limit, see #121178"
                ),
                "TestOptimRenewed",
                "test_param_groups_lr",
            ),
            DecorateInfo(
                skipIfTorchDynamo(
                    "This test uses mocks, which dynamo does not support"
                ),
                "TestOptimRenewed",
                "test_defaults_changed_to_foreach",
            ),
        ),
    ),
    OptimizerInfo(
        AdamW,
        optim_inputs_func=optim_inputs_func_adamw,
        optim_error_inputs_func=optim_error_inputs_func_adamw,
        supported_impls=("foreach", "differentiable", "fused"),
<<<<<<< HEAD
        supports_fused_on=("cpu", "cuda"),
=======
        decorators=(
            # Expected error between compiled forloop and fused optimizers
            DecorateInfo(
                toleranceOverride({torch.float64: tol(atol=4.5e-7, rtol=2.2e-6)}),
                "TestOptimRenewed",
                "test_fused_matches_forloop",
                active_if=lambda kwargs: TEST_WITH_TORCHDYNAMO
                and kwargs["dtype"] == torch.float64,
            ),
        ),
>>>>>>> 298eb69c
        skips=(
            DecorateInfo(
                skipIfMps,  # addcdiv doesn't work for non-contiguous, see #118115
                "TestOptimRenewed",
                "test_forloop_goes_right_direction",
                active_if=lambda kwargs: not kwargs["contiguous"],
            ),
            DecorateInfo(
                skipIfTorchDynamo(
                    "No closure handling, https://github.com/pytorch/pytorch/issues/116494"
                ),
                "TestOptimRenewed",
                "test_forloop_goes_right_direction",
            ),
            DecorateInfo(
                skipIfTorchDynamo(
                    "No closure handling, https://github.com/pytorch/pytorch/issues/116494"
                ),
                "TestOptimRenewed",
                "test_forloop_goes_right_direction_multigpu",
            ),
            DecorateInfo(
                skipIfTorchDynamo("Fails fix point assertion on 3.8, see #97811"),
                "TestOptimRenewed",
                "test_tensor_lr",
                active_if=sys.version_info < (3, 9) and sys.version_info > (3, 7),
            ),
            DecorateInfo(
                skipIfTorchDynamo(
                    "Errors w/ Global state changed, see https://github.com/pytorch/pytorch/issues/116028"
                ),
                "TestOptimRenewed",
                "test_set_default_dtype_works_with_foreach",
            ),
            DecorateInfo(
                skipIfTorchDynamo(
                    "See https://github.com/pytorch/pytorch/issues/116046"
                ),
                "TestOptimRenewed",
                "test_peak_memory_foreach",
            ),
            DecorateInfo(
                skipIfTorchDynamo(
                    "Accessing grad.real errors, see https://github.com/pytorch/pytorch/issues/117184"
                ),
                "TestOptimRenewed",
                "test_complex_2d",
            ),
            DecorateInfo(
                skipIfTorchDynamo(
                    "No closure handling, https://github.com/pytorch/pytorch/issues/116494"
                ),
                "TestOptimRenewed",
                "test_state_dict_deterministic",
            ),
            DecorateInfo(
                skipIfTorchDynamo(
                    "fails, https://github.com/pytorch/pytorch/issues/117165"
                ),
                "TestOptimRenewed",
                "test_deepcopy_copies_all_public_attrs",
            ),
            DecorateInfo(
                skipIfTorchDynamo(
                    "This test uses mocks, which dynamo does not support"
                ),
                "TestOptimRenewed",
                "test_defaults_changed_to_foreach",
            ),
        ),
    ),
    OptimizerInfo(
        ASGD,
        optim_inputs_func=optim_inputs_func_asgd,
        optim_error_inputs_func=optim_error_inputs_func_asgd,
        supported_impls=("foreach", "differentiable"),
        skips=(
            DecorateInfo(
                skipIfTorchDynamo(
                    "No closure handling, https://github.com/pytorch/pytorch/issues/116494"
                ),
                "TestOptimRenewed",
                "test_forloop_goes_right_direction",
            ),
            DecorateInfo(
                skipIfTorchDynamo(
                    "No closure handling, https://github.com/pytorch/pytorch/issues/116494"
                ),
                "TestOptimRenewed",
                "test_forloop_goes_right_direction_multigpu",
            ),
            DecorateInfo(
                skipIfTorchDynamo("Fails fix point assertion on 3.8, see #97811"),
                "TestOptimRenewed",
                "test_tensor_lr",
                active_if=sys.version_info < (3, 9) and sys.version_info > (3, 7),
            ),
            DecorateInfo(
                skipIfTorchDynamo(
                    "Dynamo memory usage is flaky, see https://github.com/pytorch/pytorch/issues/116046"
                ),
                "TestOptimRenewed",
                "test_peak_memory_foreach",
            ),
            DecorateInfo(
                skipIfTorchDynamo(
                    "Errors w/ Global state changed, see https://github.com/pytorch/pytorch/issues/116028"
                ),
                "TestOptimRenewed",
                "test_set_default_dtype_works_with_foreach",
            ),
            DecorateInfo(
                skipIfTorchDynamo(
                    "Accessing grad.real errors, see https://github.com/pytorch/pytorch/issues/117184"
                ),
                "TestOptimRenewed",
                "test_complex_2d",
            ),
            DecorateInfo(
                toleranceOverride(
                    {
                        torch.float32: tol(atol=1.5e-5, rtol=1e-5),
                    }
                ),
                "TestOptimRenewed",
                "test_step_is_noop_for_zero_grads",
            ),
            DecorateInfo(
                skipIfTorchDynamo(
                    "No closure handling, https://github.com/pytorch/pytorch/issues/116494"
                ),
                "TestOptimRenewed",
                "test_state_dict_deterministic",
            ),
            DecorateInfo(
                skipIfTorchDynamo(
                    "fails, https://github.com/pytorch/pytorch/issues/117165"
                ),
                "TestOptimRenewed",
                "test_deepcopy_copies_all_public_attrs",
            ),
            DecorateInfo(
                skipIfTorchDynamo(
                    "This test uses mocks, which dynamo does not support"
                ),
                "TestOptimRenewed",
                "test_defaults_changed_to_foreach",
            ),
        ),
    ),
    OptimizerInfo(
        LBFGS,
        optim_inputs_func=optim_inputs_func_lbfgs,
        optim_error_inputs_func=optim_error_inputs_func_lbfgs,
        supported_impls=(),
        step_requires_closure=True,
        supports_param_groups=False,
        supports_multiple_devices=False,
        skips=(
            # Fails on MacOS 13.2.1 in CI https://github.com/pytorch/pytorch/issues/117094
            DecorateInfo(
                skipIfMps, "TestOptimRenewed", "test_can_load_older_state_dict"
            ),
            DecorateInfo(
                skipIfTorchDynamo(
                    "fails, https://github.com/pytorch/pytorch/issues/117165"
                ),
                "TestOptimRenewed",
                "test_deepcopy_copies_all_public_attrs",
            ),
            DecorateInfo(
                unittest.skip("Does not support param groups"),
                "TestOptimRenewed",
                "test_param_groups_lr",
            ),
            DecorateInfo(
                unittest.skip("Does not support param groups"),
                "TestOptimRenewed",
                "test_param_groups_weight_decay",
            ),
            DecorateInfo(
                skipIfTorchDynamo(
                    "No closure handling, https://github.com/pytorch/pytorch/issues/116494"
                ),
                "TestOptimRenewed",
                "test_forloop_goes_right_direction",
            ),
            DecorateInfo(
                unittest.skip("LBFGS doesn't support multidevice"),
                "TestOptimRenewed",
                "test_forloop_goes_right_direction_multigpu",
            ),
            DecorateInfo(
                unittest.skip("Does not support param groups"),
                "TestOptimRenewed",
                "test_param_group_with_lrscheduler_goes_right_direction",
            ),
            DecorateInfo(
                skipIfTorchDynamo("Fails fix point assertion on 3.8, see #97811"),
                "TestOptimRenewed",
                "test_tensor_lr",
                active_if=sys.version_info < (3, 9) and sys.version_info > (3, 7),
            ),
        ),
    ),
    OptimizerInfo(
        NAdam,
        optim_inputs_func=optim_inputs_func_nadam,
        optim_error_inputs_func=optim_error_inputs_func_nadam,
        supported_impls=("foreach", "differentiable"),
        skips=(
            DecorateInfo(
                skipIfMps,  # addcdiv doesn't work for non-contiguous, see #118115
                "TestOptimRenewed",
                "test_forloop_goes_right_direction",
                active_if=lambda kwargs: not kwargs["contiguous"],
            ),
            DecorateInfo(
                skipIfTorchDynamo(
                    "No closure handling, https://github.com/pytorch/pytorch/issues/116494"
                ),
                "TestOptimRenewed",
                "test_forloop_goes_right_direction",
            ),
            DecorateInfo(
                skipIfTorchDynamo(
                    "No closure handling, https://github.com/pytorch/pytorch/issues/116494"
                ),
                "TestOptimRenewed",
                "test_forloop_goes_right_direction_multigpu",
            ),
            DecorateInfo(
                skipIfTorchDynamo("Fails fix point assertion on 3.8, see #97811"),
                "TestOptimRenewed",
                "test_tensor_lr",
                active_if=sys.version_info < (3, 9) and sys.version_info > (3, 7),
            ),
            DecorateInfo(
                skipIfTorchDynamo(
                    "Errors w/ Global state changed, see https://github.com/pytorch/pytorch/issues/116028"
                ),
                "TestOptimRenewed",
                "test_set_default_dtype_works_with_foreach",
            ),
            DecorateInfo(
                skipIfTorchDynamo(
                    "See https://github.com/pytorch/pytorch/issues/116046"
                ),
                "TestOptimRenewed",
                "test_peak_memory_foreach",
            ),
            DecorateInfo(
                skipIfTorchDynamo(
                    "Accessing grad.real errors, see https://github.com/pytorch/pytorch/issues/117184"
                ),
                "TestOptimRenewed",
                "test_complex_2d",
            ),
            DecorateInfo(
                skipIfTorchDynamo(
                    "No closure handling, https://github.com/pytorch/pytorch/issues/116494"
                ),
                "TestOptimRenewed",
                "test_state_dict_deterministic",
            ),
            DecorateInfo(
                skipIfTorchDynamo(
                    "See https://github.com/pytorch/pytorch/issues/116499"
                ),
                "TestOptimRenewed",
                "test_can_load_older_state_dict",
                device_type="cuda",
            ),
            DecorateInfo(
                skipIfTorchDynamo(
                    "Errors, https://github.com/pytorch/pytorch/issues/117150"
                ),
                "TestOptimRenewed",
                "test_load_nontensor_step",
            ),
            DecorateInfo(
                skipIfTorchDynamo(
                    "Errors, see https://github.com/pytorch/pytorch/issues/117150"
                ),
                "TestOptimRenewed",
                "test_state_dict_with_cuda_params",
            ),
            DecorateInfo(
                skipIfTorchDynamo(
                    "fails, https://github.com/pytorch/pytorch/issues/117165"
                ),
                "TestOptimRenewed",
                "test_deepcopy_copies_all_public_attrs",
            ),
            DecorateInfo(
                skipIfTorchDynamo(
                    "This test uses mocks, which dynamo does not support"
                ),
                "TestOptimRenewed",
                "test_defaults_changed_to_foreach",
            ),
        ),
    ),
    OptimizerInfo(
        RAdam,
        optim_inputs_func=optim_inputs_func_radam,
        optim_error_inputs_func=optim_error_inputs_func_radam,
        supported_impls=("foreach", "differentiable"),
        skips=(
            DecorateInfo(
                skipIfTorchDynamo(
                    "No closure handling, https://github.com/pytorch/pytorch/issues/116494"
                ),
                "TestOptimRenewed",
                "test_forloop_goes_right_direction",
            ),
            DecorateInfo(
                skipIfTorchDynamo(
                    "No closure handling, https://github.com/pytorch/pytorch/issues/116494"
                ),
                "TestOptimRenewed",
                "test_forloop_goes_right_direction_multigpu",
            ),
            DecorateInfo(
                skipIfTorchDynamo("Fails fix point assertion on 3.8, see #97811"),
                "TestOptimRenewed",
                "test_tensor_lr",
                active_if=sys.version_info < (3, 9) and sys.version_info > (3, 7),
            ),
            DecorateInfo(
                skipIfTorchDynamo(
                    "Dynamo memory usage is flaky, see https://github.com/pytorch/pytorch/issues/116046"
                ),
                "TestOptimRenewed",
                "test_peak_memory_foreach",
            ),
            DecorateInfo(
                skipIfTorchDynamo(
                    "Errors w/ Global state changed, see https://github.com/pytorch/pytorch/issues/116028"
                ),
                "TestOptimRenewed",
                "test_set_default_dtype_works_with_foreach",
            ),
            DecorateInfo(
                skipIfTorchDynamo(
                    "Accessing grad.real errors, see https://github.com/pytorch/pytorch/issues/117184"
                ),
                "TestOptimRenewed",
                "test_complex_2d",
            ),
            DecorateInfo(
                skipIfTorchDynamo(
                    "fails, https://github.com/pytorch/pytorch/issues/117165"
                ),
                "TestOptimRenewed",
                "test_deepcopy_copies_all_public_attrs",
            ),
            DecorateInfo(
                toleranceOverride(
                    {
                        # previously atol=1e-7, rtol=1e-7
                        torch.float64: tol(atol=1.5e-7, rtol=1.1e-7)
                    }
                ),
                "TestOptimRenewed",
                "test_foreach_matches_forloop",
            ),
            DecorateInfo(
                skipIfTorchDynamo(
                    "See https://github.com/pytorch/pytorch/issues/116494"
                ),
                "TestOptimRenewed",
                "test_state_dict_deterministic",
            ),
            DecorateInfo(
                skipIfTorchDynamo(
                    "This test uses mocks, which dynamo does not support"
                ),
                "TestOptimRenewed",
                "test_defaults_changed_to_foreach",
            ),
        ),
    ),
    OptimizerInfo(
        RMSprop,
        optim_inputs_func=optim_inputs_func_rmsprop,
        optim_error_inputs_func=optim_error_inputs_func_rmsprop,
        supported_impls=("foreach", "differentiable"),
        skips=(
            DecorateInfo(
                skipIfMps,  # addcdiv doesn't work for non-contiguous, see #118115
                "TestOptimRenewed",
                "test_forloop_goes_right_direction",
                active_if=lambda kwargs: not kwargs["contiguous"],
            ),
            DecorateInfo(
                skipIfTorchDynamo(
                    "No closure handling, https://github.com/pytorch/pytorch/issues/116494"
                ),
                "TestOptimRenewed",
                "test_forloop_goes_right_direction",
            ),
            DecorateInfo(
                skipIfTorchDynamo(
                    "No closure handling, https://github.com/pytorch/pytorch/issues/116494"
                ),
                "TestOptimRenewed",
                "test_forloop_goes_right_direction_multigpu",
            ),
            DecorateInfo(
                skipIfTorchDynamo("Fails fix point assertion on 3.8, see #97811"),
                "TestOptimRenewed",
                "test_tensor_lr",
                active_if=sys.version_info < (3, 9) and sys.version_info > (3, 7),
            ),
            DecorateInfo(
                skipIfTorchDynamo(
                    "Dynamo memory usage is flaky, see https://github.com/pytorch/pytorch/issues/116046"
                ),
                "TestOptimRenewed",
                "test_peak_memory_foreach",
            ),
            DecorateInfo(
                skipIfTorchDynamo("See #116028"),
                "TestOptimRenewed",
                "test_set_default_dtype_works_with_foreach",
            ),
            DecorateInfo(
                skipIfTorchDynamo(
                    "Accessing grad.real errors, see https://github.com/pytorch/pytorch/issues/117184"
                ),
                "TestOptimRenewed",
                "test_complex_2d",
            ),
            DecorateInfo(
                toleranceOverride(
                    {  # previously atol=5-05, rtol=0.001, https://github.com/pytorch/pytorch/issues/116202
                        torch.float32: tol(atol=5e-04, rtol=0.01),
                    }
                ),
                "TestOptimRenewed",
                "test_mixed_device_dtype",
                active_if=TEST_WITH_TORCHDYNAMO,
            ),
            DecorateInfo(
                skipIfTorchDynamo(
                    "No closure handling, https://github.com/pytorch/pytorch/issues/116494"
                ),
                "TestOptimRenewed",
                "test_state_dict_deterministic",
            ),
            DecorateInfo(
                skipIfTorchDynamo(
                    "fails, https://github.com/pytorch/pytorch/issues/117165"
                ),
                "TestOptimRenewed",
                "test_deepcopy_copies_all_public_attrs",
            ),
            DecorateInfo(
                skipIfTorchDynamo(
                    "This test uses mocks, which dynamo does not support"
                ),
                "TestOptimRenewed",
                "test_defaults_changed_to_foreach",
            ),
        ),
    ),
    OptimizerInfo(
        Rprop,
        optim_inputs_func=optim_inputs_func_rprop,
        optim_error_inputs_func=optim_error_inputs_func_rprop,
        supported_impls=("foreach", "differentiable"),
        skips=(
            DecorateInfo(
                skipIfMps,  # Rprop doesn't update for non-contiguous, see #118117
                "TestOptimRenewed",
                "test_forloop_goes_right_direction",
                active_if=lambda kwargs: not kwargs["contiguous"],
            ),
            DecorateInfo(
                skipIfTorchDynamo(
                    "No closure handling, https://github.com/pytorch/pytorch/issues/116494"
                ),
                "TestOptimRenewed",
                "test_forloop_goes_right_direction",
            ),
            DecorateInfo(
                skipIfTorchDynamo(
                    "No closure handling, https://github.com/pytorch/pytorch/issues/116494"
                ),
                "TestOptimRenewed",
                "test_forloop_goes_right_direction_multigpu",
            ),
            DecorateInfo(
                skipIfTorchDynamo("Fails fix point assertion on 3.8, see #97811"),
                "TestOptimRenewed",
                "test_tensor_lr",
                active_if=sys.version_info < (3, 9) and sys.version_info > (3, 7),
            ),
            DecorateInfo(
                skipIfTorchDynamo(
                    "Dynamo memory usage is flaky, see https://github.com/pytorch/pytorch/issues/116046"
                ),
                "TestOptimRenewed",
                "test_peak_memory_foreach",
            ),
            DecorateInfo(
                skipIfTorchDynamo("See #116028"),
                "TestOptimRenewed",
                "test_set_default_dtype_works_with_foreach",
            ),
            DecorateInfo(
                skipIfTorchDynamo(
                    "Accessing grad.real errors, see https://github.com/pytorch/pytorch/issues/117184"
                ),
                "TestOptimRenewed",
                "test_complex_2d",
            ),
            DecorateInfo(
                skipIfTorchDynamo(
                    "No closure handling, https://github.com/pytorch/pytorch/issues/116494"
                ),
                "TestOptimRenewed",
                "test_state_dict_deterministic",
            ),
            DecorateInfo(
                skipIfTorchDynamo(
                    "fails, https://github.com/pytorch/pytorch/issues/117165"
                ),
                "TestOptimRenewed",
                "test_deepcopy_copies_all_public_attrs",
            ),
            DecorateInfo(
                skipIfTorchDynamo(
                    "This test uses mocks, which dynamo does not support"
                ),
                "TestOptimRenewed",
                "test_defaults_changed_to_foreach",
            ),
        ),
    ),
    OptimizerInfo(
        SGD,
        optim_inputs_func=optim_inputs_func_sgd,
        scheduler_inputs=(
            [lambda opt: StepLR(opt, gamma=0.9, step_size=10)],
            [
                lambda opt: LinearLR(
                    opt, start_factor=0.4, end_factor=0.8, total_iters=4
                )
            ],
            [
                lambda opt: StepLR(opt, gamma=0.9, step_size=10),
                lambda opt: LinearLR(
                    opt, start_factor=0.4, end_factor=0.6, total_iters=4
                ),
            ],
            [
                lambda opt: StepLR(opt, gamma=0.99, step_size=10),
                lambda opt: ExponentialLR(opt, gamma=0.99),
                lambda opt: ReduceLROnPlateau(opt),
            ],
            [lambda opt: ConstantLR(opt, factor=0.4, total_iters=4)],
            [lambda opt: PolynomialLR(opt, power=0.9, total_iters=4)],
            [
                lambda opt: StepLR(opt, gamma=0.9, step_size=10),
                lambda opt: ReduceLROnPlateau(opt),
            ],
        ),
        optim_error_inputs_func=optim_error_inputs_func_sgd,
        supported_impls=("foreach", "differentiable", "fused"),
        supports_sparse=True,
        metadata_for_sparse=(
            {
                "lr": 4.8e-3,
                "maximize": False,
                "momentum": 0,
                "nesterov": False,
                "weight_decay": 0,
            },
            [lambda opt: StepLR(opt, gamma=0.99999, step_size=300)],
        ),
        supports_fused_on=("cuda",),
        skips=(
            DecorateInfo(
                skipIfTorchDynamo(
                    "No closure handling, https://github.com/pytorch/pytorch/issues/116494"
                ),
                "TestOptimRenewed",
                "test_forloop_goes_right_direction",
            ),
            DecorateInfo(
                skipIfTorchDynamo(
                    "No closure handling, https://github.com/pytorch/pytorch/issues/116494"
                ),
                "TestOptimRenewed",
                "test_forloop_goes_right_direction_multigpu",
            ),
            DecorateInfo(
                skipIfTorchDynamo("initial_value is incorrect in dynamo, see #123202"),
                "TestOptimRenewed",
                "test_param_group_with_lrscheduler_goes_right_direction",
            ),
            DecorateInfo(
                skipIfTorchDynamo("Fails fix point assertion on 3.8, see #97811"),
                "TestOptimRenewed",
                "test_tensor_lr",
                active_if=sys.version_info < (3, 9) and sys.version_info > (3, 7),
            ),
            DecorateInfo(
                skipIfTorchDynamo(
                    "Dynamo memory usage is flaky, see https://github.com/pytorch/pytorch/issues/116046"
                ),
                "TestOptimRenewed",
                "test_peak_memory_foreach",
            ),
            DecorateInfo(
                skipIfTorchDynamo(
                    "Errors w/ Global state changed, see https://github.com/pytorch/pytorch/issues/116028"
                ),
                "TestOptimRenewed",
                "test_set_default_dtype_works_with_foreach",
            ),
            DecorateInfo(
                skipIfTorchDynamo(
                    "Fails assertion of params close to params_c at all, see #123147"
                ),
                "TestOptimRenewed",
                "test_rosenbrock_sparse",
            ),
            DecorateInfo(
                skipIfTorchDynamo(
                    "Accessing grad.real errors, see https://github.com/pytorch/pytorch/issues/117184"
                ),
                "TestOptimRenewed",
                "test_complex_2d",
            ),
            DecorateInfo(
                toleranceOverride(
                    {  # previously atol=5-05, rtol=0.001, https://github.com/pytorch/pytorch/issues/116202
                        torch.float32: tol(atol=5e-04, rtol=0.007),
                    }
                ),
                "TestOptimRenewed",
                "test_mixed_device_dtype",
                active_if=TEST_WITH_TORCHDYNAMO,
            ),
            DecorateInfo(
                skipIfTorchDynamo(
                    "Errors with list out of range, see https://github.com/pytorch/pytorch/issues/116061"
                ),
                "TestOptimRenewed",
                "test_step_is_noop_for_zero_grads",
                device_type="cpu",
            ),
            DecorateInfo(
                skipIfTorchDynamo(
                    "No closure handling, https://github.com/pytorch/pytorch/issues/116494"
                ),
                "TestOptimRenewed",
                "test_state_dict_deterministic",
            ),
            DecorateInfo(
                skipIfTorchDynamo(
                    "Errors with list out of range, see https://github.com/pytorch/pytorch/issues/116061"
                ),
                "TestOptimRenewed",
                "test_param_groups_weight_decay",
                device_type="cpu",
            ),
            DecorateInfo(
                skipIfTorchDynamo(
                    "Errors with list out of range, see https://github.com/pytorch/pytorch/issues/116061"
                ),
                "TestOptimRenewed",
                "test_param_groups_lr",
                device_type="cpu",
            ),
            DecorateInfo(
                skipIfTorchDynamo(
                    "Errors with list out of range, see https://github.com/pytorch/pytorch/issues/116061"
                ),
                "TestOptimRenewed",
                "test_load_nontensor_step",
                device_type="cpu",
            ),
            DecorateInfo(
                skipIfTorchDynamo(
                    "momentum_buffer inconsistency, https://github.com/pytorch/pytorch/issues/117147"
                ),
                "TestOptimRenewed",
                "test_state_dict_with_cuda_params",
            ),
            DecorateInfo(
                skipIfTorchDynamo(
                    "fails, https://github.com/pytorch/pytorch/issues/117165"
                ),
                "TestOptimRenewed",
                "test_deepcopy_copies_all_public_attrs",
            ),
            DecorateInfo(
                skipIfTorchDynamo(
                    "This test uses mocks, which dynamo does not support"
                ),
                "TestOptimRenewed",
                "test_defaults_changed_to_foreach",
            ),
        ),
    ),
    OptimizerInfo(
        SparseAdam,
        optim_inputs_func=optim_inputs_func_sparseadam,
        optim_error_inputs_func=optim_error_inputs_func_sparseadam,
        supported_impls=(),
        only_supports_sparse_grads=True,
        metadata_for_sparse=({"lr": 4e-2}, []),
        supports_complex=False,  # Missing complex support, see #118153
        skips=(
            DecorateInfo(
                skipIfMps,  # SparseAdam does not support MPS
                "TestOptimRenewed",
            ),
            DecorateInfo(
                unittest.skip(
                    "SparseAdam does not support dense gradients, see #116507"
                ),
                "TestOptimRenewed",
                "test_state_dict_deterministic",
            ),
            DecorateInfo(
                skipIfTorchDynamo("cannot call to_sparse on p.grad, see #117184"),
                "TestOptimRenewed",
                "test_param_groups_lr",
            ),
            DecorateInfo(
                skipIfTorchDynamo("cannot call to_sparse on p.grad, see #117184"),
                "TestOptimRenewed",
                "test_tensor_lr",
            ),
            DecorateInfo(
                unittest.skip(
                    "SparseAdam does not support dense gradients, see #116507"
                ),
                "TestOptimRenewed",
                "test_can_load_older_state_dict",
            ),
            DecorateInfo(
                skipIfTorchDynamo("cannot call to_sparse on p.grad, see #117184"),
                "TestOptimRenewed",
                "test_load_nontensor_step",
            ),
            DecorateInfo(
                skipIfTorchDynamo("cannot call to_sparse on p.grad, see #117184"),
                "TestOptimRenewed",
                "test_forloop_goes_right_direction",
            ),
            DecorateInfo(
                skipIfTorchDynamo("cannot call to_sparse on p.grad, see #117184"),
                "TestOptimRenewed",
                "test_forloop_goes_right_direction_multigpu",
            ),
            DecorateInfo(
                skipIfTorchDynamo("cannot call to_sparse on p.grad, see #117184"),
                "TestOptimRenewed",
                "test_param_group_with_lrscheduler_goes_right_direction",
            ),
            DecorateInfo(
                skipIfTorchDynamo("cannot call to_sparse on p.grad, see #117184"),
                "TestOptimRenewed",
                "test_state_dict_with_cuda_params",
            ),
            DecorateInfo(
                skipIfTorchDynamo("cannot call to_sparse on p.grad, see #117184"),
                "TestOptimRenewed",
                "test_deepcopy_copies_all_public_attrs",
            ),
        ),
    ),
]


class TensorTracker:
    """
    A utility to track tensor clones in a list, with the expectation of popping them later (in
    order) to make fair comparisons between two multi-step computation. The intended use case is
    usually when comparing two supposed equal computations, such as an optimizer step that each
    individually consists of multiple steps, where numerical deviation could multiply.

    The goal is to be able to compare and align numbers at every milestone so as to minimize
    numerical discrepancies, and so when the test fails, it is likely a real problem.
    """

    def __init__(self):
        self.tensors = []

    def add(self, tensor):
        """
        Add a clone().detach()'d version of the tensor
        """
        self.tensors.append(tensor.clone().detach())

    # pops from beginning, like a queue and not a stack!
    def pop_check_set(self, tensor_to_set, testcase):
        """
        Pop the first element in the tensor tracker, assert equality between the popped tensor and
        the input tensor, and then set the input tensor to have the same values as the popped tensor
        (with copy_).
        """
        testcase.assertGreater(len(self.tensors), 0, "no tensors to pop")
        ref = self.tensors.pop(0)

        testcase.assertTrue(isinstance(ref, Tensor), f"{type(ref)=}")
        testcase.assertEqual(tensor_to_set, ref)

        with torch.no_grad():
            tensor_to_set.copy_(ref)

    def all_popped(self):
        return len(self.tensors) == 0<|MERGE_RESOLUTION|>--- conflicted
+++ resolved
@@ -1227,9 +1227,7 @@
         ),
         optim_error_inputs_func=optim_error_inputs_func_adam,
         supported_impls=("foreach", "differentiable", "fused"),
-<<<<<<< HEAD
         supports_fused_on=("cpu", "cuda"),
-=======
         decorators=(
             # Expected floating point error between fused and compiled forloop
             DecorateInfo(
@@ -1240,7 +1238,6 @@
                 and kwargs["dtype"] == torch.float64,
             ),
         ),
->>>>>>> 298eb69c
         skips=(
             DecorateInfo(
                 skipIfMps,  # addcdiv doesn't work for non-contiguous, see #118115
@@ -1427,9 +1424,7 @@
         optim_inputs_func=optim_inputs_func_adamw,
         optim_error_inputs_func=optim_error_inputs_func_adamw,
         supported_impls=("foreach", "differentiable", "fused"),
-<<<<<<< HEAD
         supports_fused_on=("cpu", "cuda"),
-=======
         decorators=(
             # Expected error between compiled forloop and fused optimizers
             DecorateInfo(
@@ -1440,7 +1435,6 @@
                 and kwargs["dtype"] == torch.float64,
             ),
         ),
->>>>>>> 298eb69c
         skips=(
             DecorateInfo(
                 skipIfMps,  # addcdiv doesn't work for non-contiguous, see #118115
