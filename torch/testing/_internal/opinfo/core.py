# mypy: ignore-errors

import collections
import collections.abc
import math
import operator
import unittest
from dataclasses import asdict, dataclass
from enum import Enum
from functools import partial
from itertools import product
from typing import Any, Callable, Iterable, List, Optional, Tuple, Union

from torchgen.utils import dataclass_repr

import torch
from torch.testing import make_tensor
from torch.testing._internal.common_device_type import (
    skipCPUIfNoFFT,
    tol,
    toleranceOverride,
)
from torch.testing._internal.common_dtype import (
    _dispatch_dtypes,
    floating_and_complex_types,
    floating_and_complex_types_and,
    floating_types,
    get_all_dtypes,
)
from torch.testing._internal.common_utils import (
    is_iterable_of_tensors,
    noncontiguous_like,
    TEST_WITH_ROCM,
    torch_to_numpy_dtype_dict,
    TrackedInputIter,
)
from torch.testing._internal.opinfo import utils

# Reasonable testing sizes for dimensions
L = 20
M = 10
S = 5
XS = 3

# Unique value to distinguish default from anything else
_NOTHING = object()


# Extension of getattr to support qualified names
# e.g. _getattr_qual(torch, 'linalg.norm') -> torch.linalg.norm
def _getattr_qual(obj, name, default=_NOTHING):
    try:
        for path in name.split("."):
            obj = getattr(obj, path)
        return obj
    except AttributeError:
        if default is not _NOTHING:
            return default
        else:
            raise


class DecorateInfo:
    """Describes which test, or type of tests, should be wrapped in the given
    decorators when testing an operator. Any test that matches all provided
    arguments will be decorated. The decorators will only be applied if the
    active_if argument is True."""

    __slots__ = [
        "decorators",
        "cls_name",
        "test_name",
        "device_type",
        "dtypes",
        "active_if",
    ]

    def __init__(
        self,
        decorators,
        cls_name=None,
        test_name=None,
        *,
        device_type=None,
        dtypes=None,
        active_if=True,
    ):
        self.decorators = (
            list(decorators)
            if isinstance(decorators, collections.abc.Sequence)
            else [decorators]
        )
        self.cls_name = cls_name
        self.test_name = test_name
        self.device_type = device_type
        self.dtypes = dtypes
        self.active_if = active_if

        # Validate dtypes
        if self.dtypes is not None:
            for dtype in self.dtypes:
                assert isinstance(dtype, torch.dtype)

    def is_active(self, cls_name, test_name, device_type, dtype, param_kwargs):
        return (
            self.active_if
            and (self.cls_name is None or self.cls_name == cls_name)
            and (self.test_name is None or self.test_name == test_name)
            and (self.device_type is None or self.device_type == device_type)
            and (self.dtypes is None or dtype in self.dtypes)
            # Support callables over kwargs to determine if the decorator is active.
            and (
                self.active_if(param_kwargs)
                if isinstance(self.active_if, Callable)
                else self.active_if
            )
        )


# FIXME
# Note: historically the 'input' kwarg had to be a Tensor or TensorList, but we are trying
#   to support scalar inputs, too. Some tests still depend on 'input' being a Tensor
#   or TensorList, however.
class SampleInput:
    """Represents sample inputs to a function."""

    __slots__ = [
        "input",
        "args",
        "kwargs",
        "output_process_fn_grad",
        "broadcasts_input",
        "name",
    ]

    def __init__(
        self,
        input,
        *var_args,
        args=None,
        kwargs=None,
        output_process_fn_grad=None,
        broadcasts_input=None,
        name=None,
        **var_kwargs,
    ):
        # input is the first input to the op and is typically either a Tensor or TensorList (Sequence[Tensor]).
        # This follows the typical pattern where for Tensor inputs op(t, ...) = t.op(...).
        self.input = input

        # Allow calling either as SampleInput(input, args=args, kwargs=kwargs), or as
        # SampleInput(input, *args, **kwargs) but not to mix the two forms
        if args is not None or kwargs is not None:
            assert (
                not var_args and not var_kwargs
            ), """
A SampleInput can be constructed "naturally" with *args and **kwargs or by
explicitly setting the "args" and "kwargs" parameters, but the two
methods of construction cannot be mixed!"""
        elif len(var_args) or len(var_kwargs):
            assert (
                output_process_fn_grad is None
                and broadcasts_input is None
                and name is None
            ), """
A SampleInput constructed "naturally" with *args and **kwargs
cannot specify additional metadata in keyword arguments"""

        self.args = args if args is not None else var_args
        assert isinstance(self.args, tuple)
        self.kwargs = kwargs if kwargs is not None else var_kwargs
        assert isinstance(self.kwargs, dict)

        self.output_process_fn_grad = (
            output_process_fn_grad
            if output_process_fn_grad is not None
            else lambda x: x
        )
        self.name = name if name is not None else ""

        # Specifies if `self.input` is broadcasted or not,
        # given that the operator supports broadcasting.
        # This field is used to verify the behavior for inplace variant.
        #
        # If a SampleInput is marked with `broadcasts_input=True`,
        # it is verified that we get a `RuntimeError` with this sample,
        # and inplace variant. Also inplace grad{grad} tests are skipped,
        # for such inputs (as they will error out otherwise).
        self.broadcasts_input = (
            broadcasts_input if broadcasts_input is not None else False
        )

    def with_metadata(
        self, *, output_process_fn_grad=None, broadcasts_input=None, name=None
    ):
        if output_process_fn_grad is not None:
            self.output_process_fn_grad = output_process_fn_grad
        if broadcasts_input is not None:
            self.broadcasts_input = broadcasts_input
        if name is not None:
            self.name = name
        return self

    def _repr_helper(self, formatter):
        # Helper function to return the details of the SampleInput as `str`
        # It consolidates all the fields of SampleInput and allows,
        # formatting the fields like `input`, `args`, etc with `formatter`
        # callable to customize the representation.
        # Look at `summary` method for example.
        arguments = [
            f"input={formatter(self.input)}",
            f"args={formatter(self.args)}",
            f"kwargs={formatter(self.kwargs)}",
            f"broadcasts_input={self.broadcasts_input}",
            f"name={repr(self.name)}",
        ]

        return f'SampleInput({", ".join(a for a in arguments if a is not None)})'

    def __repr__(self):
        return self._repr_helper(lambda x: x)

    def summary(self):
        # Returns the SampleInput details in a more
        # friendly format.
        # It formats `Tensor` and `TensorList`
        # in a more condensed representation.
        def formatter(arg):
            # Format any instance of `Tensor` (standalone, in list, or in dict)
            # by Tensor[TensorShape]
            # Eg. Tensor with shape (3, 4) is formatted as Tensor[3, 4]
            if isinstance(arg, torch.Tensor):
                shape = str(tuple(arg.shape))
                dtype = str(arg.dtype)
                device = str(arg.device)
                contiguity_suffix = ""
                # NB: sparse CSR tensors annoyingly return is_sparse=False
                is_sparse = arg.is_sparse or arg.layout == torch.sparse_csr
                if not is_sparse and not arg.is_contiguous():
                    contiguity_suffix = ", contiguous=False"
                return f'Tensor[size={shape}, device="{device}", dtype={dtype}{contiguity_suffix}]'
            elif isinstance(arg, dict):
                return {k: formatter(v) for k, v in arg.items()}
            elif is_iterable_of_tensors(arg):
                return "TensorList[" + ", ".join(map(formatter, arg)) + "]"
            elif isinstance(arg, (list, tuple)):  # Handle list, tuple
                return "(" + ",".join(map(formatter, arg)) + ")"

            return repr(arg)

        return self._repr_helper(formatter)

    # Applies the transform f(t) -> t to each tensor and dtype in the SampleInput
    def transform(self, f):
        def tt(t):
            def _tt(t):
                with torch.no_grad():
                    return f(t)

            if isinstance(t, torch.Tensor):
                return _tt(t)
            elif isinstance(t, torch.dtype):
                return _tt(t)
            elif isinstance(t, list):
                return list(map(tt, t))
            elif isinstance(t, tuple):
                return tuple(map(tt, t))
            elif isinstance(t, dict):
                return {k: tt(v) for k, v in t.items()}
            else:
                return t

        sample_tt_input, tt_args, tt_kwargs = (
            tt(self.input),
            tt(self.args),
            tt(self.kwargs),
        )

        # Note the transformed SampleInput assumes metadata like output_process_fn_grad is still valid!
        return SampleInput(
            sample_tt_input,
            args=tt_args,
            kwargs=tt_kwargs,
            output_process_fn_grad=self.output_process_fn_grad,
            broadcasts_input=self.broadcasts_input,
            name=self.name + "_transformed",
        )

    # Returns the NumPy version of the sample input object in the form of a tuple: (input, args, kwargs)
    # Converts tensors to ndarrays by calling .detach().cpu().numpy() on them
    # Converts dtypes by remapping them using torch_to_numpy_dtype_dict
    def numpy(self):
        def to_numpy(t):
            if isinstance(t, torch.Tensor):
                if t.dtype is torch.bfloat16:
                    return t.detach().cpu().to(torch.float32).numpy()
                if t.dtype is torch.chalf:
                    return t.detach().cpu().to(torch.cfloat).numpy()
                return t.detach().cpu().numpy()
            elif isinstance(t, torch.dtype):
                return torch_to_numpy_dtype_dict[t]

            return t

        return self.transform(to_numpy)

    def noncontiguous(self):
        def to_noncontiguous(t):
            if isinstance(t, torch.Tensor):
                return noncontiguous_like(t)
            elif isinstance(t, torch.dtype):
                return t

            return t

        return self.transform(to_noncontiguous)


NumericsFilter = collections.namedtuple("NumericsFilter", ["condition", "safe_val"])


class ErrorInput:
    """
    A SampleInput that will cause the operation to throw an error plus information
    about the resulting error.
    """

    __slots__ = ["sample_input", "error_type", "error_regex"]

    def __init__(self, sample_input, *, error_type=RuntimeError, error_regex):
        self.sample_input = sample_input
        self.error_type = error_type
        self.error_regex = error_regex


class AliasInfo:
    """Class holds alias information. For example, torch.abs ->
    torch.absolute, torch.Tensor.absolute, torch.Tensor.absolute_
    """

    def __init__(self, alias_name):
        self.name = alias_name
        self.op = _getattr_qual(torch, alias_name)
        self.method_variant = getattr(torch.Tensor, alias_name, None)
        self.inplace_variant = getattr(torch.Tensor, alias_name + "_", None)

    def __call__(self, *args, **kwargs):
        return self.op(*args, **kwargs)


# Note [OpInfos]
# ~~~~~~~~~~~~~~
#
# The majority of this note was written shortly after the PyTorch 1.9 release.
# If you notice it's out-of-date or think it could be improved then please
# file an issue.
#
# See also: the OpInfo tracker (https://github.com/pytorch/pytorch/issues/54261)
# See also: "Writing Test Templates" in common_device_type.py to learn how to
#   parametrize a test template using OpInfos.
# See also: PyTorch's GitHub wiki on running and writing tests
#   https://github.com/pytorch/pytorch/wiki/Running-and-writing-tests
# See also: ModuleInfos, OpInfo's sister class, defined in common_modules.py
#
# An OpInfo is a collection of metadata related to a PyTorch operator. This
#   metadata is used to generate tests that validate properties of the operator,
#   like if it implements the correct gradient formula.
#
# WHY OPINFOS?
# ~~~~~~~~~~~~
#
# OpInfos are principally intended to do three things:
#
#   1) to allow systematic testing over all PyTorch's operators
#   2) to simplify operating testing by autogenerating many tests
#   3) to allow systems (like autograd, torchscript, fx, nnc...) to test
#        against every PyTorch operator
#
# All these goals are still a work in progress. Not every operator has an
#   OpInfo, and some operator tests that could be automatically generated
#   still have to be written manually.
#
# It's helpful to understand that OpInfos are both about test simplification and
#   modularity. PyTorch is a complicated framework with many interrelated systems,
#   too many for any one person to keep track of. An OpInfo can be thought of as the
#   interface between an operator implementer and those other systems. Instead of
#   requiring the implementer of torch.foo understand how to test its forward
#   mode AD or NNC support that's typically handled automatically just by
#   defining an OpInfo.
#
# It's often surprising to OpInfo writers that just implementing an OpInfo
#   typically can't verify an operator is actually implemented correctly:
#
# "If an OpInfo doesn't validate my op works as expected, what's the point
#     of it?"
#
# But the point of is the above. OpInfos are intended to let you focus on testing
#   the operator logic you're familiar with instead of having to write tests for
#   how the operator interacts with each of PyTorch's many systems.
#
# And, OK, it turns out that SOMETIMES just writing an OpInfo DOES
#   validate your op works as expected, but that's only in special
#   cases. See below for details.
#
# WHAT'S AN OPINFO?
# ~~~~~~~~~~~~~~~~~
#
# So what is an OpInfo? It's a Python class that describes an operator's properties,
#   like which dtypes it supports on the CPU and whether it has any aliases.
#   These properties can be divided into three categories:
#
#   1) Metadata describing the operator, like the operator's name and if it
#     "supports" the out kwarg.
#   2) Test directives, like "skips" that tell the test suite to skip some
#     tests.
#   3) A "sample inputs" function that generates valid inputs for the operator.
#
# OpInfo attributes are described in more detail below.
#
# THE SAMPLE INPUTS FUNCTION
# ~~~~~~~~~~~~~~~~~~~~~~~~~~
#
# The "sample inputs" function merits special elaboration. This function is
#   crucial to testing with OpInfos. A typical OpInfo test has to treat the operator
#   as a black box. There's no structure for the test to understand or exploit.
#   Without "sample inputs" it wouldn't even know how to call the OpInfo's
#   operator. The sample input function saves the day by providing different
#   "SampleInputs" that can be used to call the operator. A sample input
#   function should have the following signature:
#
#   def sample_inputs_foo(op_info, device, dtype, requires_grad, **kwargs):
#
#   And should return an iterable of SampleInputs (see the class description
#   above). Each SampleInput defines an "input", "args", "kwargs", an
#   "output_process_fn_grad" function, the "broadcasts_input" bool and a
#   "name".
#
#   All the "sample_inputs" functions are invoked within a `torch.no_grad()`
#   environment for efficiency and correctness. As such remember to set the
#   "requires_grad" flag on the inputs **after** performing any transformations
#   on them.
#
# The "input" is the first argument to the operator, or the tensor that
#   the method or inplace variants of the operator should be called on, and
#   should be on the requested device, of the requested dtype, and its
#   requires_grad attribute should be set to the requires_grad argument.
#
# "args" should contain positional arguments, and "kwargs" keyword arguments.
#
# "output_process_fn_grad" has an interesting name. It's a function that maps
#   the operator's output (when given the input, args, and kwargs) to the
#   portion of the output to gradcheck. For example, consider an operator
#   like torch.linalg.slogdet
#   (https://pytorch.org/docs/main/generated/torch.linalg.slogdet.html).
#   This operator returns a tuple of two tensors, but the first tensor
#   cannot be backwarded through. Its "output_process_fn_grad" filters
#   this output tuple to just the second argument, which we can call backward
#   on. Functions that produce a single tensor can ignore this argument.
#
# "broadcasts_input" is a bool indicated if the SampleInput causes the operator
#   to broadcast the "input" argument. This is important for tests to understand
#   because inplace variants of operations throw a runtime error if they
#   would broadcast their input arguments, so tests that work with inplace
#   variants filter SampleInputs that broadcast their input.
#
# "name" is a string that's just used for debugging. It appears when printing
#   the SampleInput.
#
# Sample inputs are designed to be used with many tests, some
#   that are very time consuming, so they should be a small
#   set with small tensors. An elaborated set of sample inputs
#   can be specified using the "reference_inputs_func" attribute.
#   The "reference inputs" for an operation are an extended
#   set of sample inputs that can more exhausively test an
#   operator. They are used by only a few tests that are careful
#   not to take too long to run. Adding reference inputs
#   is highly encouraged!
#
# THE (OPTIONAL) ERROR INPUTS FUNCTION
# ~~~~~~~~~~~~~~~~~~~~~~~~~~~~~~~~~~~~
#
# OpInfos may optionally specify "error inputs" through an error function. If
#   specified test_errors in test_ops.py will call the op with these inputs
#   and validate that the desired error is thrown.
#
# Error inputs automate a common testing pattern where multiple inputs are
#   passed to an operation and the errors they thrown are reviewed. Tests
#   written in this style should be ported to the new OpInfo pattern.
#
# Error inputs are specified using the ErrorInputs class, which contains
#   a SampleInput (see above) and data about the expected error.
#
# OPINFO FILE ORGANIZATION
# ~~~~~~~~~~~~~~~~~~~~~~~~
#
# All OpInfos are currently defined in this file. Most OpInfo tests are defined
#   in test_ops.py, but some system-specific tests are defined in those
#   systems' test files, and subclass-specific tests are defined in the test
#   file that corresponds to that subclass (see the below).
#   Expect a reorganization in the future.
#
# WHAT'S TESTED?
# ~~~~~~~~~~~~~~
#
# Every OpInfo in the op_db sequence has the following properties validated in
# test_ops.py:
#
#   - that its supported dtypes are specified correctly
#   - that the operation produces the same results when called with noncontiguous inputs
#   - that it supports the out= argument properly (if it allows out=),
#       see https://github.com/pytorch/pytorch/wiki/Developer-FAQ#how-does-out-work-in-pytorch
#   - that it works with the conjugate view bit properly
#   - that its function, method, and inplace variants perform the same operation
#       (that is, that torch.add, torch.Tensor.add, and torch.Tensor.add_ all
#       do the same thing).
#   - that its inplace variant preserves the input's storage
#   - that its gradient formula is implemented correctly, and that it supports
#       gradgrad and complex grad and gradgrad and forward mode AD properly for
#       the op's function and inplace variants (method variants are skipped
#       to reduce test time).
#   - that the operation performs the same operation when traced or scripted
#       using the jit
#   - that the operation is autodifferentiated by the jit as expected
#   - that the operator's aliases, if any, perform the same operation and that
#       the jit understands the alias
#   - that the operator throws the correct errors (if error_inputs is defined)
#   - that the operator produces the same results as a NumPy reference (if ref is defined)
#   - that the operator produces the same results as a NumPy reference on an extended
#       set of "reference inputs" (if both ref and reference_inputs_func are defined)
#       (NOTE: elementwise unary and elementwise binary OpInfos do this even if only
#         ref is defined, because they effectively autogenerate reference inputs)
#   - that the operator works on different CUDA devices
#
# Additional OpInfo tests are in test_jit_fuser_te.py, test_fx_experimental.py,
#   and test_fx.py. These tests validate that operators work with NNC and FX
#   as expected.
#
# For performance, some of the above tests may only run on the first
#   SampleInput returned by an OpInfo's sample input function.
#
# In addition to these tests, some subclasses (discussed in the next section)
#   define additional tests.
#
# Critically, as mentioned above, what's not necessarily tested is that the operator
#   works as expected. When implementing an OpInfo an engineer must still
#   typically write one or more tests validating the operator's behavior.
#   The exception to this is if reference testing is sufficient, or if
#   the operation belongs to an OpInfo subclass that has more exhaustive
#   operator testing. Elementwise unary and elementwise binary operators,
#   in particular, usually don't require additional testing beyond
#   writing an Opinfo.
#
#
# OPINFO (SUB)CLASSES
# ~~~~~~~~~~~~~~~~~~~
#
# In addition to the OpInfo base class there are several specialized OpInfo
#   subclasses. For example, the UnaryUfuncInfo subclass is used for
#   unary elementwise operations. These operations have a common structure
#   that test_unary_ufuncs.py exploits with additional automated testing.
#   The automated testing in test_unary_ufuncs.py is so thorough, comparing
#   the operator to a NumPy reference function on a plethora of values, that
#   just implementing an OpInfo for a unary elementwise operation is often
#   sufficient testing.
#
# The ForeachFuncInfo is another OpInfo subclass that is hyper-specialized to a
#   very unique class of operations. These OpInfos aren't included in the
#   op_db sequence and have their own tests.
#
# Other OpInfo subclasses, like SpectralFuncInfo, are just for convenience
# when writing OpInfos.
#
# TESTING A NEW OPERATOR
# ~~~~~~~~~~~~~~~~~~~~~~
#
# If you're adding a new operator to any of the following namespaces:
#   - torch
#   - torch.fft
#   - torch.linalg,
#   - torch.special
#   - torch.nn.functional
# then you should typically add an OpInfo for it.
#
# As mentioned a couple times above, implementing an OpInfo is not
#   usually sufficient testing (unless the operator is a unary or binary elementwise
#   operator). The OpInfo will only test the properties described in the
#   "WHAT'S TESTED" section. It DOES NOT necessarily verify that the operator is
#   implemented correctly.
#
# TIPS FOR WRITING AN OPINFO AND OPINFO TESTS
# ~~~~~~~~~~~~~~~~~~~~~~~~~~~~~~~~~~~~~~~~~~~
#
# Writing an OpInfo can be a little daunting. Since the point of an OpInfo is to
#   be consumed by a variety of systems it can be hard to understand how to
#   deal with test failures or how to set the OpInfo metadata properly.
#
# Before adding an OpInfo it helps to look at other OpInfos. A sample inputs
#   function must be defined, and the operator's dtypes must be specified.
#   Once that's done you should run the operator's tests in test_ops.py
#   (these can be filtered using the "-k" argument in pytest). Tests that
#   fail should provide an error message that describes what to change about
#   your OpInfo. You don't need to worry about changing an OpInfo's default
#   values unless a test yells at you.
#
# Similarly, if you're writing a test that consumes OpInfos then it's critical
#   your test provides a clear error message describing what to do when it
#   fails. You should not assume the OpInfo implementer is familiar with your
#   system.
#
# If you see a confusing error message while developing an OpInfo then please
#   file an issue describing what happened.
#
# This trial-and-error approach to writing an OpInfo can be frustrating,
#   but it's probably necessary as long as OpInfos don't require
#   learning about all the systems that consume them. One thing that can help
#   is the get_supported_dtypes() function defined in utils.py. This
#   function can be used to programmatically specify the dtypes an operator
#   supports, and is especially useful if writing an OpInfo on a machine
#   without a CUDA device. See its documentation for more details.
#
# THE FUTURE OF OPINFOS AND OPINFO TESTING
# ~~~~~~~~~~~~~~~~~~~~~~~~~~~~~~~~~~~~~~~~
#
# In the future we expect OpInfo coverage to improve and cover
#   the great majority of PyTorch's (public) operators.
#


# Classes and methods for the operator database
@dataclass
class OpInfo:
    """Operator information and helper functions for acquiring it."""

    # the string name of the function
    name: str

    # An optional reference function that accepts ndarrays (AKA "NumPy arrays").
    # If given, the op will be compared with its reference on each of its sample inputs.
    ref: Optional[Callable] = None

    # the following metadata describes the operator, its variants, and its aliases, if any

    # iterable of aliases, e.g. ("absolute",) for torch.abs
    aliases: Iterable = None

    # additional string to include in the test name
    # this is useful when an op needs multiple OpInfos,
    # like divide does, often because it's really several
    # different ops behind the scenes
    variant_test_name: str = ""

    # the function variant of the operation, populated as torch.<name> if None
    op: Callable = None

    # allows the method variant of this operation to be specified as follows:
    # - if _NOTHING (default), then the OpInfo attempts to discover the variant using its name
    # - if None, then the OpInfo explicitly specifies is has no associated method
    # - if a Callable, then that callable should be the method associated with this operation
    method_variant: Callable = _NOTHING

    # allows the inplace variant of this operation to be specified as follows:
    # - if _NOTHING (default), then the OpInfo attempts to discover the variant using its name
    # - if None, then the OpInfo explicitly specifies is has no associated inplace variant
    # - if a Callable, then that callable should be the inplace variant associated with this operation
    inplace_variant: Callable = _NOTHING

    # allows the operator variant of this operation to be specified as follows:
    # - if _NOTHING (default), then the OpInfo attempts to discover the variant using its name
    # - if None, then the OpInfo explicitly specifies is has no associated operator
    # - if a Callable, then that callable should be the operator associated with this operation
    operator_variant: Callable = _NOTHING

    # allows the inplace operator variant of this operation to be specified as follows:
    # - if _NOTHING (default), then the OpInfo attempts to discover the variant using its name
    # - if None, then the OpInfo explicitly specifies is has no associated inplace operator
    # - if a Callable, then that callable should be the inplace operator associated with this operation
    inplace_operator_variant: Callable = _NOTHING

    # the following metadata are test directives for skipping or modifying tests

    # information about which tests to skip
    skips: Tuple = tuple()

    # decorators to apply to generated tests
    decorators: Tuple = tuple()

    # the following are pointers to functions to generate certain classes of inputs

    # function to generate sample inputs with strided layouts
    sample_inputs_func: Callable = None

    # function to generate a more thorough set of samples inputs with strided layouts
    reference_inputs_func: Callable = None

    # function to generate inputs that will throw errors
    error_inputs_func: Callable = None

    # function to generate sparse (coo, csr, csc, bsr, bsc) inputs that will throw errors
    error_inputs_sparse_func: Callable = None

    # function to generate sample inputs with sparse coo layouts
    sample_inputs_sparse_coo_func: Callable = None

    # function to generate sample inputs with sparse csr layouts
    sample_inputs_sparse_csr_func: Callable = None

    # function to generate sample inputs with sparse csc layouts
    sample_inputs_sparse_csc_func: Callable = None

    # function to generate sample inputs with sparse bsr layouts
    sample_inputs_sparse_bsr_func: Callable = None

    # function to generate sample inputs with sparse bsc layouts
    sample_inputs_sparse_bsc_func: Callable = None

    # the following metadata relates to dtype support and is tested for correctness in test_ops.py

    # dtypes this function works with on the CPU,
    # inherited by other device types that don't specify their own dtypes
    dtypes: _dispatch_dtypes = None

    # the following dtypesIf... options override the dtypes value on their respective device types

    # dtypes this function is expected to work with on CUDA
    dtypesIfCUDA: _dispatch_dtypes = None

    # dtypes this function is expected to work with on ROCM
    dtypesIfROCM: _dispatch_dtypes = None

    # backward dtypes this function is expected to work with
    backward_dtypes: _dispatch_dtypes = None

    # backward dtypes this function is expected to work with on CUDA
    backward_dtypesIfCUDA: _dispatch_dtypes = None

    # backward dtypes this function is expected to work with on ROCM
    backward_dtypesIfROCM: _dispatch_dtypes = None

    # the following metadata describes the operators out= support

    # whether the op supports the out kwarg
    # defaults to True, if the op does not allow the out kwarg or
    # supports it incorrectly then test_out in test_ops.py should fail
    supports_out: bool = True

    # the following metadata relates to autograd support
    # whether the operation supports backward mode AD
    # if true, gradient correctness is tested in test_ops.py
    # using the op's sample inputs
    supports_autograd: bool = True

    # whether the op supports second order gradients
    # if true, gradgrad correctness is tested in test_ops.py
    # defaults to support_autograd's value
    # TODO: rename this to supports_bwgrad_bwgrad to be consistent with below
    supports_gradgrad: bool = None

    # whether the ops supports second order gradients via
    # forward-over-reverse. If True, forward-over-reverse gradgrad correctness
    # is tested. If False, test that forward grad is not implemented.
    # Defaults to False.
    supports_fwgrad_bwgrad: bool = False

    # whether the operation supports inplace autograd
    # if true, tested in test_ops.py
    # defaults to supports_autograd's value
    supports_inplace_autograd: bool = None

    # Whether the operation support forward mode AD
    # If the value is True, we check that the gradients are correct
    # If the value is False, we test that forward grad is not implemented
    supports_forward_ad: bool = False

    # Whether the operation has a varargs variant
    # (e.g. functions like ones, zeros, methods like view, permute)
    supports_varargs: bool = False

    # Whether the forward operation avoids materializing COW tensor inputs
    supports_cow_input_no_materialize_forward: bool = True

    # Whether the backward operation avoids materializing COW tensor inputs
    supports_cow_input_no_materialize_backward: bool = True

    # Whether to skip the backward part of the COW tensor input test
    skip_cow_input_backward: bool = False

    # If `supports_cow_input_no_materialize_forward == True`, this list contains
    # the arg indices or kwarg names of inputs that are expected to materialize
    allow_cow_input_materialize_forward: List[Union[int, str]] = None

    # If `supports_cow_input_no_materialize_backward == True`, this list contains
    # the arg indices or kwarg names of inputs that are expected to materialize
    allow_cow_input_materialize_backward: List[Union[int, str]] = None

    # wrapper function for gradcheck
    gradcheck_wrapper: Callable = lambda op, *args, **kwargs: op(*args, **kwargs)

    # whether to check batched grad when doing gradcheck
    # defaults to support_autograd's value
    check_batched_grad: bool = None

    # whether to check batched grad grad when doing gradgradcheck
    # default's to support_gradgrad's value
    check_batched_gradgrad: bool = None

    # whether to check batched forward grad when doing gradcheck
    # defaults to the value of `supports_forward_ad`
    check_batched_forward_grad: bool = None

    # whether to check batched forward grad when doing gradcheck
    # defaults to the value of `check_batched_forward_grad`
    check_inplace_batched_forward_grad: bool = None

    # tolerance for nondeterminism while performing gradcheck
    gradcheck_nondet_tol: float = 0.0

    # Whether to use the fast implmentation for gradcheck/gradgradcheck.
    # When set to None, defers to the default value provided by the wrapper
    # function around gradcheck (testing._internal.common_utils.gradcheck)
    gradcheck_fast_mode: bool = None

    # the following metadata relates to JIT support and is tested for correctness in test_ops.py

    # name of the corresponding aten:: operator
    aten_name: str = None

    # if this is a composite implicit autograd op, the decomposed op
    decomp_aten_name: Optional[str] = None

    # name of the corresponding aten:: operator for backwards
    aten_backward_name: Optional[str] = None

    # if a op's aten::node is expected to be symbolically autodiffed
    assert_autodiffed: bool = False

    # a list of strings with node names that are expected to be in a
    # DifferentiableGraph when autodiffed. Ex: ['aten::add', 'aten::mm'],
    # default is populated to be ['aten::(name of Python operator)']
    autodiff_nonfusible_nodes: List[str] = None

    # a list of strings with node names that are expected to be in FusionGroups
    # inside of DifferentiableGraphs when this operation is autodiffed.
    # Ex: ['aten::add', 'aten::mm'], defaults to an empty list
    # Note: currently no ops use fusible nodes
    autodiff_fusible_nodes: List[str] = None

    # the following metadata relates to sparse support and is used in test_sparse.py

    # whether the op supports sparse coo inputs, defaults to False
    # TODO: rename supports_sparse to supports_sparse_coo
    supports_sparse: bool = None

    # only run tracing tests
    supports_scripting: bool = True

    # if the operator can be traced
    supports_tracing: bool = True

    # the following metadata relates to sparse compressed support and
    # is used in test_sparse_csr.py and test_sparse.py

    # whether the op supports sparse csr inputs, defaults to False
    supports_sparse_csr: bool = None
    # whether the op supports sparse csc inputs, defaults to False
    supports_sparse_csc: bool = None
    # whether the op supports sparse bsr inputs, defaults to False
    supports_sparse_bsr: bool = None
    # whether the op supports sparse bsc inputs, defaults to False
    supports_sparse_bsc: bool = None

    # whether the op promotes integer inputs to float
    promotes_int_to_float: bool = False

    # the following metadata relates to complex support and is checked in test_ops.py

    test_conjugated_samples: bool = True

    test_neg_view: bool = True

    # assert that jit shape analysis fully propagates shape
    assert_jit_shape_analysis: bool = False

    # the following metadata relates to ExpandedWeights support and is checked in test_expanded_weights.py

    supports_expanded_weight: bool = False

    is_factory_function: bool = False

    def __post_init__(self):
        self._original_opinfo_args = asdict(self).copy()

        assert self.dtypes is not None, f"OpInfo for {self.name} has no dtypes!"

        dtypes_args = (self.dtypes, self.dtypesIfCUDA, self.dtypesIfROCM)

        # Validates the dtypes are generated from the dispatch-related functions
        for dtype_list in dtypes_args:
            assert isinstance(dtype_list, (_dispatch_dtypes, type(None)))

        if self.aten_name is None:
            self.aten_name = self.name

        # Attribute to verify dynamic_dtypes are used.
        self.dynamic_dtypes = any(
            isinstance(dtypes, utils._dynamic_dispatch_dtypes) for dtypes in dtypes_args
        )

        if self.dynamic_dtypes:
            # Make sure `dtyesIfCUDA` is dynamic, if dynamic dispatch is used for CPU
            # This is because, below we set dtypesIfCUDA to dtypes if they are None.
            assert isinstance(self.dtypesIfCUDA, utils._dynamic_dispatch_dtypes), (
                f"To use dynamic dypes for operator {self.name}, "
                "acquire the dtypes dynamically for argument `dtypesIfCUDA`."
                "This is to ensure that CUDA dtypes are acquired correctly as they"
                "differ from CPU dtypes occasionally"
            )

        self.dtypes = set(self.dtypes)

        # NOTE: backward dtypes must be acquired before forward dtypes
        #   since they fallback to explicit (not implicit!) specifications of
        #   forward dtypes
        self.backward_dtypesIfROCM = (
            set(self.backward_dtypesIfROCM)
            if self.backward_dtypesIfROCM is not None
            else (
                self.backward_dtypesIfCUDA
                if self.backward_dtypesIfCUDA is not None
                else self.backward_dtypes
                if self.backward_dtypes is not None
                else self.dtypesIfROCM
                if self.dtypesIfROCM is not None
                else self.dtypesIfCUDA
                if self.dtypesIfCUDA is not None
                else self.dtypes
            )
        )
        self.backward_dtypesIfCUDA = (
            set(self.backward_dtypesIfCUDA)
            if self.backward_dtypesIfCUDA is not None
            else (
                self.backward_dtypes
                if self.backward_dtypes is not None
                else self.dtypesIfCUDA
                if self.dtypesIfCUDA is not None
                else self.dtypes
            )
        )
        self.backward_dtypes = (
            set(self.backward_dtypes)
            if self.backward_dtypes is not None
            else self.dtypes
        )

        self.dtypesIfCUDA = (
            set(self.dtypesIfCUDA) if self.dtypesIfCUDA is not None else self.dtypes
        )
        self.dtypesIfROCM = (
            set(self.dtypesIfROCM)
            if self.dtypesIfROCM is not None
            else self.dtypesIfCUDA
        )

        # NOTE: if the op is unspecified it is assumed to be under the torch namespace
        if not self.op:
            self.op = _getattr_qual(torch, self.name)

        if self.method_variant is _NOTHING:
            self.method_variant = getattr(torch.Tensor, self.name, None)

        # attributes like real, imag are not callable
        if not callable(self.method_variant):
            self.method_variant = None

        if self.inplace_variant is _NOTHING:
            inplace_name = self.name + "_"
            self.inplace_variant = getattr(torch.Tensor, inplace_name, None)

        if self.operator_variant is _NOTHING:
            self.operator_variant = getattr(operator, self.name, None)

        if self.inplace_operator_variant is _NOTHING:
            # Note: operator.i<op> will use operator.<op> and assign the result to the lhs when no
            # __i<op>__ method is found. This results in the appearance of an inplace operator variant which
            # does not have the correct inplace behavior. To avoid this, we guard automatic detection of the inplace
            # operator with a check that an inplace variant exists.
            if self.inplace_variant is not None:
                inplace_operator_name = "i" + self.name
                self.inplace_operator_variant = getattr(
                    operator, inplace_operator_name, None
                )
            else:
                self.inplace_operator_variant = None

        self.decorators = (*self.decorators, *self.skips)

        # Specifying sample inputs function without specifying the
        # corresponding layout support implies the layout support:
        if self.supports_sparse is None:
            self.supports_sparse = self.sample_inputs_sparse_coo_func is not None
        if self.sample_inputs_sparse_coo_func is None:
            self.sample_inputs_sparse_coo_func = self._sample_inputs_unspecified

        if self.supports_sparse_csr is None:
            self.supports_sparse_csr = self.sample_inputs_sparse_csr_func is not None
        if self.sample_inputs_sparse_csr_func is None:
            self.sample_inputs_sparse_csr_func = self._sample_inputs_unspecified

        if self.supports_sparse_csc is None:
            self.supports_sparse_csc = self.sample_inputs_sparse_csc_func is not None
        if self.sample_inputs_sparse_csc_func is None:
            self.sample_inputs_sparse_csc_func = self._sample_inputs_unspecified

        if self.supports_sparse_bsr is None:
            self.supports_sparse_bsr = self.sample_inputs_sparse_bsr_func is not None
        if self.sample_inputs_sparse_bsr_func is None:
            self.sample_inputs_sparse_bsr_func = self._sample_inputs_unspecified

        if self.supports_sparse_bsc is None:
            self.supports_sparse_bsc = self.sample_inputs_sparse_bsc_func is not None
        if self.sample_inputs_sparse_bsc_func is None:
            self.sample_inputs_sparse_bsc_func = self._sample_inputs_unspecified

        # We run the sampling functions without tracking the gradiends of the creation of inputs
        self.sample_inputs_func = torch.no_grad()(self.sample_inputs_func)
        self.sample_inputs_sparse_coo_func = torch.no_grad()(
            self.sample_inputs_sparse_coo_func
        )
        self.sample_inputs_sparse_csr_func = torch.no_grad()(
            self.sample_inputs_sparse_csr_func
        )
        self.sample_inputs_sparse_csc_func = torch.no_grad()(
            self.sample_inputs_sparse_csc_func
        )
        self.sample_inputs_sparse_bsr_func = torch.no_grad()(
            self.sample_inputs_sparse_bsr_func
        )
        self.sample_inputs_sparse_bsc_func = torch.no_grad()(
            self.sample_inputs_sparse_bsc_func
        )
        if self.reference_inputs_func is not None:
            self.reference_inputs_func = torch.no_grad()(self.reference_inputs_func)

        if not self.autodiff_fusible_nodes:
            self.autodiff_fusible_nodes = []

        if self.autodiff_nonfusible_nodes is None:
            self.autodiff_nonfusible_nodes = ["aten::" + self.name]

        # Autograd support

        # Autograd flags that depend on backward AD only
        # - If setting has been explicitly set, raise error if inconsistent
        if self.supports_gradgrad is None:
            self.supports_gradgrad = self.supports_autograd
        else:
            assert not (self.supports_gradgrad and not self.supports_autograd), (
                "supports_gradgrad refines the part of autograd is supported, so it should "
                "not be set if supports_autograd is False"
            )
        if self.check_batched_grad is None:
            self.check_batched_grad = self.supports_autograd or self.supports_forward_ad
        else:
            assert not (
                self.check_batched_grad
                and not (self.supports_autograd or self.supports_forward_ad)
            ), (
                "check_batched_grad refines the part of autograd that will be checked (by gradcheck), so "
                "it should not be set if supports_autograd is False"
            )
        if self.check_batched_gradgrad is None:
            self.check_batched_gradgrad = self.supports_gradgrad
        else:
            assert not (self.check_batched_gradgrad and not self.supports_gradgrad), (
                "check_batched_gradgrad refines the part of autograd that will be checked (by "
                "gradgradcheck), so it should not be set if either supports_gradgrad or supports_autograd "
                "is False."
            )
        if self.check_batched_forward_grad is None:
            self.check_batched_forward_grad = self.supports_forward_ad
        else:
            assert not (
                self.check_batched_forward_grad and not self.supports_forward_ad
            ), (
                "check_batched_forward_grad should only be used when supports_forward_ad "
                "is True. It is used to disable the test in the specific cases "
                "where the op supports forward ad but fails to compute "
                "batched forward grad."
            )

        if self.check_inplace_batched_forward_grad is None:
            self.check_inplace_batched_forward_grad = self.check_batched_forward_grad
        else:
            assert not (
                self.check_inplace_batched_forward_grad
                and not self.check_batched_forward_grad
            ), (
                "check_batched_forward_grad should only be used when check_batched_forward_grad "
                "is True. It is used to disable the test in the specific cases "
                "where the op supports batched forward grad but fails to compute batched forward "
                "grad for the inplace variant of the op."
            )

        assert not (self.supports_fwgrad_bwgrad and not self.supports_autograd), (
            "supports_fwgrad_bwgrad enables forward-over-backward gradgrad checks and should only be "
            "True if backward ad is also checked, i.e., supports_forward_ad should be True.",
            self.name,
        )

        # Autograd flags that depend on both forward AD and backward AD
        if self.supports_inplace_autograd is None:
            self.supports_inplace_autograd = (
                self.supports_autograd or self.supports_forward_ad
            )
        else:
            assert not (
                self.supports_inplace_autograd
                and not self.supports_autograd
                and not self.supports_forward_ad
            ), (
                "supports_inplace_autograd refines the part of autograd that is supported, so "
                "it should not be set if both supports_autograd and supports_forward_ad are False"
            )

        if self.aliases is not None:
            self.aliases = tuple(AliasInfo(a) for a in self.aliases)  # type: ignore[assignment]
        else:
            self.aliases = ()

    def __call__(self, *args, **kwargs):
        """Calls the function variant of the operator."""
        return self.op(*args, **kwargs)

    def __str__(self):
        return dataclass_repr(self)

    def get_op(self):
        """Returns the function variant of the operator, torch.<op_name>."""
        return self.op

    def get_method(self):
        """Returns the method variant of the operator, torch.Tensor.<op_name>.
        Returns None if the operator has no method variant.
        """
        return self.method_variant

    def get_inplace(self):
        """Returns the inplace variant of the operator, torch.Tensor.<op_name>_.
        Returns None if the operator has no inplace variant.
        """
        return self.inplace_variant

    def get_operator(self):
        """Returns operator variant of the operator, e.g. operator.neg
        Returns None if the operator has no operator variant.
        """
        return self.operator_variant

    def get_inplace_operator(self):
        """Returns the inplace operator variant of the operator, e.g operator.iadd
        Returns None if the operator has no inplace operator variant"""
        return self.inplace_operator_variant

    def conjugate_sample_inputs(self, device, dtype, requires_grad=False, **kwargs):
        """Returns an iterable of SampleInputs but with the tensor input or first
        tensor in a sequence input conjugated.
        """

        samples = self.sample_inputs_func(self, device, dtype, requires_grad, **kwargs)
        conj_samples = list(samples)

        def conjugate(tensor):
            _requires_grad = tensor.requires_grad
            tensor = tensor.conj()
            return tensor.requires_grad_(_requires_grad)

        for i, sample in enumerate(samples):
            sample = conj_samples[i]
            # Note: it is assumed that the input here is either a tensor or tensorlist
            if isinstance(sample.input, torch.Tensor):
                sample.input = conjugate(sample.input)
            else:
                sample.input[0] = conjugate(sample.input[0])

        return TrackedInputIter(iter(conj_samples), "conjugate sample input")

    def sample_inputs(self, device, dtype, requires_grad=False, **kwargs):
        """
        Returns an iterable of SampleInputs.

        These samples should be sufficient to test the function works correctly
        with autograd, TorchScript, etc.
        """
        samples = self.sample_inputs_func(self, device, dtype, requires_grad, **kwargs)

        if kwargs.get("include_conjugated_inputs", False):
            conj_samples = self.conjugate_sample_inputs(
                device, dtype, requires_grad, **kwargs
            )
            samples_list = list(samples)
            samples_list.extend(conj_samples)
            samples = tuple(samples_list)

        return TrackedInputIter(iter(samples), "sample input")

    def reference_inputs(self, device, dtype, requires_grad=False, **kwargs):
        """
        Returns an iterable of SampleInputs.

        Distinct from sample_inputs() above because this returns an expanded set
        of inputs when reference_inputs_func is defined. If undefined this returns
        the sample inputs.
        """
        if self.reference_inputs_func is None:
            samples = self.sample_inputs_func(
                self, device, dtype, requires_grad, **kwargs
            )
            return TrackedInputIter(iter(samples), "sample input")

        if kwargs.get("include_conjugated_inputs", False):
            raise NotImplementedError

        references = self.reference_inputs_func(
            self, device, dtype, requires_grad, **kwargs
        )
        return TrackedInputIter(iter(references), "reference input")

    def error_inputs(self, device, **kwargs):
        """
        Returns an iterable of ErrorInputs.
        """
        errs = self.error_inputs_func(self, device, **kwargs)
        return TrackedInputIter(
            iter(errs), "error input", callback=lambda e: e.sample_input
        )

    def error_inputs_sparse(self, device, layout, **kwargs):
        """
        Returns an iterable of ErrorInputs that contain sparse sample
        inputs with a specified layout.
        """
        if not self.supports_sparse_layout(layout):
            raise unittest.SkipTest("unsupported sparse layout")
        return self.error_inputs_sparse_func(self, device, layout, **kwargs)

    def supports_sparse_layout(self, layout):
        """Return True if OpInfo supports the specified sparse layout."""
        layout_name = str(layout).split(".")[-1]
        # map torch.sparse_coo to OpInfo.supports_sparse:
        layout_name = layout_name.replace("_coo", "")
        return getattr(self, f"supports_{layout_name}")

    def sample_inputs_sparse(
        self, layout, device, dtype, requires_grad=False, **kwargs
    ):
        """Returns an iterable of SampleInputs that contain inputs with a
        specified sparse layout.
        """
        layout_name = str(layout).split(".")[-1]
        sample_inputs_mth = getattr(self, "sample_inputs_" + layout_name)

        def non_empty_sampler(op, generator):
            found_sample = False
            for sample in generator:
                found_sample = True
                yield sample
            if not found_sample:
                raise unittest.SkipTest("NO SAMPLES!")

        return non_empty_sampler(
            self,
            sample_inputs_mth(device, dtype, requires_grad=requires_grad, **kwargs),
        )

    def _sample_inputs_unspecified(self, *args, **kwargs):
        """Raises an NotImplemented exception in a OpInfo instance creation
        that specifies supports_sparse(|_csr|_csc|_bsr|_bsc)=True
        without specifying the corresponding sample function as
        sample_inputs_sparse_(coo|csr|csc|bsr|bsc)_func.

        To avoid this, either define the corresponding sample function,
        or re-map unsupported samples to error inputs in an appropiate

          opinfo/definitions/sparse.py:_validate_sample_input_sparse_<op>

        function.
        """
        raise NotImplementedError("no sample function specified")

    def sample_inputs_sparse_coo(self, device, dtype, requires_grad=False, **kwargs):
        """Returns an iterable of SampleInputs that contain inputs with sparse
        coo layout.
        """
        return self.sample_inputs_sparse_coo_func(
            self, device, dtype, requires_grad, **kwargs
        )

    def sample_inputs_sparse_csr(self, device, dtype, requires_grad=False, **kwargs):
        """Returns an iterable of SampleInputs that contain inputs with sparse
        csr layout.
        """
        return self.sample_inputs_sparse_csr_func(
            self, device, dtype, requires_grad, **kwargs
        )

    def sample_inputs_sparse_csc(self, device, dtype, requires_grad=False, **kwargs):
        """Returns an iterable of SampleInputs that contain inputs with sparse
        csc layout.
        """
        return self.sample_inputs_sparse_csc_func(
            self, device, dtype, requires_grad, **kwargs
        )

    def sample_inputs_sparse_bsr(self, device, dtype, requires_grad=False, **kwargs):
        """Returns an iterable of SampleInputs that contain inputs with sparse
        bsr layout.
        """
        return self.sample_inputs_sparse_bsr_func(
            self, device, dtype, requires_grad, **kwargs
        )

    def sample_inputs_sparse_bsc(self, device, dtype, requires_grad=False, **kwargs):
        """Returns an iterable of SampleInputs that contain inputs with sparse
        bsc layout.
        """
        return self.sample_inputs_sparse_bsc_func(
            self, device, dtype, requires_grad, **kwargs
        )

    def get_decorators(self, test_class, test_name, device, dtype, param_kwargs):
        """Returns the decorators targeting the given test."""
        result = []
        for decorator in self.decorators:
            if isinstance(decorator, DecorateInfo):
                if decorator.is_active(
                    test_class, test_name, device, dtype, param_kwargs
                ):
                    result.extend(decorator.decorators)
            else:
                result.append(decorator)
        return result

    def supported_dtypes(self, device_type):
        if device_type == "privateuse1":
            device_type = torch._C._get_privateuse1_backend_name()
        device_type = torch.device(device_type).type
        if device_type == "cuda":
            return self.dtypesIfROCM if TEST_WITH_ROCM else self.dtypesIfCUDA
        return self.dtypes

    def supported_backward_dtypes(self, device_type):
        if not self.supports_autograd:
            return set()

        if device_type == "privateuse1":
            device_type = torch._C._get_privateuse1_backend_name()
        device_type = torch.device(device_type).type
        backward_dtypes = None
        if device_type == "cuda":
            backward_dtypes = (
                self.backward_dtypesIfROCM
                if TEST_WITH_ROCM
                else self.backward_dtypesIfCUDA
            )
        else:
            backward_dtypes = self.backward_dtypes

        allowed_backward_dtypes = floating_and_complex_types_and(
            torch.bfloat16, torch.float16, torch.complex32
        )
        return set(allowed_backward_dtypes).intersection(backward_dtypes)

    def supports_dtype(self, dtype, device_type) -> bool:
        return dtype in self.supported_dtypes(device_type)

    @property
    def formatted_name(self):
        """Returns a formatted full name for this OpInfo that can be used in test names."""
        variant = (
            "_" + self.variant_test_name.replace(".", "_")
            if self.variant_test_name
            else ""
        )
        return f"{self.name.replace('.', '_')}{variant}"


def _generate_reduction_inputs(device, dtype, requires_grad, **kwargs):
    """Generates input tensors for testing reduction operators"""
    yield make_tensor([], dtype=dtype, device=device, requires_grad=requires_grad)
    yield make_tensor([2], dtype=dtype, device=device, requires_grad=requires_grad)
    yield make_tensor([3, 5], dtype=dtype, device=device, requires_grad=requires_grad)
    yield make_tensor(
        [3, 2, 1, 2], dtype=dtype, device=device, requires_grad=requires_grad
    )


def _generate_reduction_kwargs(ndim, supports_multiple_dims=True):
    """Generates a subset of all valid dim and keepdim kwargs given ndim that
    is appropriate for testing reduction operators.
    """

    # Test default dim and keepdim
    yield {}

    # Test reducing inner and outer most dimensions
    yield {"dim": 0, "keepdim": True}
    yield {"dim": -1, "keepdim": False}

    # Test reducing middle dimension
    if ndim > 2:
        yield {"dim": ndim // 2, "keepdim": True}

    if supports_multiple_dims:
        # Test reducing all dimensions
        yield {"dim": tuple(range(ndim)), "keepdim": False}

        # Test reducing both first and last dimensions
        if ndim > 1:
            yield {"dim": (0, -1), "keepdim": True}

        # Test reducing every other dimension starting with the second
        if ndim > 3:
            yield {"dim": tuple(range(1, ndim, 2)), "keepdim": False}


def sample_inputs_reduction(op_info, device, dtype, requires_grad, **kwargs):
    """Sample inputs for reduction operators."""

    # TODO(@heitorschueroff) Once all reduction operators are using
    # ReductionOpInfo use op_info.supports_multiple_dims directly.
    supports_multiple_dims: bool = kwargs.get("supports_multiple_dims", True)

    # TODO(@heitorschueroff) Once all reduction operators are using ReductionOpInfo
    # use op_info.generate_args_kwargs directly.
    generate_args_kwargs = kwargs.get(
        "generate_args_kwargs", lambda *args, **kwargs: (yield tuple(), {})
    )

    for t in _generate_reduction_inputs(device, dtype, requires_grad):
        for reduction_kwargs in _generate_reduction_kwargs(
            t.ndim, supports_multiple_dims
        ):
            for args, kwargs in generate_args_kwargs(t, **reduction_kwargs):
                kwargs.update(reduction_kwargs)
                yield SampleInput(
                    t.detach().requires_grad_(requires_grad), args=args, kwargs=kwargs
                )


# NOTE [Reductions]:
#
# For testing purposes, we relax the definition of a reduction operator
# as defined in the docstring below. We do this to capture operators with
# a similar API so they can be tested automatically. However...
#
# Strictly speaking a reduction operator is an operator that can reduce an
# array to a single scalar value and that can be computed from the partial
# result of reducing subarrays. This usually means that the reduction operation
# should be commutative and associative. This definition is important when it
# comes to implementation as it determines how a reduction can be parallelized.
#
# For example, many summary statistics such as median, mode and quantile cannot
# be computed from partial results because these are sorting and counting based
# algorithms that need information that would be lost in the reduced value.
class ReductionOpInfo(OpInfo):
    """Reduction operator information.

    An operator is a reduction operator if it reduces one or more dimensions of
    the input tensor to a single value. Reduction operators must implement the
    following signature:

    - `op(input, *args, *, dim=None, keepdim=False, **kwargs) -> Tensor`

    ReductionOpInfo tests that reduction operators implement a consistent API.
    Optional features such as reducing over multiple dimensions are captured in
    the optional keyword parameters of the ReductionOpInfo constructor.

    If a reduction operator does not yet implement the full required API of
    reduction operators, this should be documented by xfailing the failing
    tests rather than adding optional parameters to ReductionOpInfo.

    NOTE
    The API for reduction operators has not yet been finalized and some
    requirements may change.

    See tests in test/test_reductions.py
    """

    def __init__(
        self,
        name,
        *,
        # The identity value for the operator if it has one.
        identity: Optional[Any] = None,
        # The nan policy for the operator if it implements one.
        # - propagate: NaN values are propagated to the output
        # - omit: NaN values are discarded during the reduction
        nan_policy: Optional[str] = None,
        # Whether the operator supports reducing multiple dimensions.
        supports_multiple_dims: bool = True,
        # Whether the operator promotes integral to floating point dtypes.
        promotes_int_to_float: bool = False,
        # Whether the operator promotes all integral dtypes to int64.
        promotes_int_to_int64: bool = False,
        # If a specific dtype is given, then the operator always returns that
        # dtype irrespective of the input dtype. If None, the operator returns
        # the dtype according to the type promotion rules above.
        result_dtype: Optional[torch.dtype] = None,
        # Casts complex results to real (e.g. linalg.norm or torch.var)
        complex_to_real: bool = False,
        # ReductionOpInfo tests generate their own input, dim and keepdim
        # arguments and call this function to generate tuples of extra args and
        # kwargs to use when calling the op. This is required for operators that
        # have other required parameters besides the input tensor.
        generate_args_kwargs: Callable = lambda t, dim=None, keepdim=False: (
            yield tuple(),
            {},
        ),
        # Options from the OpInfo base class
        **kwargs,
    ):
        self._original_reduction_args = locals().copy()
        assert nan_policy in (None, "propagate", "omit")

        # These are mutually exclusive options
        assert not (result_dtype and promotes_int_to_float)
        assert not (result_dtype and promotes_int_to_int64)
        assert not (result_dtype and complex_to_real)
        assert not (promotes_int_to_float and promotes_int_to_int64)

        # Default sample_inputs_func for ReductionOpInfo which augments sample
        # inputs from sample_inputs_reduction with the args and kwargs from
        # generate_args_kwargs. This is only used if sample_inputs_func is None.
        def sample_inputs_func(*args, **kwargs):
            kwargs["supports_multiple_dims"] = supports_multiple_dims
            kwargs["generate_args_kwargs"] = generate_args_kwargs
            yield from sample_inputs_reduction(*args, **kwargs)

        # Override OpInfo defaults and call base class __init__
        kwargs.setdefault("inplace_variant", None)
        kwargs.setdefault("sample_inputs_func", sample_inputs_func)
        super().__init__(name, promotes_int_to_float=promotes_int_to_float, **kwargs)

        self.identity = identity
        self.nan_policy = nan_policy
        self.supports_multiple_dims = supports_multiple_dims
        self.promotes_int_to_int64 = promotes_int_to_int64
        self.complex_to_real = complex_to_real
        self.result_dtype = result_dtype
        self.generate_args_kwargs = generate_args_kwargs


# The base reference input generation for elementwise binary operations
def _reference_inputs_elementwise_binary(
    op, device, dtype, requires_grad, exclude_zero, **kwargs
):
    yield from op.sample_inputs_func(op, device, dtype, requires_grad, **kwargs)
    yield from generate_elementwise_binary_tensors(
        op,
        device=device,
        dtype=dtype,
        requires_grad=requires_grad,
        exclude_zero=exclude_zero,
    )
    if dtype is not torch.bool:
        yield from generate_elementwise_binary_small_value_tensors(
            op, device=device, dtype=dtype, requires_grad=requires_grad
        )
    if dtype not in (torch.bool, torch.uint8, torch.int8):
        yield from generate_elementwise_binary_large_value_tensors(
            op, device=device, dtype=dtype, requires_grad=requires_grad
        )
    yield from generate_elementwise_binary_broadcasting_tensors(
        op,
        device=device,
        dtype=dtype,
        requires_grad=requires_grad,
        exclude_zero=exclude_zero,
    )
    yield from generate_elementwise_binary_with_scalar_samples(
        op, device=device, dtype=dtype, requires_grad=requires_grad
    )

    yield from generate_elementwise_binary_with_scalar_and_type_promotion_samples(
        op, device=device, dtype=dtype, requires_grad=requires_grad
    )

    if dtype.is_floating_point or dtype.is_complex:
        yield from generate_elementwise_binary_extremal_value_tensors(
            op, device=device, dtype=dtype, requires_grad=requires_grad
        )


# Note that these references inputs use scalars for the SampleInput.input value,
#   and many tests require SampleInput.input be a tensor or a list of tensors
def reference_inputs_elementwise_binary(op, device, dtype, requires_grad, **kwargs):
    if hasattr(op, "rhs_make_tensor_kwargs"):
        exclude_zero = op.rhs_make_tensor_kwargs.get("exclude_zero", False)

    gen = partial(
        _reference_inputs_elementwise_binary,
        op,
        device,
        dtype,
        requires_grad,
        exclude_zero,
        **kwargs,
    )

    # yields "normal" samples
    yield from gen()

    # yields noncontiguous samples
    for sample in gen():
        yield sample.noncontiguous()

    yield from generate_elementwise_binary_noncontiguous_tensors(
        op,
        device=device,
        dtype=dtype,
        requires_grad=requires_grad,
        exclude_zero=exclude_zero,
    )

    yield from generate_elementwise_binary_arbitrarily_strided_tensors(
        op,
        device=device,
        dtype=dtype,
        requires_grad=requires_grad,
        exclude_zero=exclude_zero,
    )


# A functional that extends an elementwise binary operator's bespoke error inputs
#   with generic error inputs for the class of elementwise binary operations
def make_error_inputs_elementwise_binary(error_inputs_func):
    def error_inputs_func_wrapper(op, device, **kwargs):
        if error_inputs_func is not None:
            yield from error_inputs_func(op, device, **kwargs)

        if not op.supports_rhs_python_scalar:
            si = SampleInput(torch.tensor((1, 2, 3), device=device), args=(2,))
            yield ErrorInput(si, error_type=Exception, error_regex="")

        if not op.supports_one_python_scalar:
            si = SampleInput(2, args=(torch.tensor((1, 2, 3), device=device),))
            yield ErrorInput(si, error_type=Exception, error_regex="")

        if (
            not kwargs.get("skip_two_python_scalars", False)
            and not op.supports_two_python_scalars
        ):
            si = SampleInput(2, args=(3,))
            yield ErrorInput(si, error_type=Exception, error_regex="")

    return error_inputs_func_wrapper


# The following functions and classes are for testing elementwise binary operators.


# Returns a generator of pairs of contiguous tensors on the requested device
#   and with the requested dtype.
#
# This function is intended to test the non-vectorized and vectorized code
#   paths of elementwise binary functions, as well as their handling of odd tensor
#   sizes (like zero-dim tensors and tensors with zero elements).
#
# Each iterable will include an a tensor with no elements,
#   zero dim (scalar) tensors, small 1D tensors, a medium 1D tensor, and
#   a large 2D tensor.
def generate_elementwise_binary_tensors(
    op, *, device, dtype, requires_grad=False, exclude_zero=False
):
    shapes = (
        # tensors with no elements
        (0,),
        (1, 0, 3),
        # zero dim (scalar) tensor
        (),
        # small 1D tensor
        (20,),
        # medium 1D tensor
        (812,),
        # large 2D tensor
        (1029, 917),
    )

    make_arg = partial(
        make_tensor,
        device=device,
        dtype=dtype,
        requires_grad=requires_grad,
        exclude_zero=exclude_zero,
    )
    for shape in shapes:
        lhs = make_arg(shape, **op.lhs_make_tensor_kwargs)
        rhs = make_arg(shape, **op.rhs_make_tensor_kwargs)
        yield SampleInput(lhs, args=(rhs,))


def generate_elementwise_binary_arbitrarily_strided_tensors(
    op, *, device, dtype, requires_grad=False, exclude_zero=False
):
    # shape, strides, offset
    strided_cases = (
        ((5, 6, 2), (1, 1, 7), 2),
        ((5, 5, 4), (1, 1, 7), 2),
        ((5, 5, 2), (4, 5, 7), 3),
        ((5, 5, 2), (5, 5, 7), 3),
        ((5, 5, 2), (5, 5, 5), 3),
        ((9, 5, 2), (0, 1, 7), 3),
    )

    make_arg = partial(
        make_tensor,
        device=device,
        dtype=dtype,
        requires_grad=requires_grad,
        exclude_zero=exclude_zero,
    )
    for shape, strides, offset in strided_cases:
        a = make_arg(
            500,
        ).as_strided(shape, strides, offset)
        b = make_arg(shape)
        yield SampleInput(a, args=(b,))


# Returns a generator of pairs of contiguous tensors on the requested device and with
#   the requested dtype.
#
# Unlike the previous function, the values in these tensors are specified manually.
def generate_elementwise_binary_small_value_tensors(
    op, *, device, dtype, requires_grad=False, exclude_zero=None
):
    if exclude_zero is None:
        if hasattr(op, "rhs_make_tensor_kwargs"):
            exclude_zero = op.rhs_make_tensor_kwargs.get("exclude_zero", False)

    # defines interesting values
    _unsigned_int_vals = (0, 1, 55, 127, 128, 190, 210, 220, 254)
    _int_vals = (0, -1, 1, -55, 55, -127, 127, -128)
    _float_vals = (
        0.0,
        -0.0,
        -0.001,
        0.001,
        -0.25,
        0.25,
        -1.0,
        1.0,
        -math.pi / 2,
        math.pi / 2,
        -math.pi + 0.00001,
        math.pi - 0.00001,
        -math.pi,
        math.pi,
        -math.pi - 0.00001,
        math.pi + 0.00001,
    )

    l_vals = []
    r_vals = []

    if dtype.is_floating_point:
        prod = product(_float_vals, _float_vals)
    elif dtype.is_complex:
        complex_vals = product(_float_vals, _float_vals)
        # Note the use of list is required here or the map generator will be
        #  emptied by the following product and it won't produce the desired cross-product
        complex_vals = [complex(*x) for x in complex_vals]
        prod = product(complex_vals, complex_vals)
    elif dtype in (torch.int8, torch.int16, torch.int32, torch.int64):
        prod = product(_int_vals, _int_vals)
    elif dtype is torch.uint8:
        prod = product(_unsigned_int_vals, _unsigned_int_vals)
    else:
        raise ValueError("Unsupported dtype!")

    for l, r in prod:
        l_vals.append(l)
        if r == 0 and exclude_zero:
            r_vals.append(1)
        else:
            r_vals.append(r)

    lhs = torch.tensor(l_vals, device=device, dtype=dtype, requires_grad=requires_grad)
    rhs = torch.tensor(r_vals, device=device, dtype=dtype, requires_grad=requires_grad)

    yield SampleInput(lhs, args=(rhs,))


def generate_elementwise_binary_large_value_tensors(
    op, *, device, dtype, requires_grad=False
):
    _large_int_vals = (-1113, 1113, -10701, 10701)
    _large_float16_vals = (-501, 501, -1001.2, 1001.2, -13437.7, 13437.7)
    _large_float_vals = _large_float16_vals + (-4988429.2, 4988429.2, -1e20, 1e20)

    l_vals = []
    r_vals = []

    if dtype == torch.float16:
        prod = product(_large_float16_vals, _large_float16_vals)
    elif dtype.is_floating_point:
        prod = product(_large_float_vals, _large_float_vals)
    elif dtype.is_complex:
        complex_vals = product(_large_float_vals, _large_float_vals)
        # Note the use of list is required here or the map generator will be
        #  emptied by the following product and it won't produce the desired cross-product
        complex_vals = [complex(*x) for x in complex_vals]
        prod = product(complex_vals, complex_vals)
    elif dtype in (torch.int16, torch.int32, torch.int64):
        prod = product(_large_int_vals, _large_int_vals)
    else:
        raise ValueError("Unsupported dtype!")

    for l, r in prod:
        l_vals.append(l)
        r_vals.append(r)

    lhs = torch.tensor(l_vals, device=device, dtype=dtype, requires_grad=requires_grad)
    rhs = torch.tensor(r_vals, device=device, dtype=dtype, requires_grad=requires_grad)

    yield SampleInput(lhs, args=(rhs,))


def generate_elementwise_binary_extremal_value_tensors(
    op, *, device, dtype, requires_grad=False
):
    _float_extremals = (float("inf"), float("-inf"), float("nan"))

    l_vals = []
    r_vals = []

    if dtype.is_floating_point:
        prod = product(_float_extremals, _float_extremals)
    elif dtype.is_complex:
        complex_vals = product(_float_extremals, _float_extremals)
        # Note the use of list is required here or the map generator will be
        #  emptied by the following product and it won't produce the desired cross-product
        complex_vals = [complex(*x) for x in complex_vals]
        prod = product(complex_vals, complex_vals)
    else:
        raise ValueError("Unsupported dtype!")

    for l, r in prod:
        l_vals.append(l)
        r_vals.append(r)

    lhs = torch.tensor(l_vals, device=device, dtype=dtype, requires_grad=requires_grad)
    rhs = torch.tensor(r_vals, device=device, dtype=dtype, requires_grad=requires_grad)

    yield SampleInput(lhs, args=(rhs,))

    # Test case for NaN propagation
    nan = (
        float("nan") if dtype.is_floating_point else complex(float("nan"), float("nan"))
    )
    lhs = make_tensor(
        (128, 128), device=device, dtype=dtype, requires_grad=requires_grad
    )
    lhs.view(-1)[::3] = nan
    rhs = make_tensor(
        (128, 128), device=device, dtype=dtype, requires_grad=requires_grad
    )
    rhs.view(-1)[::3] = nan

    yield SampleInput(lhs, args=(rhs,))


# Returns a generator of pairs of contiguous and noncontiguous tensors that
#   require broadcasting
def generate_elementwise_binary_broadcasting_tensors(
    op, *, device, dtype, requires_grad=False, exclude_zero=False
):
    shapes = (
        ((1,), ()),
        ((2,), ()),
        ((1,), (2,)),
        ((2, 1), (2,)),
        ((1, 2), (2,)),
        ((3, 2), (2,)),
        ((1, 3, 2), (2,)),
        ((1, 3, 2), (3, 2)),
        ((3, 1, 2), (3, 2)),
        ((2, 3, 2), ()),
        ((3, 1, 2), (1, 3, 2)),
    )

    make_arg = partial(
        make_tensor,
        device=device,
        dtype=dtype,
        requires_grad=requires_grad,
        exclude_zero=exclude_zero,
    )
    for shape, noncontiguous in product(shapes, [True, False]):
        shape_lhs, shape_rhs = shape
        lhs = make_arg(
            shape_lhs, noncontiguous=noncontiguous, **op.lhs_make_tensor_kwargs
        )
        rhs = make_arg(
            shape_rhs, noncontiguous=noncontiguous, **op.rhs_make_tensor_kwargs
        )

        yield SampleInput(lhs, args=(rhs,), broadcasts_input=True)


# Returns a generator of pairs of contiguous tensors and scalars
def generate_elementwise_binary_with_scalar_samples(
    op, *, device, dtype, requires_grad=False
):
    make_arg = partial(
        make_tensor, device=device, dtype=dtype, requires_grad=requires_grad
    )

    shapes = ((), (3,), (5, 3), (0, 1, 3), (1, 5))
    if op.supports_rhs_python_scalar:
        for shape in shapes:
            lhs = make_arg(shape, **op.lhs_make_tensor_kwargs)
            rhs = make_arg(shape, **op.rhs_make_tensor_kwargs)
            lhs_scalar = make_arg((), **op.lhs_make_tensor_kwargs).item()
            rhs_scalar = make_arg((), **op.rhs_make_tensor_kwargs).item()

            yield SampleInput(lhs, args=(rhs_scalar,))

        # Extends with scalar lhs
        if op.supports_one_python_scalar:
            yield SampleInput(lhs_scalar, args=(rhs,))

    if op.supports_two_python_scalars:
        lhs_scalar = make_arg((), **op.lhs_make_tensor_kwargs).item()
        rhs_scalar = make_arg((), **op.rhs_make_tensor_kwargs).item()

        yield SampleInput(lhs_scalar, args=(rhs_scalar,))


# Returns a generator of pairs of contiguous tensors and 0d tensors and scalars and type promotion
def generate_elementwise_binary_with_scalar_and_type_promotion_samples(
    op, *, device, dtype, requires_grad=False
):
    # add these samples only for logical and comparison ops, arithmetic ops are not happy about extremal scalars
    if op.name in (
        "eq",
        "ne",
        "gt",
        "ge",
        "lt",
        "le",
        "logical_and",
        "logical_or",
        "logical_xor",
    ):
        make_arg = partial(
            make_tensor, device=device, dtype=dtype, requires_grad=requires_grad
        )
        shape = (
            23,
        )  # this shape is big enough to trigger vectorization, and has non-vectorized tail
        values = (float("nan"), float("inf"), -float("inf"))
        scalar_tensors = tuple(torch.tensor(val) for val in values)
        if op.supports_rhs_python_scalar:
            lhs = make_arg(shape, **op.lhs_make_tensor_kwargs)
            rhs = make_arg(shape, **op.rhs_make_tensor_kwargs)
            for scalar in values + scalar_tensors:
                yield SampleInput(lhs, args=(scalar,))
                # Extends with scalar lhs
                if op.supports_one_python_scalar:
                    yield SampleInput(scalar, args=(rhs,))


# Returns a generator of pairs of noncontiguous tensors
def generate_elementwise_binary_noncontiguous_tensors(
    op, *, device, dtype, requires_grad=False, exclude_zero=False
):
    make_arg = partial(
        make_tensor,
        device=device,
        dtype=dtype,
        requires_grad=requires_grad,
        exclude_zero=exclude_zero,
    )

    # Generic noncontiguity
    lhs = make_arg((1026,), noncontiguous=True, **op.lhs_make_tensor_kwargs)
    rhs = make_arg((1026,), noncontiguous=True, **op.rhs_make_tensor_kwargs)

    yield SampleInput(lhs.clone(), args=(rhs.clone(),))
    yield SampleInput(lhs.contiguous(), args=(rhs,))

    # Transposed
    lhs = make_arg((789, 357), **op.lhs_make_tensor_kwargs)
    rhs = make_arg((789, 357), **op.rhs_make_tensor_kwargs)

    yield SampleInput(lhs.T, args=(rhs.T,))

    # More noncontiguity
    shapes = ((5, 7), (1024,))

    for shape in shapes:
        lhs = make_arg(shape, **op.lhs_make_tensor_kwargs)
        rhs = make_arg(shape, **op.rhs_make_tensor_kwargs)

        lhs_non_contig = torch.empty(shape + (2,), device=device, dtype=dtype)[..., 0]
        lhs_non_contig.copy_(lhs)

        rhs_non_contig = torch.empty(shape + (2,), device=device, dtype=dtype)[..., 0]
        rhs_non_contig.copy_(rhs)

        yield SampleInput(lhs_non_contig.clone(), args=(rhs_non_contig.clone(),))
        yield SampleInput(lhs_non_contig.contiguous(), args=(rhs_non_contig,))

    # Noncontiguous indices
    shape = (2, 2, 1, 2)
    lhs = make_arg(shape, **op.lhs_make_tensor_kwargs)
    rhs = make_arg(shape, **op.rhs_make_tensor_kwargs)

    lhs_non_contig = lhs[:, 1, ...]
    rhs_non_contig = rhs[:, 1, ...]

    yield SampleInput(lhs_non_contig.clone(), args=(rhs_non_contig.clone(),))
    yield SampleInput(lhs_non_contig.contiguous(), args=(rhs_non_contig,))

    # Expanded tensors
    shapes = ((1, 3), (1, 7), (5, 7))

    for shape in shapes:
        lhs = make_arg(shape, **op.lhs_make_tensor_kwargs)
        rhs = make_arg(shape, **op.rhs_make_tensor_kwargs)

        lhs_non_contig = lhs.expand(3, -1, -1)
        rhs_non_contig = rhs.expand(3, -1, -1)

        yield SampleInput(lhs_non_contig, args=(rhs_non_contig,))


# Sample inputs for elementwise binary operators, like add
def sample_inputs_elementwise_binary(op, device, dtype, requires_grad, **kwargs):
    _M = S if kwargs.get("small_inputs_only", False) else M
    _S = XS if kwargs.get("small_inputs_only", False) else S

    if hasattr(op, "rhs_make_tensor_kwargs"):
        exclude_zero = op.rhs_make_tensor_kwargs.get("exclude_zero", False)

    make_arg = partial(
        make_tensor,
        device=device,
        dtype=dtype,
        requires_grad=requires_grad,
        exclude_zero=exclude_zero,
    )

    shapes = (
        ((), ()),
        ((_S,), ()),
        ((_S, 1), (_S,)),
        ((_M, _S), ()),
        ((_S, _M, _S), (_M, _S)),
        ((_S, _M, _S), (_S, _M, _S)),
        ((_M, 1, _S), (_M, _S)),
        ((_M, 1, _S), (1, _M, _S)),
        ((0, 1, XS), (0, _M, XS)),
    )

    sample_kwargs = kwargs.get("sample_kwargs", {})

    for shape_lhs, shape_rhs in shapes:
        lhs = make_arg(shape_lhs, **op.lhs_make_tensor_kwargs)
        rhs = make_arg(shape_rhs, **op.rhs_make_tensor_kwargs)
        broadcasts_input = shape_lhs != torch.broadcast_shapes(shape_lhs, shape_rhs)

        yield SampleInput(
            lhs, args=(rhs,), kwargs=sample_kwargs, broadcasts_input=broadcasts_input
        )


# Metadata class for binary "universal functions (ufuncs)" that accept two
# tensor and have common properties
class BinaryUfuncInfo(OpInfo):
    """Operator information for 'universal binary functions (binary ufuncs).'
    These are functions of two tensors with common properties like:
      - they are elementwise functions
      - the output shape is determined by the input shape
      - they typically have method and inplace variants
      - they typically support the out kwarg
      - they typically have NumPy or SciPy references
    See NumPy's universal function documentation
    (https://numpy.org/doc/stable/reference/ufuncs.html) for more details
    about the concept of ufuncs.
    """

    def __init__(
        self,
        name,
        *,
        sample_inputs_func=sample_inputs_elementwise_binary,
        reference_inputs_func=reference_inputs_elementwise_binary,
        error_inputs_func=None,
        lhs_make_tensor_kwargs=None,
        rhs_make_tensor_kwargs=None,
        always_returns_bool=False,  # Set to true if the op always returns bool tensors
        supports_rhs_python_scalar=True,  # Whether the operator allows Tensor x scalar inputs
        supports_one_python_scalar=False,  # Whether the operator allows scalar x tensor and tensor x scalar inputs
        supports_two_python_scalars=False,  # Whether the operator allows scalar x scalar inputs
        **kwargs,
    ):
        self._original_binary_ufunc_args = locals().copy()

        # Elementwise binary operations perform the equivalent of test_numpy_refs
        #   in test_binary_ufuncs, but with additional test granularity. So the
        #   generic test_ops.py test is skipped because it's redundant.
        common_skips = (
            DecorateInfo(
                unittest.skip("Skipping redundant test."),
                "TestCommon",
                "test_numpy_refs",
            ),
        )
        kwargs["skips"] = kwargs.get("skips", tuple()) + common_skips
        super().__init__(
            name,
            sample_inputs_func=sample_inputs_func,
            reference_inputs_func=reference_inputs_func,
            error_inputs_func=make_error_inputs_elementwise_binary(error_inputs_func),
            **kwargs,
        )

        # [lr]hs_make_tensor_kwargs are part of the OpInfo to be able to dynamically generate valid samples later on.
        if lhs_make_tensor_kwargs is None:
            lhs_make_tensor_kwargs = {}
        self.lhs_make_tensor_kwargs = lhs_make_tensor_kwargs

        if rhs_make_tensor_kwargs is None:
            rhs_make_tensor_kwargs = {}
        self.rhs_make_tensor_kwargs = rhs_make_tensor_kwargs

        self.always_returns_bool = always_returns_bool
        self.supports_rhs_python_scalar = supports_rhs_python_scalar
        self.supports_one_python_scalar = supports_one_python_scalar
        self.supports_two_python_scalars = supports_two_python_scalars

        if self.supports_two_python_scalars:
            self.supports_one_python_scalar = True

        if self.supports_one_python_scalar:
            assert (
                supports_rhs_python_scalar
            ), "Can't support lhs and rhs Python scalars but not rhs scalars!"


# The following functions and classes are for testing elementwise unary operators.
def sample_inputs_elementwise_unary(
    op_info, device, dtype, requires_grad, op_kwargs=None, **kwargs
):
    if not op_kwargs:
        op_kwargs = {}

    _L = S if kwargs.get("small_inputs_only", False) else L

    low, high = op_info.domain
    is_floating = dtype.is_floating_point or dtype.is_complex
    low = low if low is None or not is_floating else low + op_info._domain_eps
    high = high if high is None or not is_floating else high - op_info._domain_eps
    if (
        op_info.supports_sparse_csr
        or op_info.supports_sparse_csc
        or op_info.supports_sparse_bsr
        or op_info.supports_sparse_bsc
    ):
        # Tensors with dim=2 for sparse compressed testing
        yield SampleInput(
            make_tensor(
                (_L, _L),
                device=device,
                dtype=dtype,
                low=low,
                high=high,
                requires_grad=requires_grad,
            ),
            kwargs=op_kwargs,
        )
    else:
        # Creates a 1D, empty, and scalar tensor
        for shape in ((_L,), (1, 0, 3), ()):
            yield SampleInput(
                make_tensor(
                    shape,
                    device=device,
                    dtype=dtype,
                    low=low,
                    high=high,
                    requires_grad=requires_grad,
                ),
                kwargs=op_kwargs,
            )


# Replace values satisfying condition with a safe value. This is used to block
# out values the could cause singularity like tan(pi/2)
def _replace_values_in_tensor(tensor, condition, safe_value):
    mask = condition(tensor)
    tensor.masked_fill_(mask, safe_value)


# Helper to create a unary elementwise tensor with valid inputs
def _make_unary_elementwise_tensor(shape, *, op, dtype, **kwargs):
    low, high = op.domain
    is_floating = dtype.is_floating_point or dtype.is_complex
    low = low if low is None or not is_floating else low + op._domain_eps
    high = high if high is None or not is_floating else high - op._domain_eps

    a = make_tensor(shape, low=low, high=high, dtype=dtype, **kwargs)

    if op.reference_numerics_filter is not None and dtype is not torch.bool:
        condition, safe_value = op.reference_numerics_filter
        _replace_values_in_tensor(a, condition, safe_value)

    return a


# Restricts the values in the tensor to the domain of the
# given elementwise unary operator
def _filter_unary_elementwise_tensor(a, *, op):
    # short-circuits for boolean tensors
    if a.dtype is torch.bool:
        return a

    low, high = op.domain
    is_floating = a.dtype.is_floating_point or a.dtype.is_complex
    low = low if low is None or not is_floating else low + op._domain_eps
    high = high if high is None or not is_floating else high - op._domain_eps

    if a.dtype is torch.uint8 and low is not None:
        low = max(low, 0)

    if not a.dtype.is_floating_point and not a.dtype.is_complex:
        low = math.ceil(low) if low is not None else None
        high = math.floor(high) if high is not None else None

    if op.reference_numerics_filter is not None:
        condition, safe_value = op.reference_numerics_filter
        _replace_values_in_tensor(a, condition, safe_value)

    if low is not None or high is not None:
        if a.dtype.is_complex:
            a.real.clamp_(low, high)
            a.imag.clamp_(low, high)
        else:
            a.clamp_(min=low, max=high)

    return a


def generate_elementwise_unary_tensors(op, *, device, dtype, requires_grad, **kwargs):
    # Special-cases bool
    if dtype is torch.bool:
        tensors = (
            torch.empty(0, device=device, dtype=torch.bool),
            torch.tensor(True, device=device),
            torch.tensor(False, device=device),
            torch.tensor((True, False), device=device),
            make_tensor((812,), device=device, dtype=dtype),
            make_tensor((1029, 917), device=device, dtype=dtype),
        )
        for a in tensors:
            yield SampleInput(a, kwargs=op.sample_kwargs(device, dtype, a)[0])

    shapes = (
        (1029, 917),
        (812,),
        # Empty sizes
        (0,),
        (0, 3, 3),
        (1, 0, 5),
        (6, 0, 0, 0),
        (3, 0, 1, 0),
    )

    make_arg = partial(
        _make_unary_elementwise_tensor,
        op=op,
        device=device,
        dtype=dtype,
        requires_grad=requires_grad,
    )
    for shape in shapes:
        a = make_arg(shape)
        yield SampleInput(a, kwargs=op.sample_kwargs(device, dtype, a)[0])


def generate_elementwise_unary_small_value_tensors(
    op, *, device, dtype, requires_grad=False
):
    for sample in generate_elementwise_binary_small_value_tensors(
        op, device=device, dtype=dtype, requires_grad=requires_grad
    ):
        a = _filter_unary_elementwise_tensor(sample.input, op=op)
        yield SampleInput(a, kwargs=op.sample_kwargs(device, dtype, a)[0])


def generate_elementwise_unary_large_value_tensors(
    op, *, device, dtype, requires_grad=False
):
    for sample in generate_elementwise_binary_large_value_tensors(
        op, device=device, dtype=dtype, requires_grad=requires_grad
    ):
        a = _filter_unary_elementwise_tensor(sample.input, op=op)
        yield SampleInput(sample.input, kwargs=op.sample_kwargs(device, dtype, a)[0])


def generate_elementwise_unary_extremal_value_tensors(
    op, *, device, dtype, requires_grad=False
):
    for sample in generate_elementwise_binary_extremal_value_tensors(
        op, device=device, dtype=dtype, requires_grad=requires_grad
    ):
        yield SampleInput(
            sample.input, kwargs=op.sample_kwargs(device, dtype, sample.input)[0]
        )


def generate_elementwise_unary_noncontiguous_tensors(
    op, *, device, dtype, requires_grad=False
):
    make_arg = partial(
        _make_unary_elementwise_tensor,
        op=op,
        device=device,
        dtype=dtype,
        requires_grad=requires_grad,
    )

    # Generic noncontiguity
    t = make_arg((1026,), noncontiguous=True)
    yield SampleInput(t, kwargs=op.sample_kwargs(device, dtype, t)[0])

    # Transposed
    t = make_arg((1024, 1024)).T
    yield SampleInput(t, kwargs=op.sample_kwargs(device, dtype, t)[0])

    # Expanded tensors
    shapes = ((1, 3), (1, 7), (5, 7))

    for shape in shapes:
        t = make_arg(shape)
        t_non_contig = t.expand(3, -1, -1)
        yield SampleInput(
            t_non_contig, kwargs=op.sample_kwargs(device, dtype, t_non_contig)[0]
        )


def generate_elementwise_unary_arbitrarily_strided_tensors(
    op, *, device, dtype, requires_grad=False
):
    # shape, strides, offset
    strided_cases = (
        ((5, 6, 2), (1, 1, 7), 2),
        ((5, 5, 4), (1, 1, 7), 2),
        ((5, 5, 2), (4, 5, 7), 3),
        ((5, 5, 2), (5, 5, 7), 3),
        ((5, 5, 2), (5, 5, 5), 3),
        ((9, 5, 2), (0, 1, 7), 3),
    )

    make_arg = partial(
        make_tensor, device=device, dtype=dtype, requires_grad=requires_grad
    )
    for shape, strides, offset in strided_cases:
        a = make_arg(
            500,
        ).as_strided(shape, strides, offset)
        yield SampleInput(a, kwargs=op.sample_kwargs(device, dtype, a)[0])


# Reuses the elementwise binary generators for consistency
# TODO: in the future generalize the reference generators to handle n-ary elementwise operations
def _reference_inputs_elementwise_unary(op, device, dtype, requires_grad, **kwargs):
    yield from op.sample_inputs_func(op, device, dtype, requires_grad, **kwargs)

    yield from generate_elementwise_unary_tensors(
        op, device=device, dtype=dtype, requires_grad=requires_grad, **kwargs
    )

    if dtype is not torch.bool:
        yield from generate_elementwise_unary_small_value_tensors(
            op, device=device, dtype=dtype, requires_grad=requires_grad, **kwargs
        )
    if dtype not in (torch.bool, torch.uint8, torch.int8) and (
        op.handles_large_floats
        or (not dtype.is_floating_point and not dtype.is_complex)
    ):
        yield from generate_elementwise_unary_large_value_tensors(
            op, device=device, dtype=dtype, requires_grad=requires_grad, **kwargs
        )

    if dtype.is_floating_point or (
        op.handles_complex_extremal_values and dtype.is_complex
    ):
        yield from generate_elementwise_unary_extremal_value_tensors(
            op, device=device, dtype=dtype, requires_grad=requires_grad, **kwargs
        )


def reference_inputs_elementwise_unary(op, device, dtype, requires_grad, **kwargs):
    gen = partial(
        _reference_inputs_elementwise_unary, op, device, dtype, requires_grad, **kwargs
    )

    # yields "normal" samples
    yield from gen()

    # yields noncontiguous samples
    for sample in gen():
        yield sample.noncontiguous()

    yield from generate_elementwise_unary_noncontiguous_tensors(
        op, device=device, dtype=dtype, requires_grad=requires_grad, **kwargs
    )

    yield from generate_elementwise_unary_arbitrarily_strided_tensors(
        op, device=device, dtype=dtype, requires_grad=requires_grad, **kwargs
    )


# Metadata class for unary "universal functions (ufuncs)" that accept a single
# tensor and have common properties like:
class UnaryUfuncInfo(OpInfo):
    """Operator information for 'universal unary functions (unary ufuncs).'
    These are functions of a single tensor with common properties like:
      - they are elementwise functions
      - the input shape is the output shape
      - they typically have method and inplace variants
      - they typically support the out kwarg
      - they typically have NumPy or SciPy references
    See NumPy's universal function documentation
    (https://numpy.org/doc/1.18/reference/ufuncs.html) for more details
    about the concept of ufuncs.
    """

    def __init__(
        self,
        name,  # the string name of the function
        *,
        dtypes=floating_types(),
        domain=(None, None),  # the [low, high) domain of the function
        handles_complex_extremal_values=True,  # whether the op correctly handles extremal values (like nan/inf)
        handles_large_floats=True,  # whether the op correctly handles large float values (like 1e20)
        supports_complex_to_float=False,  # op supports casting from complex input to real output safely eg. angle
        sample_inputs_func=sample_inputs_elementwise_unary,
        reference_inputs_func=reference_inputs_elementwise_unary,
        sample_kwargs=lambda device, dtype, input: ({}, {}),
        reference_numerics_filter=None,  # Filters values in the range of the domain specified above but that should not be tested
        **kwargs,
    ):
        self._original_unary_ufunc_args = locals().copy()

        super().__init__(
            name,
            dtypes=dtypes,
            sample_inputs_func=sample_inputs_func,
            reference_inputs_func=reference_inputs_func,
            **kwargs,
        )
        self.domain = domain
        self.handles_complex_extremal_values = handles_complex_extremal_values
        self.handles_large_floats = handles_large_floats
        self.supports_complex_to_float = supports_complex_to_float
        self.reference_numerics_filter = reference_numerics_filter

        # test_unary_ufuncs.py generates its own inputs to test the consistency
        # of the operator on sliced tensors, non-contig tensors, etc.
        # `sample_kwargs` is a utility function to provide kwargs
        # along with those inputs if required (eg. clamp).
        # It should return two dictionaries, first holding kwarg for
        # torch operator and second one for reference NumPy operator.
        self.sample_kwargs = sample_kwargs

        # Epsilon to ensure grad and gradgrad checks don't test values
        #   outside a function's domain.
        self._domain_eps = 1e-5


def sample_inputs_spectral_ops(self, device, dtype, requires_grad=False, **kwargs):
    is_fp16_or_chalf = dtype == torch.complex32 or dtype == torch.half
    if not is_fp16_or_chalf:
        nd_tensor = partial(
            make_tensor,
            (S, S + 1, S + 2),
            device=device,
            dtype=dtype,
            requires_grad=requires_grad,
        )
        oned_tensor = partial(
            make_tensor, (31,), device=device, dtype=dtype, requires_grad=requires_grad
        )
    else:
        # cuFFT supports powers of 2 for half and complex half precision
        # NOTE: For hfft, hfft2, hfftn, irfft, irfft2, irfftn with default args
        # where output_size n=2*(input_size - 1), we make sure that logical fft size is a power of two
        low = None
        high = None
        if self.name in ["fft.hfft", "fft.irfft", "_refs.fft.hfft", "_refs.fft.irfft"]:
            shapes = ((2, 9, 9), (33,))
        elif self.name in [
            "fft.hfft2",
            "fft.irfft2",
            "_refs.fft.hfft2",
            "_refs.fft.irfft2",
        ]:
            shapes = ((2, 8, 9), (33,))
        elif self.name in [
            "fft.hfftn",
            "fft.irfftn",
            "_refs.fft.hfftn",
            "_refs.fft.irfftn",
        ]:
            shapes = ((2, 2, 33), (33,))
            # Adjusting the limits because the test would be flaky due to over-saturation of float16
            # See: https://github.com/pytorch/pytorch/pull/81416
            low = -1.0
            high = 1.0
        else:
            shapes = ((2, 8, 16), (32,))
        nd_tensor = partial(
            make_tensor,
            shapes[0],
            device=device,
            low=low,
            high=high,
            dtype=dtype,
            requires_grad=requires_grad,
        )
        oned_tensor = partial(
            make_tensor,
            shapes[1],
            device=device,
            low=low,
            high=high,
            dtype=dtype,
            requires_grad=requires_grad,
        )

    if self.ndimensional == SpectralFuncType.ND:
        yield SampleInput(
            nd_tensor(),
            s=(3, 10) if not is_fp16_or_chalf else (4, 8),
            dim=(1, 2),
            norm="ortho",
        )
        yield SampleInput(nd_tensor(), norm="ortho")
        yield SampleInput(nd_tensor(), s=(8,))
        yield SampleInput(oned_tensor())
        yield from (SampleInput(nd_tensor(), dim=dim) for dim in [-1, -2, -3, (0, -1)])
    elif self.ndimensional == SpectralFuncType.TwoD:
        yield SampleInput(
            nd_tensor(),
            s=(3, 10) if not is_fp16_or_chalf else (4, 8),
            dim=(1, 2),
            norm="ortho",
        )
        yield SampleInput(nd_tensor(), norm="ortho")
        yield SampleInput(nd_tensor(), s=(6, 8) if not is_fp16_or_chalf else (4, 8))
        yield SampleInput(nd_tensor(), dim=0)
        yield SampleInput(nd_tensor(), dim=(0, -1))
        yield SampleInput(nd_tensor(), dim=(-3, -2, -1))
    else:
        yield SampleInput(
            nd_tensor(),
            n=10 if not is_fp16_or_chalf else 8,
            dim=1,
            norm="ortho",
        )
        yield SampleInput(nd_tensor(), norm="ortho")
        yield SampleInput(nd_tensor(), n=7 if not is_fp16_or_chalf else 8)
        yield SampleInput(oned_tensor())
        yield from (SampleInput(nd_tensor(), dim=dim) for dim in [-1, -2, -3])


SpectralFuncType = Enum("SpectralFuncType", ("OneD", "TwoD", "ND"))


# Metadata class for Fast Fourier Transforms in torch.fft.
class SpectralFuncInfo(OpInfo):
    """Operator information for torch.fft transforms."""

    def __init__(
        self,
        name,  # the string name of the function
        *,
        ref=None,  # Reference implementation (probably in np.fft namespace)
        dtypes=floating_and_complex_types(),
        ndimensional: SpectralFuncType,
        sample_inputs_func=sample_inputs_spectral_ops,
        decorators=None,
        **kwargs,
    ):
        self._original_spectral_func_args = dict(locals()).copy()
        self._original_spectral_func_args.update(kwargs)

        decorators = list(decorators) if decorators is not None else []
        decorators += [
            skipCPUIfNoFFT,
            DecorateInfo(
                toleranceOverride({torch.chalf: tol(4e-2, 4e-2)}),
                "TestCommon",
                "test_complex_half_reference_testing",
            ),
        ]

        super().__init__(
            name=name,
            dtypes=dtypes,
            decorators=decorators,
            sample_inputs_func=sample_inputs_func,
            **kwargs,
        )
        self.ref = ref
        self.ndimensional = ndimensional


class ShapeFuncInfo(OpInfo):
    """Early version of a specialized OpInfo for Shape manipulating operations like tile and roll"""

    def __init__(
        self,
        name,  # the string name of the function
        *,
        ref,  # a reference function
        dtypes=floating_types(),
        dtypesIfCUDA=None,
        dtypesIfROCM=None,
        sample_inputs_func=None,
        **kwargs,
    ):
        super().__init__(
            name,
            dtypes=dtypes,
            dtypesIfCUDA=dtypesIfCUDA,
            dtypesIfROCM=dtypesIfROCM,
            sample_inputs_func=sample_inputs_func,
            **kwargs,
        )
        self.ref = ref


def sample_inputs_foreach(
    self,
    device,
    dtype,
    N,
    *,
    noncontiguous=False,
    same_size=False,
    low=None,
    high=None,
    zero_size: bool,
    requires_grad: bool,
    # mutually exclusive from same_size and zero_size, which are all or nothing
    intersperse_empty_tensors: bool = False,
):
    if zero_size:
        return [torch.empty(0, dtype=dtype, device=device) for _ in range(N)]
    if same_size:
        return [
            make_tensor(
                (N, N),
                dtype=dtype,
                device=device,
                noncontiguous=noncontiguous,
                low=low,
                high=high,
                requires_grad=requires_grad,
            )
            for _ in range(N)
        ]
    else:
        # interweave some empty tensors + have the last 2 tensors be empty (see #100701)
        return [
            torch.empty(0, dtype=dtype, device=device, requires_grad=requires_grad)
            if (i % 3 == 0 or i >= N - 2) and intersperse_empty_tensors
            else make_tensor(
                (N - i, N - i),
                dtype=dtype,
                device=device,
                noncontiguous=noncontiguous,
                low=low,
                high=high,
                requires_grad=requires_grad,
            )
            for i in range(N)
        ]


def get_foreach_method_names(name):
    # get torch inplace reference function
    op_name = "_foreach_" + name
    inplace_op_name = op_name + "_"

    op = getattr(torch, op_name, None)
    inplace_op = getattr(torch, inplace_op_name, None)

    ref = getattr(torch, name, None)
    ref_inplace = getattr(torch.Tensor, name + "_", None)
    return op, inplace_op, ref, ref_inplace


@dataclass
class ForeachFuncInfo(OpInfo):
    """Early version of a specialized OpInfo for foreach functions

<<<<<<< HEAD
=======
    The main differences from the parent class are (a) `dtypes`, `dtypesIfCUDA`, and `dtypesIfROCM`
    are set to `get_all_dtypes(include_qint=False)`, and (b) the following arguments.

    ``supports_alpha_param=True`` means that the function supports a python scalar (``numbers.Number``)
    as the last keyword argument such as `_foreach_add`.
    ``supports_scalar_self_arg=True`` means that the function can take a python scalar as its first argument.
    Currently only `_foreach_pow` supports this.
    ``backward_requires_result=True``, which could sound self-explanatory, means that the function uses
    the forward result for its backward computation.
    """

>>>>>>> 8bf9e99c
    supports_alpha_param: bool = False
    supports_scalar_self_arg: bool = False
    backward_requires_result: bool = False

    def __post_init__(self):
        (
            foreach_method,
            foreach_method_inplace,
            torch_ref_method,
            torch_ref_inplace,
        ) = get_foreach_method_names(self.name)
        if not self.supports_out:
            # note(crcrpar): `foreach_method` for `"zero"` is `None` but `None` would call
            # `_getattr_qual` in `OpInfo.__post_init__` which should fail since `_foreach_zero`
            # is not defined at the moment. Thus to skip the qualification, set a similar torch
            # function.
            assert foreach_method is None
            assert torch_ref_method is None
            foreach_method = foreach_method_inplace
            torch_ref_method = torch_ref_inplace

<<<<<<< HEAD
=======
        self.dtypes = _dispatch_dtypes(get_all_dtypes(include_qint=False))

>>>>>>> 8bf9e99c
        self.op = foreach_method
        self.method_variant = foreach_method
        self.ref = torch_ref_method
        self.inplace_variant = foreach_method_inplace
        self.ref_inplace = torch_ref_inplace
        self.has_no_in_place = self.inplace_variant is None

        name = self.name
        self.name = f"_foreach_{name}"
        if name == "norm":
            self.ref = torch.linalg.vector_norm
        elif name == "minimum":
            # because minimum ref does not support inplace or scalar
            self.ref = torch.clamp_max
            self.ref_inplace = torch.Tensor.clamp_max_
        elif name == "maximum":
            # because maximum ref does not support inplace or scalar
            self.ref = torch.clamp_min
            self.ref_inplace = torch.Tensor.clamp_min_

        # The following sets `dtypesIfCUDA` and `dtypesIfROCM` accordingly.
        super().__post_init__()

    def sample_zero_size_inputs(self, device, dtype, requires_grad=False, **kwargs):
        if not hasattr(self.sample_inputs_func, "sample_zero_size_tensor_inputs"):
            return []
        return self.sample_inputs_func.sample_zero_size_tensor_inputs(
            self, device, dtype, requires_grad, **kwargs
        )


def gradcheck_wrapper_hermitian_input(op, input, *args, **kwargs):
    """Gradcheck wrapper for functions that take Hermitian matrices as input.

    They require a modified function because the finite-difference algorithm
    for calculating derivatives does not preserve the Hermitian property of the input.
    """
    return op(input + input.mH, *args, **kwargs)


def gradcheck_wrapper_triangular_input(op, *args, upper=False, idx=0, **kwargs):
    """Gradcheck wrapper for functions that take lower or upper triangular matrices as input.

    They require a modified function because the finite-difference algorithm
    for calculating derivatives does not preserve the triangular property of the input.
    `idx` is used to specific which `args[idx]` is to be triangularized.
    """
    triangular_arg = args[idx].triu() if upper else args[idx].tril()
    return op(*args[:idx], triangular_arg, *args[idx + 1 :], upper, **kwargs)


def gradcheck_wrapper_triangular_input_real_positive_diagonal(
    op, *args, upper=False, idx=0, **kwargs
):
    """Gradcheck wrapper for functions that take lower/upper triangular matrices
    with real and positive diagonals, for example, cholesky-like operations.
    """
    arg = args[idx]
    arg_diag = arg.diagonal(0, -2, -1)
    arg_diag_embed = torch.diag_embed(arg_diag)
    id_diag_tensor = torch.ones_like(arg_diag)
    id_tensor = torch.diag_embed(id_diag_tensor)
    # new_arg = arg - diag(arg) + I
    new_arg = arg - arg_diag_embed + id_tensor
    return gradcheck_wrapper_triangular_input(
        op, *args[:idx], new_arg, *args[idx + 1 :], upper=upper, idx=idx, **kwargs
    )


def gradcheck_wrapper_masked_operation(op, input, *args, **kwargs):
    """Gradcheck wrapper for masked operations.

    When mask is specified, replaces masked-out elements with zeros.

    Use for operations that produce non-finite masked-out elements,
    for instance, for minimum and maximum reductions.
    """
    output = op(input, *args, **kwargs)
    mask = kwargs.get("mask")
    if mask is not None:
        output_mask = torch.masked._output_mask(op, input, *args, **kwargs)
        output = torch.where(output_mask, output, output.new_zeros([]))
    return output


def gradcheck_wrapper_masked_pointwise_operation(op, input, *args, **kwargs):
    """Gradcheck wrapper for masked pointwise operations. Assumes that the result
    will be masked iff both tensors are masked at a specific index

    When mask is specified, replaces masked-out elements with zeros.

    Use for operations that produce non-finite masked-out elements,
    for instance, for minimum and maximum reductions.
    """
    output = op(input, *args, **kwargs)
    input_mask = kwargs.get("input_mask")
    other_mask = kwargs.get("other_mask")
    if input_mask is not None and other_mask is not None:
        combined_mask = torch.logical_and(input_mask, other_mask)
        new_kwargs = dict(mask=combined_mask, **kwargs)
        output_mask = torch.masked._input_mask(input, *args, **new_kwargs)
        output = torch.where(output_mask, output, output.new_zeros([]))
    return output


def clone_sample(sample, **kwargs):
    """
    Given a SampleInput, this function analyzes its input, args and kwargs,
    and produces a copy with each non-Tensor entry being copied by reference,
    and with each Tensor entry cloned with `t.clone().requires_grad_(t.requires_grad)`
    """

    def clone_tensor(t):
        if isinstance(t, torch.Tensor):
            return t.detach().clone().requires_grad_(t.requires_grad)
        else:
            return t

    sample_kwargs = kwargs if kwargs else sample.kwargs

    return SampleInput(
        clone_tensor(sample.input),
        args=tuple(map(clone_tensor, sample.args)),
        kwargs={k: clone_tensor(v) for k, v in sample_kwargs.items()},
    )<|MERGE_RESOLUTION|>--- conflicted
+++ resolved
@@ -2710,8 +2710,6 @@
 class ForeachFuncInfo(OpInfo):
     """Early version of a specialized OpInfo for foreach functions
 
-<<<<<<< HEAD
-=======
     The main differences from the parent class are (a) `dtypes`, `dtypesIfCUDA`, and `dtypesIfROCM`
     are set to `get_all_dtypes(include_qint=False)`, and (b) the following arguments.
 
@@ -2723,7 +2721,6 @@
     the forward result for its backward computation.
     """
 
->>>>>>> 8bf9e99c
     supports_alpha_param: bool = False
     supports_scalar_self_arg: bool = False
     backward_requires_result: bool = False
@@ -2745,11 +2742,8 @@
             foreach_method = foreach_method_inplace
             torch_ref_method = torch_ref_inplace
 
-<<<<<<< HEAD
-=======
         self.dtypes = _dispatch_dtypes(get_all_dtypes(include_qint=False))
 
->>>>>>> 8bf9e99c
         self.op = foreach_method
         self.method_variant = foreach_method
         self.ref = torch_ref_method
