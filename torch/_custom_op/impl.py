--- conflicted
+++ resolved
@@ -769,21 +769,13 @@
     compare(kwargonly, schema.arguments.flat_kwarg_only)
 
 
-<<<<<<< HEAD
-def infer_schema(prototype_function: typing.Callable, mutated_args=()) -> str:
-=======
 def infer_schema(prototype_function: typing.Callable, mutates_args=()) -> str:
->>>>>>> b279034e
     """Given a function with type hints, parses a schema.
 
     We make some assumptions to make our lives easier that correspond to how people
     write custom ops in real life:
     - none of the outputs alias any of the inputs or each other.
-<<<<<<< HEAD
-    - only the args listed in mutated_args are being mutated.
-=======
     - only the args listed in mutates_args are being mutated.
->>>>>>> b279034e
 
     Callers (e.g. the custom ops API) are responsible for checking these assumptions.
     """
@@ -795,10 +787,7 @@
         )
 
     params = []
-<<<<<<< HEAD
-=======
     seen_args = set()
->>>>>>> b279034e
     for idx, (name, param) in enumerate(sig.parameters.items()):
         if not supported_param(param):
             error_fn("We do not support positional-only args, varargs, or varkwargs.")
@@ -819,13 +808,6 @@
                 f"default values that invokes the custom op."
             )
         schema_type = SUPPORTED_PARAM_TYPES[param.annotation]
-<<<<<<< HEAD
-        if name in mutated_args:
-            if not schema_type.startswith("Tensor"):
-                error_fn(f"Parameter {name} is in mutable_args but only Tensors or collections of Tensors can be mutated")
-            schema_type = f"Tensor(a{idx}!){schema_type[len('Tensor'):]}"
-        params.append(f"{schema_type} {name}")
-=======
         if name in mutates_args:
             if not schema_type.startswith("Tensor"):
                 error_fn(f"Parameter {name} is in mutable_args but only Tensors or collections of Tensors can be mutated")
@@ -838,7 +820,6 @@
                  f"the custom op's signature. "
                  f"mutates_args should contain the names of all args that the "
                  f"custom op mutates.")
->>>>>>> b279034e
     ret = parse_return(sig.return_annotation, error_fn)
     return f"({', '.join(params)}) -> {ret}"
 
