--- conflicted
+++ resolved
@@ -751,11 +751,7 @@
       getCvarInt(TORCH_NCCL_WAIT_TIMEOUT_DUMP_MILSEC, 60 * 1000 /*60 Sec*/);
   coordCheckIntervalMilSec_ = getCvarInt(TORCH_NCCL_COORD_CHECK_MILSEC, 1000);
   ncclTraceBufferSize_ = getCvarInt(TORCH_NCCL_TRACE_BUFFER_SIZE, 0);
-<<<<<<< HEAD
-  NCCLTraceBuffer::get()->record_pg_ranks(uid_, groupRanks());
-=======
   NCCLTraceBuffer::get()->record_pg_ranks(pg_name_, groupRanks());
->>>>>>> b279034e
   enableCollecticeHashDebug_ = (dist_debug_level_ >= DebugLevel::Detail);
   // store_ usually is wrapped with PrefixStore and the prefix is different
   // across different ProcessGroupNCCL(PG) instances. We need to get the
@@ -2212,10 +2208,7 @@
     //   between threads
     r->trace_id_ = NCCLTraceBuffer::get()->record(
         uid_,
-<<<<<<< HEAD
-=======
         pg_name_,
->>>>>>> b279034e
         seq_,
         op_id_,
         profilingTitle ? profilingTitle : "",
@@ -2807,10 +2800,7 @@
     // input/output sizes and profilingTitle per-op in the group.
     auto trace_id = NCCLTraceBuffer::get()->record(
         uid_,
-<<<<<<< HEAD
-=======
         pg_name_,
->>>>>>> b279034e
         seq_,
         op_id_,
         profilingTitle,
@@ -2841,10 +2831,7 @@
     // information it wants.
     work->trace_id_ = NCCLTraceBuffer::get()->record(
         uid_,
-<<<<<<< HEAD
-=======
         pg_name_,
->>>>>>> b279034e
         seq_,
         op_id_,
         profilingTitle,
