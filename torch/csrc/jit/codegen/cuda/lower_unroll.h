#pragma once
#include <torch/csrc/WindowsTorchApiMacro.h>

#include <torch/csrc/jit/codegen/cuda/kernel_ir.h>
#include <torch/csrc/jit/codegen/cuda/lower_thread_predicate.h>
#include <torch/csrc/jit/codegen/cuda/lower_utils.h>
#include <torch/csrc/jit/codegen/cuda/root_domain_map.h>

#include <bitset>
#include <unordered_map>

namespace torch {
namespace jit {
namespace fuser {
namespace cuda {

<<<<<<< HEAD
//! Unroll pass
//!
//! A bit deceptively: UnrollPass adds all predicates, so it needs to be run
//! even if we don't unroll any loops.
//!
//! Unrolling pass will get IR that looks something like:
//! for( i : I0o{ceil(I0/4)} ) {
//!   for( j : I1o{ceil(I1/128)} ) {
//!     for( k : I0i{4} )
//!       for( l : I1i{128} )
//!         T0[I0o{ceil(I0/4)}, I1o{ceil(I1/128)}, I0iU{4}, I1i{128}] = ...
//!
//! And it will return the following:
//! for( i : I0o{ceil(I0/4)} ) {
//!   for( j : I1o{ceil(I1/128)} ) {
//!
//!     if( i * 4 + 3 < I && j * 128 + 127 < J ){
//!       for( k : I0i{4} )
//!         for( l : I1i{128} )
//!           T0[ ( i * 4 + k ) * J + j * 128 + l ] = ...
//!     } else {
//!       for( k : I0i{4} )
//!         for( l : I1i{128} )
//!           if( i * 4 + k < I && j * 128 + l < J)
//!              T0[ ( i * 4 + k ) * J + j * 128 + l ] = ...
//!     }
//!
//!   }
//! }
//!
//! As can be seen it generates two sets of loops for I0i{4} and I1i{128}. The
//! first set is protected by a predicate that makes sure there's a full
//! internal tile we can iterate over. This way we remove the predicate nested
//! in the inner most loop. There's of course a second set of loops, which has a
//! predicate still in the inner most loop, making sure that we cover edges and
//! corners.
//!
class TORCH_CUDA_API UnrollPass {
 public:
  // Take the incoming exprs and run loop unrolling, returning the new IR
  static std::vector<kir::Expr*> runPass(
      Fusion* fusion,
      const std::vector<kir::Expr*>& exprs,
      const ThreadPredicateMap& thread_predicates,
      const ComputeAtRootDomainMap& ca_root_map);

=======
/*
 * A bit deceptively: UnrollPass adds all predicates, so it needs to be run even
 * if we don't unroll any loops.
 *
 * Unrolling pass will get IR that looks something like:
 * for( i : I0o{ceil(I0/4)} ) {
 *   for( j : I1o{ceil(I1/128)} ) {
 *     for( k : I0i{4} )
 *       for( l : I1i{128} )
 *         T0[I0o{ceil(I0/4)}, I1o{ceil(I1/128)}, I0iU{4}, I1i{128}] = ...
 *
 * And it will return the following:
 * for( i : I0o{ceil(I0/4)} ) {
 *   for( j : I1o{ceil(I1/128)} ) {
 *
 *     if( i * 4 + 3 < I && j * 128 + 127 < J ){
 *       for( k : I0i{4} )
 *         for( l : I1i{128} )
 *           T0[ ( i * 4 + k ) * J + j * 128 + l ] = ...
 *     } else {
 *       for( k : I0i{4} )
 *         for( l : I1i{128} )
 *           if( i * 4 + k < I && j * 128 + l < J)
 *              T0[ ( i * 4 + k ) * J + j * 128 + l ] = ...
 *     }
 *
 *   }
 * }
 *
 * As can be seen it generates two sets of loops for I0i{4} and I1i{128}. The
 * first set is protected by a predicate that makes sure there's a full internal
 * tile we can iterate over. This way we remove the predicate nested in the
 * inner most loop. There's of course a second set of loops, which has a
 * predicate still in the inner most loop, making sure that we cover edges and
 * corners.
 */

class TORCH_CUDA_CU_API UnrollPass : public OptOutDispatch {
>>>>>>> f7b339d1
 private:
  UnrollPass(
      Fusion* fusion,
      const ThreadPredicateMap& thread_predicates,
      const ComputeAtRootDomainMap& ca_root_map)
      : thread_predicates_(thread_predicates), ca_root_map_(ca_root_map) {
    p2c_root_map_ = loop_utils::p2cRootMap(fusion->exprs());
  }

  // Wrapper to access thread_predicates_ based on an output TV
  kir::Bool* getThreadPredicate(const kir::TensorView*);

  kir::Expr* applyReplacements(kir::Expr* expr) const;

  // Generate the for Expr replacement map
  void computeMap(const std::vector<kir::Expr*>& exprs);

  void handle(kir::ForLoop* fl);

  void handle(kir::Expr* expr);

 private:
  // We will track which loops in the incomming IR will be replaced and by what
  std::unordered_map<kir::Expr*, kir::Expr*> loop_replacement_map_;

  // Keep all for loops conveniently to make unrolling easier
  std::vector<kir::ForLoop*> for_loops_;

  // Map from TensorView
  const ThreadPredicateMap& thread_predicates_;

  const ComputeAtRootDomainMap& ca_root_map_;

  IterDomainMap p2c_root_map_;

  // keep track if we're within an unrolled loop
  bool look_for_unroll_ = true;

  // As we generate inline predicates check if we actually generated a
  // non-trivial one.
  bool non_trivial_pred_found_ = false;
};

} // namespace cuda
} // namespace fuser
} // namespace jit
} // namespace torch<|MERGE_RESOLUTION|>--- conflicted
+++ resolved
@@ -14,7 +14,6 @@
 namespace fuser {
 namespace cuda {
 
-<<<<<<< HEAD
 //! Unroll pass
 //!
 //! A bit deceptively: UnrollPass adds all predicates, so it needs to be run
@@ -52,7 +51,7 @@
 //! predicate still in the inner most loop, making sure that we cover edges and
 //! corners.
 //!
-class TORCH_CUDA_API UnrollPass {
+class TORCH_CUDA_CU_API UnrollPass {
  public:
   // Take the incoming exprs and run loop unrolling, returning the new IR
   static std::vector<kir::Expr*> runPass(
@@ -61,46 +60,6 @@
       const ThreadPredicateMap& thread_predicates,
       const ComputeAtRootDomainMap& ca_root_map);
 
-=======
-/*
- * A bit deceptively: UnrollPass adds all predicates, so it needs to be run even
- * if we don't unroll any loops.
- *
- * Unrolling pass will get IR that looks something like:
- * for( i : I0o{ceil(I0/4)} ) {
- *   for( j : I1o{ceil(I1/128)} ) {
- *     for( k : I0i{4} )
- *       for( l : I1i{128} )
- *         T0[I0o{ceil(I0/4)}, I1o{ceil(I1/128)}, I0iU{4}, I1i{128}] = ...
- *
- * And it will return the following:
- * for( i : I0o{ceil(I0/4)} ) {
- *   for( j : I1o{ceil(I1/128)} ) {
- *
- *     if( i * 4 + 3 < I && j * 128 + 127 < J ){
- *       for( k : I0i{4} )
- *         for( l : I1i{128} )
- *           T0[ ( i * 4 + k ) * J + j * 128 + l ] = ...
- *     } else {
- *       for( k : I0i{4} )
- *         for( l : I1i{128} )
- *           if( i * 4 + k < I && j * 128 + l < J)
- *              T0[ ( i * 4 + k ) * J + j * 128 + l ] = ...
- *     }
- *
- *   }
- * }
- *
- * As can be seen it generates two sets of loops for I0i{4} and I1i{128}. The
- * first set is protected by a predicate that makes sure there's a full internal
- * tile we can iterate over. This way we remove the predicate nested in the
- * inner most loop. There's of course a second set of loops, which has a
- * predicate still in the inner most loop, making sure that we cover edges and
- * corners.
- */
-
-class TORCH_CUDA_CU_API UnrollPass : public OptOutDispatch {
->>>>>>> f7b339d1
  private:
   UnrollPass(
       Fusion* fusion,
