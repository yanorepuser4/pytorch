#pragma once
#include <ATen/TensorGeometry.h>
#include <ATen/core/ivalue.h>
#include <c10/core/impl/TorchDispatchModeTLS.h>
<<<<<<< HEAD
#include <c10/util/flat_hash_map.h>
#include <torch/csrc/autograd/function.h>
#include <torch/csrc/autograd/input_metadata.h>
#include <torch/csrc/autograd/saved_variable.h>
=======
#include <torch/csrc/autograd/engine.h>
>>>>>>> 5b900745
#include <torch/csrc/autograd/variable_info.h>
#include <torch/csrc/utils/python_stub.h>
#include <torch/csrc/utils/torch_dispatch_mode.h>
#include <typeindex>
#include <vector>

// see [Note: Compiled Autograd]

namespace torch::dynamo::autograd {
using namespace torch::autograd;

struct SizeInput {
  // Note: int value is still needed when dynamic to pass as an arg
  enum DynType : uint8_t { STATIC = 0, DYNAMIC = 1 };
  SizeInput(DynType dt, int64_t v) : dyn_type(dt), value(v) {}
  DynType dyn_type;
  int64_t value;
};

struct CacheKeyBuffer {
  CacheKeyBuffer(const uint8_t* key, uint16_t len) : data(new uint8_t[len]) {
    std::memcpy(data.get(), key, len);
  }
  const uint8_t* get() const {
    return data.get();
  }

 private:
  std::unique_ptr<uint8_t[]> data;
};

struct CacheKey {
  // Key to find the next node in the shadow graph.  We use C++ RTTI for the
  // type of the node (ntype), then a key generated with a visitor pattern.
  CacheKey(const std::type_index& ntype, const uint8_t* key, uint16_t len)
      : node_type(ntype), key_size(len), key(key) {}

  bool operator<(const CacheKey& other) const {
    if (node_type != other.node_type) {
      return node_type < other.node_type;
    }
    if (key_size != other.key_size) {
      return key_size < other.key_size;
    }
    return std::memcmp(key, other.key, key_size) < 0;
  }

  bool operator==(const CacheKey& other) const {
    return node_type == other.node_type && key_size == other.key_size &&
        std::memcmp(key, other.key, key_size) == 0;
  }

  size_t hash() const {
    // don't bother hashing the key data, common case 1 cache entry per node
    return std::hash<std::type_index>()(node_type) ^ key_size;
  }

  std::type_index node_type;
  uint16_t key_size;
  const uint8_t* key;
};

struct NodeCall {
  NodeCall(uint32_t id_, std::shared_ptr<Node> node_)
      : id(id_), node(std::move(node_)) {}

  void mark_output(int input_nr, int output_idx) {
    graph_output.emplace_back(std::make_pair(input_nr, output_idx));
  }

  uint32_t id;
  std::shared_ptr<Node> node;
  std::vector<std::pair<int, int>> tensor_pre_hooks;
  std::vector<int> pre_hooks;
  std::vector<int> post_hooks;
  std::vector<int> post_acc_grad_hooks;
  std::vector<std::pair<int, int>> graph_output;
  bool needed = true;
};

struct NodeCalls : public std::unordered_map<Node*, NodeCall> {
  NodeCall& lookup(const std::shared_ptr<Node>& function) {
    auto it = find(function.get());
    if (it == end()) {
      it = emplace(function.get(), NodeCall(_next_id++, function)).first;
    }
    return it->second;
  }

 private:
  uint32_t _next_id = 0;
};

struct TensorArg {
  // Represents a de-duplicated tensor that will be passed into the graph
  TensorArg(uint32_t i = 0) : id(i) {}
  uint32_t index() const {
    TORCH_INTERNAL_ASSERT(defined());
    return id - 1;
  }
  bool defined() const {
    return id != 0;
  }
  uint32_t id;
  at::Tensor proxy_tensor;
};

struct TensorArgs {
  // Manages a collection of TensorArgs and mappings from Tensors/SavedVariables
  // to them.  This also allows us to unpack SavedVariable exactly once and
  // store the unpacked Tensor.

  TensorArg& lookup(const at::Tensor& tensor, bool create = false) {
    if (!tensor.defined()) {
      return _undefined;
    }
    auto impl = tensor.unsafeGetTensorImpl();
    auto it = _args.find(impl);
    if (it == _args.end()) {
      TORCH_INTERNAL_ASSERT(create && inputs.size() == _next_id - 1);
      it = _args.emplace(impl, TensorArg(_next_id++)).first;
      inputs.emplace_back(tensor);
    }
    return it->second;
  }

  TensorArg& lookup(const SavedVariable& sv) {
    auto it = _saved_variables.find(&sv);
    TORCH_INTERNAL_ASSERT(it != _saved_variables.end());
    return *it->second;
  }

  TensorArg& add(const at::Tensor& tensor) {
    return lookup(tensor, true);
  }

  TensorArg& add(const SavedVariable& sv, const std::shared_ptr<Node>& node) {
    // TODO(jansel): Here we unpack the SavedVariable exactly once.  This might
    // fire SavedTensor hooks.  In the future we should try to put saved tensor
    // hooks into the graph.
    at::Tensor tensor = sv.unpack(node);
    TensorArg& arg = add(tensor);
    _saved_variables.emplace(&sv, &arg);
    return arg;
  }

  // the concrete tensors that will get passed into the graph as inputs
  std::vector<at::Tensor> inputs;

 private:
  std::unordered_map<const c10::TensorImpl*, TensorArg> _args;
  // Every TensorArg from this is actually owned by _args (or _undefined) and
  // that's why we have an un-owned pointer here.
  std::unordered_map<const SavedVariable*, TensorArg*> _saved_variables;
  TensorArg _undefined;
  uint32_t _next_id = 1; // id=0 used by _undefined
};

struct AutogradCompilerCall {
  void add_size_input(const c10::SymInt& s) {
    all_size_inputs.emplace_back(
        SizeInput(default_dyn_type, s.guard_int(__FILE__, __LINE__)));
  }

  int emplace_hook(c10::SafePyObject&& fn) {
    hooks.emplace_back(std::move(fn));
    return hooks.size() - 1;
  }

  TensorArgs tensor_args;
  std::vector<SizeInput> all_size_inputs;
  std::vector<int64_t> dyn_size_inputs;
  std::vector<c10::SafePyObject> hooks;
  NodeCalls node_calls;
  SizeInput::DynType default_dyn_type = SizeInput::STATIC;
};

class CompiledNodeArgs {
  // CompiledNodeArgs builds a representation of the constant values found
  // across all the nodes in the compiled graph, via 'collect' overloads. The
  // collected constants are specialized on by concatenation into a cache key.
  // Tensor, symint arguments (which are lifted to become graph inputs rather
  // than specialized on) are forwarded to the compiler and not included in the
  // key.
 public:
  void collect(const TensorArg& t) {
    collect_size(t.id);
    if (t.defined()) {
      const at::Tensor& tensor = _compiler.tensor_args.inputs[t.index()];
      // including these in the cache key means dynamo-level tensor guards can
      // be skipped
      collect(tensor.device());
      collect(tensor.dtype());
      collect(tensor.requires_grad());
    }
  }

  void collect(const at::Tensor& t) {
    collect(_compiler.tensor_args.add(t));
  }
  void collect(const SavedVariable& t) {
    collect(_compiler.tensor_args.add(t, _node_call.node));
  }
  void collect(const c10::SymInt& t) {
    _compiler.add_size_input(t);
  }
  template <typename T>
  void collect(const std::vector<T>& t) {
    collect_size(t.size());
    for (const T& i : t) {
      collect(i);
    }
  }
  template <typename T>
  void collect(const c10::ArrayRef<T>& t) {
    collect_size(t.size());
    for (const T& i : t) {
      collect(i);
    }
  }
  template <typename T>
  void collect(const c10::OptionalArray<T>& t) {
    collect(t.list);
  }
  template <typename T>
  void collect(const c10::optional<T>& t) {
    if (cond(t.has_value())) {
      collect(*t);
    }
  }
  template <typename A, typename B>
  void collect(const std::pair<A, B>& t) {
    collect(t.first);
    collect(t.second);
  }
  template <typename V>
  void collect(const ska::flat_hash_map<std::string, V>& m) {
    collect_size(m.size());

    std::vector<std::string> keys;
    keys.reserve(m.size());
    std::transform(
        m.begin(), m.end(), std::back_inserter(keys), [](const auto& entry) {
          return entry.first;
        });
    std::sort(keys.begin(), keys.end());
    for (const auto& k : keys) {
      collect(k);
      collect(m.at(k));
    }
  }
  void collect(const at::IValue& iv) {
    if (iv.isList()) {
      c10::List<at::IValue> list = iv.toList();
      collect_size(list.size());
      for (const auto& i : list) {
        collect(i);
      }
    } else if (iv.isGenericDict()) {
      c10::Dict<at::IValue, at::IValue> ordered_dict = iv.toGenericDict();
      collect_size(ordered_dict.size());
      for (const auto& entry : ordered_dict) {
        collect(entry.key());
        collect(entry.value());
      }
    } else {
      try {
        collect(static_cast<uint64_t>(at::IValue::hash(iv)));
      } catch (const std::runtime_error& e) {
        std::string msg =
            "Compiled autograd can not trace unhashable IValues, error: " +
            std::string(e.what());
        TORCH_CHECK_NOT_IMPLEMENTED(false, msg);
      }
    }
  }
  void collect(const c10::Scalar& t) {
    auto type = t.type();
    specialize_on_bytes(type);
    if (type == c10::ScalarType::Double) {
      collect(t.toDouble());
    } else if (type == c10::ScalarType::Long) {
      collect(t.toLong());
    } else if (type == c10::ScalarType::Bool) {
      collect(t.toBool());
    } else if (type == c10::ScalarType::ComplexDouble) {
      auto c = t.toComplexDouble();
      collect(c.real());
      collect(c.imag());
    } else {
      TORCH_INTERNAL_ASSERT(false);
    }
  }
  void collect(const c10::TensorOptions& t) {
    collect(t.device());
    collect(t.dtype());
    collect(t.layout());
    collect(t.requires_grad());
    collect(t.pinned_memory());
    collect(t.memory_format_opt());
  }
  void collect(const at::TensorGeometry& t) {
    collect(t.sym_sizes());
    collect(t.sym_strides());
    collect(t.sym_storage_offset());
  }
  void collect(const torch::autograd::TypeAndSize& t) {
    collect(t.sym_sizes);
    collect(t.options);
  }
  void collect(const c10::Device& t) {
    collect(t.type());
    collect(t.index());
  }
  void collect(const std::string& t) {
    collect_size(t.size());
    for (char c : t) {
      collect(c);
    }
  }
  void collect(const caffe2::TypeMeta& t) {
    specialize_on_bytes(t.id());
  }
  void collect(const std::shared_ptr<Node>& t) {
    // Note: this is only capturing the ID of the node not everything
    // contained inside it.  This is used for tracking connections between
    // nodes and the actual details of the node itself must be handled by
    // a seperate call to `node->compiled_args()`.
    if (cond((bool)t)) {
      collect(_compiler.node_calls.lookup(t));
    }
  }
  void collect(const NodeCall& t) {
    collect_size(t.id);
    collect(t.graph_output);
    collect_hooks_from(t.node.get());
  }
  void collect(const Edge& t) {
    if (cond(t.is_valid())) {
      collect_size(_compiler.node_calls.lookup(t.function).id);
      collect_size(t.input_nr);
      collect(t.function->input_metadata(t.input_nr)); // for validate_outputs
    }
  }
  void collect(const InputMetadata& t) {
    TORCH_CHECK(!t.is_nested_tensor(), "NestedTensor not implemented");
    collect(t.options());
    collect(t.is_tensor_subclass());
    collect(t.shape_as_dim_vector());
  }
  void collect(const VariableInfo& t) {
    collect(t.layout);
    collect(t.device);
    collect(t.scalar_type);
    collect(t.size);
    collect(t.requires_grad);
    collect(t.is_empty);
  }
  bool cond(bool cond) {
    collect(cond);
    return cond;
  }

#define COLLECT_AS_BYTES(T) \
  void collect(T t) {       \
    specialize_on_bytes(t); \
  }
  COLLECT_AS_BYTES(c10::ScalarType);
  COLLECT_AS_BYTES(c10::DeviceType);
  COLLECT_AS_BYTES(c10::Layout);
  COLLECT_AS_BYTES(c10::MemoryFormat);
  COLLECT_AS_BYTES(int8_t);
  COLLECT_AS_BYTES(int16_t);
  COLLECT_AS_BYTES(int32_t);
  COLLECT_AS_BYTES(int64_t);
  COLLECT_AS_BYTES(uint8_t);
  COLLECT_AS_BYTES(uint16_t);
  COLLECT_AS_BYTES(uint32_t);
  COLLECT_AS_BYTES(uint64_t);
  COLLECT_AS_BYTES(bool);
  COLLECT_AS_BYTES(float);
  COLLECT_AS_BYTES(double);
#undef COLLECT_AS_BYTES

  void collect_hooks_from(Node* fn) {
    TORCH_CHECK(
        fn->retains_grad_hooks().empty(),
        "retains_grad_hooks not implemented for compiled autograd");
    for (auto& i : fn->tensor_pre_hooks()) {
      i->compiled_args(*this);
    }
    for (auto& i : fn->pre_hooks()) {
      i->compiled_args(*this);
    }
    for (auto& i : fn->post_hooks()) {
      i->compiled_args(*this);
    }
    collect_size(_node_call.tensor_pre_hooks.size());
    collect_size(_node_call.pre_hooks.size());
    collect_size(_node_call.post_hooks.size());
    for (const auto& h : _node_call.tensor_pre_hooks) {
      collect_size(h.second); // index
    }
  }

  CacheKey key() const {
    Node* node = _node_call.node.get();
    return CacheKey(
        typeid(*node), _specialization_key, _specialization_key_size);
  }

  int add_backward(c10::SafePyObject&& obj) {
    return _compiler.emplace_hook(std::move(obj));
  }

  int add_backward_state(c10::SafePyObject&& obj) {
    return _compiler.emplace_hook(std::move(obj));
  }

  void add_tensor_pre_hook(c10::SafePyObject&& obj, int index) {
    auto fn_id = _compiler.emplace_hook(std::move(obj));
    collect_size(fn_id);
    _node_call.tensor_pre_hooks.emplace_back(std::make_pair(fn_id, index));
  }

  void add_pre_hook(c10::SafePyObject&& obj) {
    auto fn_id = _compiler.emplace_hook(std::move(obj));
    collect_size(fn_id);
    _node_call.pre_hooks.emplace_back(fn_id);
  }

  void add_post_hook(c10::SafePyObject&& obj) {
    auto fn_id = _compiler.emplace_hook(std::move(obj));
    collect_size(fn_id);
    _node_call.post_hooks.emplace_back(fn_id);
  }

  void add_post_acc_grad_hook(c10::SafePyObject&& obj) {
    auto fn_id = _compiler.emplace_hook(std::move(obj));
    collect_size(fn_id);
    _node_call.post_acc_grad_hooks.emplace_back(fn_id);
  }

  void collect_size(size_t s) {
    // we expect sizes to be small, so try to cram them into a single byte
    constexpr uint8_t encode_as_u64 = std::numeric_limits<uint8_t>::max();
    constexpr uint8_t encode_as_u32 = encode_as_u64 - 1;
    constexpr uint8_t encode_as_u16 = encode_as_u64 - 2;
    if (C10_UNLIKELY(s >= encode_as_u16)) {
      // first write a byte indicating the path we followed, then the data
      if (s <= std::numeric_limits<uint16_t>::max()) {
        // 3 bytes
        specialize_on_bytes(encode_as_u16);
        specialize_on_bytes(static_cast<uint16_t>(s));
      } else if (s <= std::numeric_limits<uint32_t>::max()) {
        // 5 bytes
        specialize_on_bytes(encode_as_u32);
        specialize_on_bytes(static_cast<uint32_t>(s));
      } else {
        // 9 bytes
        specialize_on_bytes(encode_as_u64);
        specialize_on_bytes(s);
      }
    } else {
      // happy case, 1 byte
      specialize_on_bytes(static_cast<uint8_t>(s));
    }
  }

  SizeInput::DynType set_default_dyn_type(SizeInput::DynType default_dyn_type) {
    return std::exchange(_compiler.default_dyn_type, default_dyn_type);
  }

  CompiledNodeArgs(AutogradCompilerCall& compiler, NodeCall& node_call)
      : _compiler(compiler),
        _node_call(node_call),
        _specialization_key_size(0),
        _specialization_key_storage(1024),
        _specialization_key(
            (uint8_t*)std::malloc(_specialization_key_storage)) {}
  ~CompiledNodeArgs() {
    std::free(_specialization_key);
  }
  CompiledNodeArgs(const CompiledNodeArgs&) = delete;

 private:
  template <typename T>
  void specialize_on_bytes(const T& t) {
    while (C10_UNLIKELY(
        _specialization_key_size + sizeof(T) > _specialization_key_storage)) {
      _specialization_key_storage *= 2;
      _specialization_key = (uint8_t*)std::realloc(
          _specialization_key, _specialization_key_storage);
    }
    std::memcpy(_specialization_key + _specialization_key_size, &t, sizeof(T));
    _specialization_key_size += sizeof(T);
  }

  AutogradCompilerCall& _compiler;
  NodeCall& _node_call;
  size_t _specialization_key_size;
  size_t _specialization_key_storage;
  uint8_t* _specialization_key;
};

struct TraceState {
  TraceState(
      const std::vector<c10::optional<c10::SymInt>>& ss,
      size_t num_outputs)
      : sym_sizes_index(0), sym_sizes(ss), outputs(num_outputs) {}

  void debug_asserts() {
    TORCH_INTERNAL_ASSERT(sym_sizes_index == sym_sizes.size());
  }
  c10::optional<c10::SymInt> next_sym_size() {
    TORCH_INTERNAL_ASSERT(sym_sizes_index < sym_sizes.size());
    return sym_sizes[sym_sizes_index++];
  }

  size_t sym_sizes_index;
  std::vector<c10::optional<c10::SymInt>> sym_sizes;
  variable_list outputs;
};

class SwapSavedVariables {
  // SwapSavedVariables is used during the tracing/compilation phase after a
  // cache-miss. It swaps any 'lifted' inputs (tensors, symints) to proxy nodes,
  // allows tracing to happen, then swaps them back afterwards.
 public:
  void before(at::Tensor& t) {
    TensorArg& arg = compiler.tensor_args.lookup(t);
    stashed_tensors.save(&t, std::move(t));
    if (arg.defined()) {
      TORCH_INTERNAL_ASSERT(arg.proxy_tensor.defined());
      t = arg.proxy_tensor;
    }
  }
  void after(at::Tensor& t) {
    stashed_tensors.restore(&t);
  }

  void before(SavedVariable& t) {
    TensorArg& arg = compiler.tensor_args.lookup(t);
    stashed_variables.save(&t, std::move(t));
    if (arg.defined()) {
      TORCH_INTERNAL_ASSERT(arg.proxy_tensor.defined());
      t = SavedVariable(arg.proxy_tensor, false);
    }
  }
  void after(SavedVariable& t) {
    stashed_variables.restore(&t);
  }

  void before(c10::SymInt& t) {
    stashed_symints.save(&t, c10::SymInt(t));
    auto opt_value = state.next_sym_size();
    if (opt_value.has_value()) {
      t = *opt_value; // dynamic shape
    }
  }
  void after(c10::SymInt& t) {
    stashed_symints.restore(&t);
  }

  void before(at::IValue& t) {
    stashed_ivalues.save(&t, at::IValue(t));
  }

  void after(at::IValue& t) {
    stashed_ivalues.restore(&t);
  }

  void before(Edge& t) {
    if (t.is_valid()) {
      // need for symints used by validate_outputs
      before(t.function->mutable_input_metadata(t.input_nr));
    }
  }
  void after(Edge& t) {
    if (t.is_valid()) {
      after(t.function->mutable_input_metadata(t.input_nr));
    }
  }
  void before(InputMetadata& t) {
    before(t.mutable_shape_as_dim_vector());
  }
  void after(InputMetadata& t) {
    after(t.mutable_shape_as_dim_vector());
  }
  void before(at::TensorGeometry& t) {
    before(t.mutable_sizes());
    before(t.mutable_strides());
    before(t.mutable_storage_offset());
    t.recompute();
  }
  void after(at::TensorGeometry& t) {
    after(t.mutable_sizes());
    after(t.mutable_strides());
    after(t.mutable_storage_offset());
    t.recompute();
  }
  void before(torch::autograd::TypeAndSize& t) {
    before(t.sym_sizes);
    before(t.options);
  }
  void after(torch::autograd::TypeAndSize& t) {
    after(t.sym_sizes);
    after(t.options);
  }
  void before(VariableInfo& t) {
    before(t.size);
  }
  void after(VariableInfo& t) {
    after(t.size);
  }

  template <typename T>
  void before(std::vector<T>& t) {
    for (T& i : t) {
      before(i);
    }
  }
  template <typename T>
  void after(std::vector<T>& t) {
    for (T& i : t) {
      after(i);
    }
  }
  template <typename T, unsigned N>
  void before(c10::SmallVector<T, N>& t) {
    for (T& i : t) {
      before(i);
    }
  }
  template <typename T, unsigned N>
  void after(c10::SmallVector<T, N>& t) {
    for (T& i : t) {
      after(i);
    }
  }

  template <typename T>
  void before(c10::OptionalArray<T>& t) {
    before(t.list);
  }
  template <typename T>
  void after(c10::OptionalArray<T>& t) {
    after(t.list);
  }

  template <typename T>
  void before(c10::optional<T>& t) {
    if (t.has_value()) {
      before(*t);
    }
  }
  template <typename T>
  void after(c10::optional<T>& t) {
    if (t.has_value()) {
      after(*t);
    }
  }

  template <typename V>
  void before(ska::flat_hash_map<std::string, V>& m) {
    std::vector<std::string> keys;
    keys.reserve(m.size());
    std::transform(
        m.begin(), m.end(), std::back_inserter(keys), [](const auto& entry) {
          return entry.first;
        });
    std::sort(keys.begin(), keys.end());
    for (auto& k : keys) {
      before(m.at(k));
    }
  }

  template <typename V>
  void after(ska::flat_hash_map<std::string, V>& m) {
    for (auto& [_, v] : m) {
      after(v);
    }
  }

#define NO_OP_VISIT(T)     \
  void before(const T&) {} \
  void after(const T&) {}
  NO_OP_VISIT(caffe2::TypeMeta);
  NO_OP_VISIT(c10::Device);
  NO_OP_VISIT(c10::DeviceType);
  NO_OP_VISIT(c10::Layout);
  NO_OP_VISIT(c10::MemoryFormat);
  NO_OP_VISIT(c10::ScalarType);
  NO_OP_VISIT(c10::Scalar);
  NO_OP_VISIT(c10::TensorOptions);
  NO_OP_VISIT(std::string);
  NO_OP_VISIT(int64_t);
  NO_OP_VISIT(bool);
  NO_OP_VISIT(double);
#undef NO_OP_VISIT

  SwapSavedVariables(
      AutogradCompilerCall& c,
      TraceState& s,
      PyObject* p,
      const NodeCall& n)
      : compiler(c), state(s), py_compiler(p), curr_node_call(n) {}

  PyObject* get_py_compiler() {
    return py_compiler;
  }

  const NodeCall& get_curr_node_call() {
    return curr_node_call;
  }

  void debug_asserts() {
    stashed_variables.debug_assert();
    stashed_tensors.debug_assert();
    stashed_symints.debug_assert();
  }

 private:
  template <typename T>
  struct Stashed {
    Stashed(T&& v) : prior_value(std::move(v)) {}
    T prior_value;
    // Note: we need count here to support duplicate calls to before()
    // which happen when we have multiple autograd::Edge objects pointing
    // to the same autograd::Node
    int count = 1;
  };

  template <typename T>
  struct StashedVars : public std::unordered_map<const T*, Stashed<T>> {
    void save(const T* key, T&& value) {
      auto it = this->find(key);
      if (it == this->end()) {
        this->emplace(key, std::move(value));
      } else {
        // keep the value from the prior save()
        it->second.count++;
      }
    }
    void restore(T* var) {
      auto it = this->find(var);
      TORCH_INTERNAL_ASSERT(it != this->end(), "missing before())");
      if (--it->second.count == 0) {
        // restore the value on the last restore()
        *var = std::move(it->second.prior_value);
        this->erase(it);
      }
    }
    void debug_assert() {
      TORCH_INTERNAL_ASSERT(this->empty(), "missing call to after()");
    }
  };

  AutogradCompilerCall& compiler;
  TraceState& state;
  // This is a borrowed reference, we do not increment ownership, or lower it,
  // it's lifecycle is entirely longer than this objects.
  PyObject* py_compiler;
  const NodeCall& curr_node_call;

  // These mappings are used to save the prior values when we overwrite things
  // in before(). In after(), we use these to cleanup after ourselves.
  StashedVars<SavedVariable> stashed_variables;
  StashedVars<at::Tensor> stashed_tensors;
  StashedVars<c10::SymInt> stashed_symints;
  StashedVars<at::IValue> stashed_ivalues;
};

} // namespace torch::dynamo::autograd

template <>
struct std::hash<torch::dynamo::autograd::CacheKey> {
  size_t operator()(const torch::dynamo::autograd::CacheKey& k) const {
    return k.hash();
  }
};<|MERGE_RESOLUTION|>--- conflicted
+++ resolved
@@ -1,15 +1,6 @@
 #pragma once
-#include <ATen/TensorGeometry.h>
-#include <ATen/core/ivalue.h>
 #include <c10/core/impl/TorchDispatchModeTLS.h>
-<<<<<<< HEAD
-#include <c10/util/flat_hash_map.h>
-#include <torch/csrc/autograd/function.h>
-#include <torch/csrc/autograd/input_metadata.h>
-#include <torch/csrc/autograd/saved_variable.h>
-=======
 #include <torch/csrc/autograd/engine.h>
->>>>>>> 5b900745
 #include <torch/csrc/autograd/variable_info.h>
 #include <torch/csrc/utils/python_stub.h>
 #include <torch/csrc/utils/torch_dispatch_mode.h>
@@ -244,47 +235,6 @@
   void collect(const std::pair<A, B>& t) {
     collect(t.first);
     collect(t.second);
-  }
-  template <typename V>
-  void collect(const ska::flat_hash_map<std::string, V>& m) {
-    collect_size(m.size());
-
-    std::vector<std::string> keys;
-    keys.reserve(m.size());
-    std::transform(
-        m.begin(), m.end(), std::back_inserter(keys), [](const auto& entry) {
-          return entry.first;
-        });
-    std::sort(keys.begin(), keys.end());
-    for (const auto& k : keys) {
-      collect(k);
-      collect(m.at(k));
-    }
-  }
-  void collect(const at::IValue& iv) {
-    if (iv.isList()) {
-      c10::List<at::IValue> list = iv.toList();
-      collect_size(list.size());
-      for (const auto& i : list) {
-        collect(i);
-      }
-    } else if (iv.isGenericDict()) {
-      c10::Dict<at::IValue, at::IValue> ordered_dict = iv.toGenericDict();
-      collect_size(ordered_dict.size());
-      for (const auto& entry : ordered_dict) {
-        collect(entry.key());
-        collect(entry.value());
-      }
-    } else {
-      try {
-        collect(static_cast<uint64_t>(at::IValue::hash(iv)));
-      } catch (const std::runtime_error& e) {
-        std::string msg =
-            "Compiled autograd can not trace unhashable IValues, error: " +
-            std::string(e.what());
-        TORCH_CHECK_NOT_IMPLEMENTED(false, msg);
-      }
-    }
   }
   void collect(const c10::Scalar& t) {
     auto type = t.type();
@@ -574,14 +524,6 @@
     stashed_symints.restore(&t);
   }
 
-  void before(at::IValue& t) {
-    stashed_ivalues.save(&t, at::IValue(t));
-  }
-
-  void after(at::IValue& t) {
-    stashed_ivalues.restore(&t);
-  }
-
   void before(Edge& t) {
     if (t.is_valid()) {
       // need for symints used by validate_outputs
@@ -670,27 +612,6 @@
   void after(c10::optional<T>& t) {
     if (t.has_value()) {
       after(*t);
-    }
-  }
-
-  template <typename V>
-  void before(ska::flat_hash_map<std::string, V>& m) {
-    std::vector<std::string> keys;
-    keys.reserve(m.size());
-    std::transform(
-        m.begin(), m.end(), std::back_inserter(keys), [](const auto& entry) {
-          return entry.first;
-        });
-    std::sort(keys.begin(), keys.end());
-    for (auto& k : keys) {
-      before(m.at(k));
-    }
-  }
-
-  template <typename V>
-  void after(ska::flat_hash_map<std::string, V>& m) {
-    for (auto& [_, v] : m) {
-      after(v);
     }
   }
 
@@ -780,7 +701,6 @@
   StashedVars<SavedVariable> stashed_variables;
   StashedVars<at::Tensor> stashed_tensors;
   StashedVars<c10::SymInt> stashed_symints;
-  StashedVars<at::IValue> stashed_ivalues;
 };
 
 } // namespace torch::dynamo::autograd
