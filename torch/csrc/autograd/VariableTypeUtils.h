#pragma once

#include <c10/util/irange.h>

#include <torch/csrc/autograd/edge.h>
#include <torch/csrc/autograd/function.h>
#include <torch/csrc/autograd/functions/basic_ops.h>
#include <torch/csrc/autograd/functions/tensor.h>
#include <torch/csrc/autograd/grad_mode.h>
#include <torch/csrc/autograd/saved_variable.h>
#include <torch/csrc/autograd/variable.h>

#include <torch/csrc/autograd/functions/utils.h>
#include <torch/csrc/utils/variadic.h>

#include <array>
#include <cstddef>
#include <functional>
#include <initializer_list>
#include <memory>
#include <stdexcept>
#include <string>
#include <tuple>
#include <utility>
#include <vector>

#ifdef _MSC_VER
#ifdef Type
#undef Type
#endif
#endif

namespace torch {
namespace autograd {

// The requires_grad argument is used to know if the inplace operation needs
// gradient to be setup for it.
// In particular, we can have tensor.requires_grad() != requires_grad when
// writing a Tensor that requires gradients inplace into a Tensor that does not
// require gradients: a = torch.rand(2) b = torch.rand(2, requires_grad=True)
// a.copy_(b)
inline void check_inplace(const at::Tensor& tensor, bool requires_grad) {
  if (requires_grad && GradMode::is_enabled()) {
    auto diff_view_meta = impl::get_view_autograd_meta(tensor);
    if (diff_view_meta && diff_view_meta->has_bw_view()) {
      // This can throw or warn
      handle_view_on_rebase(diff_view_meta);
      if (tensor.requires_grad() && tensor._base().is_leaf()) {
        AT_ERROR(
            "a view of a leaf Variable that requires grad is being used in an in-place operation.");
      }
    }
    if (tensor.requires_grad() && tensor.is_leaf()) {
      AT_ERROR(
          "a leaf Variable that requires grad is being used in an in-place operation.");
    }
  }
}

inline void check_inplace(at::ITensorListRef tensors, bool requires_grad) {
  for (const auto& tensor : tensors) {
    check_inplace(tensor, requires_grad);
  }
}

inline void throw_error_out_requires_grad(const char* name) {
  AT_ERROR(
      name,
      "(): functions with out=... arguments don't support automatic differentiation, "
      "but one of the arguments requires grad.");
}

inline void throw_error_for_complex_autograd(
    const at::Tensor& tensor,
    const char* name) {
  if (tensor.requires_grad()) {
    TORCH_CHECK(
        !tensor.is_complex(),
        name,
        " does not support automatic differentiation for outputs with complex dtype.");
  }
}

<<<<<<< HEAD
inline void throw_error_for_complex_autograd(at::ITensorListRef tensorlist, const char* name) {
  for (const auto& tensor: tensorlist) {
=======
inline void throw_error_for_complex_autograd(
    const at::TensorList& tensorlist,
    const char* name) {
  for (const auto& tensor : tensorlist) {
>>>>>>> a1eeab63
    throw_error_for_complex_autograd(tensor, name);
  }
}

// TODO: Blegh, bare references

inline void rebase_history(Variable& var, std::shared_ptr<Node> grad_fn) {
  if (grad_fn && var.defined()) {
    grad_fn->add_input_metadata(var);
    impl::rebase_history(var, {std::move(grad_fn), 0});
  }
}

inline void rebase_history(
    std::vector<Variable>&& vars,
    std::shared_ptr<Node> grad_fn) {
  if (grad_fn) {
    for (auto& var : vars) {
      if (var.defined()) {
        // TODO: eliminate const_cast
        // NOLINTNEXTLINE(bugprone-use-after-move)
        auto output_nr = grad_fn->add_input_metadata(var);
        impl::rebase_history(var, {std::move(grad_fn), output_nr});
      } else {
        grad_fn->add_input_metadata(Node::undefined_input());
      }
    }
  }
}

inline void increment_version(const at::Tensor& t) {
  impl::bump_version(t);
}

struct Flatten : IterArgs<Flatten> {
  Flatten(variable_list& out) : out(out) {}
  variable_list& out;
  void operator()(const at::Tensor& x) {
    out.emplace_back(x);
  }
  void operator()(const c10::optional<at::Tensor>& x) {
    if (x.has_value())
      out.emplace_back(x.value());
  }
  void operator()(at::ArrayRef<at::Tensor> xs) {
    out.insert(out.end(), xs.begin(), xs.end());
  }
};

template <typename... Args>
inline variable_list flatten_tensor_args(Args&&... args) {
  variable_list out;
  out.reserve(count_tensors(std::forward<Args>(args)...));
  Flatten(out).apply(std::forward<Args>(args)...);
  return out; // RVO
}

// See NOTE [ Autograd View Variables ] for details.
inline at::Tensor as_view(
    const at::Tensor& base,
    const at::Tensor& tensor,
    bool is_bw_differentiable,
    bool is_fw_differentiable,
    std::function<at::Tensor(const at::Tensor&)> view_func = nullptr,
    CreationMeta creation_meta = CreationMeta::DEFAULT,
    bool allow_tensor_metadata_change = true) {
  // Note [View of inference tensor]
  // For inference tensor this code can only be hit outside InferenceMode
  // since ADInplaceOrView is in the default_included_set.
  // If Inplace and View were separate dispatch keys we can just put Inplace
  // in the default_included_set, so that view ops on inference tensor doesn't
  // have to go through as_view even outside InferenceMode.
  if (base.is_inference())
    return tensor;

  auto diff_view_meta = torch::autograd::impl::get_view_autograd_meta(base);

  // To speed up the most common case, we specially handle when both the forward
  // and backward view infos are the same, and so a single shared ViewInfo can
  // be used for both of them.
  if ((!diff_view_meta || diff_view_meta->shared_view_info()) &&
      is_bw_differentiable && is_fw_differentiable) {
    if (diff_view_meta) {
      creation_meta = propagate_creation_meta(
          diff_view_meta->get_creation_meta(), creation_meta);
      return make_variable_differentiable_view(
          tensor,
          diff_view_meta->get_backward_view().chain(base, tensor, view_func),
          c10::nullopt,
          /*shared_view_info*/ true,
          creation_meta,
          allow_tensor_metadata_change);
    } else {
      return make_variable_differentiable_view(
          tensor,
          ViewInfo(base, view_func),
          c10::nullopt,
          /*shared_view_info*/ true,
          creation_meta,
          allow_tensor_metadata_change);
    }
  }

  // If they cannot be shared, create the required view infos
  c10::optional<ViewInfo> new_bw_info;
  c10::optional<ViewInfo> new_fw_info;

  if (is_bw_differentiable) {
    if (diff_view_meta && diff_view_meta->has_bw_view()) {
      const auto& base_bw_info = diff_view_meta->get_backward_view();
      new_bw_info = base_bw_info.chain(base, tensor, view_func);
    } else {
      new_bw_info = ViewInfo(base, view_func);
    }
  } else {
    TORCH_CHECK(
        creation_meta == CreationMeta::DEFAULT,
        "Non-backward differentiable views must have creation_meta=CreationMeta::DEFAULT");
  }

  if (is_fw_differentiable) {
    // Check if base is a forward differentiable view
    if (diff_view_meta && diff_view_meta->has_fw_view()) {
      const auto& base_fw_info = diff_view_meta->get_forward_view();
      new_fw_info = base_fw_info.chain(base, tensor, view_func);
    } else {
      new_fw_info = ViewInfo(base, view_func);
    }
  }

  if (is_fw_differentiable || is_bw_differentiable) {
    if (diff_view_meta && diff_view_meta->has_bw_view()) {
      creation_meta = propagate_creation_meta(
          diff_view_meta->get_creation_meta(), creation_meta);
    }
    return make_variable_differentiable_view(
        tensor,
        std::move(new_bw_info),
        std::move(new_fw_info),
        /*shared_view_info*/ false,
        creation_meta,
        allow_tensor_metadata_change);
  } else {
    return make_variable_non_differentiable_view(
        base, tensor, allow_tensor_metadata_change);
  }
}

// See NOTE [ Autograd View Variables ] for details.
inline std::vector<at::Tensor> as_view(
    const at::Tensor& base,
    std::vector<at::Tensor>& tensors,
    bool is_bw_differentiable,
    bool is_fw_differentiable,
    CreationMeta creation_meta = CreationMeta::DEFAULT) {
  // See Note [View of inference tensor]
  if (base.is_inference())
    return tensors;

  auto diff_view_meta = torch::autograd::impl::get_view_autograd_meta(base);

  // Special case when view info can be shared for forward and backward
  // differentiable views
  if ((!diff_view_meta || diff_view_meta->shared_view_info()) &&
      is_bw_differentiable && is_fw_differentiable) {
    c10::optional<ViewInfo> new_shared_info;
    if (diff_view_meta) {
      // TODO: fix fb internal use-case so that it doesn't trigger this internal
      // assert when the base is not a view. For now, we only do that same
      // (wrong) thing as the old code which is to only check when the inputs is
      // a backward differentiable view
      if (diff_view_meta->has_bw_view()) {
        TORCH_INTERNAL_ASSERT(
            creation_meta == CreationMeta::NO_GRAD_MODE ||
                creation_meta == CreationMeta::INFERENCE_MODE ||
                creation_meta == CreationMeta::MULTI_OUTPUT_NODE,
            "Functions that result multiple view must have a creation meta reflecting this behavior or more restrictive.");
      }
      creation_meta = propagate_creation_meta(
          diff_view_meta->get_creation_meta(), creation_meta);
      const auto& base_bw_info = diff_view_meta->get_backward_view();
      new_shared_info = ViewInfo(base_bw_info.base_, /* view_func */ nullptr);
    } else {
      new_shared_info = ViewInfo(base, /* view_func */ nullptr);
    }

    for (at::Tensor& tensor : tensors) {
      if (is_fw_differentiable || is_bw_differentiable) {
        tensor = make_variable_differentiable_view(
            tensor,
            new_shared_info,
            c10::nullopt,
            /*shared_view_info*/ true,
            creation_meta);
      } else {
        tensor = make_variable_non_differentiable_view(base, tensor);
      }
    }
    return tensors;
  }

  c10::optional<ViewInfo> new_bw_info = c10::nullopt;
  c10::optional<ViewInfo> new_fw_info = c10::nullopt;

  if (is_bw_differentiable) {
    auto diff_view_meta = torch::autograd::impl::get_view_autograd_meta(base);
    if (diff_view_meta && diff_view_meta->has_bw_view()) {
      const auto& base_bw_info = diff_view_meta->get_backward_view();
      // TODO: fix fb internal use-case so that it doesn't trigger this internal
      // assert when the base is not a view. In this code, the assert should be
      // outside of the if statement.
      TORCH_INTERNAL_ASSERT(
          creation_meta == CreationMeta::NO_GRAD_MODE ||
              creation_meta == CreationMeta::INFERENCE_MODE ||
              creation_meta == CreationMeta::MULTI_OUTPUT_NODE,
          "Functions that result multiple view must have a creation meta reflecting this behavior or more restrictive.");
      // It is ok to create a ViewInfo where only the base is correct in this
      // case as inplace operations on such views are not allowed
      new_bw_info = ViewInfo(base_bw_info.base_, /* view_func */ nullptr);
    } else {
      new_bw_info = ViewInfo(base, /* view_func */ nullptr);
    }
  } else {
    TORCH_CHECK(
        creation_meta == CreationMeta::DEFAULT,
        "Non-backward differentiable views must have creation_meta=CreationMeta::DEFAULT");
  }
  if (is_fw_differentiable) {
    // Check if base is a forward differentiabble view
    auto diff_view_meta = torch::autograd::impl::get_view_autograd_meta(base);
    if (diff_view_meta && diff_view_meta->has_fw_view()) {
      const auto& base_fw_info = diff_view_meta->get_forward_view();
      TORCH_INTERNAL_ASSERT(
          creation_meta == CreationMeta::NO_GRAD_MODE ||
              creation_meta == CreationMeta::INFERENCE_MODE ||
              creation_meta == CreationMeta::MULTI_OUTPUT_NODE,
          "Functions that result multiple view must have a creation meta reflecting this behavior or more restrictive.");
      // It is ok to create a ViewInfo where only the base is correct in this
      // case as inplace operations on such views are not allowed
      new_fw_info = ViewInfo(base_fw_info.base_, /* view_func */ nullptr);
    } else {
      new_fw_info = ViewInfo(base, /* view_func */ nullptr);
    }
  }

  if ((is_fw_differentiable || is_bw_differentiable) && base.is_view()) {
    // is_view() => diff_view_meta
    auto diff_view_meta = torch::autograd::impl::get_view_autograd_meta(base);
    creation_meta = propagate_creation_meta(
        diff_view_meta->get_creation_meta(), creation_meta);
  }

  for (at::Tensor& tensor : tensors) {
    if (is_fw_differentiable || is_bw_differentiable) {
      tensor = make_variable_differentiable_view(
          tensor,
          new_bw_info,
          new_fw_info,
          /*shared_view_info*/ false,
          creation_meta);
    } else {
      tensor = make_variable_non_differentiable_view(base, tensor);
    }
  }
  return tensors;
}

inline void check_no_requires_grad(
    const at::Tensor& tensor,
    const char* name,
    const char* fn_name = "",
    bool check_grad_mode = true) {
  TORCH_CHECK(
      !(tensor.defined() && tensor.requires_grad()) ||
          !(check_grad_mode && GradMode::is_enabled()),
      "The function '",
      fn_name,
      "' is not differentiable with respect to argument '",
      name,
      "'. This input cannot have requires_grad True.");
}

inline void check_no_requires_grad(
    const c10::optional<at::Tensor>& tensor,
    const char* name,
    const char* fn_name = "") {
  if (tensor.has_value()) {
    check_no_requires_grad(*tensor, name, fn_name);
  }
}

<<<<<<< HEAD
inline void check_no_requires_grad(at::ITensorListRef tensors, const char* name, const char* fn_name="") {
=======
inline void check_no_requires_grad(
    at::TensorList tensors,
    const char* name,
    const char* fn_name = "") {
>>>>>>> a1eeab63
  // GradMode check is expensive, so check it only once for TensorLists
  if (!GradMode::is_enabled()) {
    return;
  }
  for (auto& tensor : tensors) {
    check_no_requires_grad(tensor, name, fn_name, /*check_grad_mode*/ false);
  }
}

inline void check_no_requires_grad(
    const c10::List<c10::optional<at::Tensor>>& tensors,
    const char* name,
    const char* fn_name = "") {
  // GradMode check is expensive, so check it only once for TensorLists
  if (!GradMode::is_enabled()) {
    return;
  }
  for (c10::optional<at::Tensor> tensor : tensors) {
    if (tensor.has_value()) {
      check_no_requires_grad(*tensor, name, fn_name, /*check_grad_mode*/ false);
    }
  }
}

// Assumed that saved tensor lists are never inplace outputs
<<<<<<< HEAD
inline std::vector<SavedVariable> make_saved_variable_list(at::ITensorListRef tensors) {
=======
inline std::vector<SavedVariable> make_saved_variable_list(
    at::TensorList tensors) {
>>>>>>> a1eeab63
  return fmap(tensors, [](const at::Tensor& tensor) -> SavedVariable {
    return SavedVariable{tensor, false /* is output */};
  });
}

// Assumed that saved tensor lists are never inplace outputs
inline std::vector<SavedVariable> make_saved_variable_list(
    const c10::List<c10::optional<at::Tensor>>& tensors) {
  return fmap(
      tensors, [](const c10::optional<at::Tensor>& tensor) -> SavedVariable {
        if (tensor.has_value()) {
          return SavedVariable{*tensor, false /* is output */};
        } else {
          return SavedVariable{at::Tensor(), false /* is output */};
        }
      });
}

inline std::vector<std::vector<int64_t>> to_args_sizes(at::ITensorListRef tensors) {
  std::vector<std::vector<int64_t>> args_sizes(tensors.size());
  size_t i = 0;
  for (const auto& t : tensors) {
    args_sizes[i++] = t.sizes().vec();
  }
  return args_sizes;
}

<<<<<<< HEAD
inline std::vector<c10::ScalarType> to_args_scalartypes(at::ITensorListRef tensors) {
=======
inline std::vector<c10::ScalarType> to_args_scalartypes(
    at::TensorList tensors) {
>>>>>>> a1eeab63
  std::vector<c10::ScalarType> args_scalartypes(tensors.size());
  size_t i = 0;
  for (const auto& t : tensors) {
    args_scalartypes[i++] = t.scalar_type();
  }
  return args_scalartypes;
}

} // namespace autograd
} // namespace torch<|MERGE_RESOLUTION|>--- conflicted
+++ resolved
@@ -81,15 +81,10 @@
   }
 }
 
-<<<<<<< HEAD
-inline void throw_error_for_complex_autograd(at::ITensorListRef tensorlist, const char* name) {
-  for (const auto& tensor: tensorlist) {
-=======
 inline void throw_error_for_complex_autograd(
-    const at::TensorList& tensorlist,
+    at::ITensorListRef tensorlist,
     const char* name) {
   for (const auto& tensor : tensorlist) {
->>>>>>> a1eeab63
     throw_error_for_complex_autograd(tensor, name);
   }
 }
@@ -381,14 +376,10 @@
   }
 }
 
-<<<<<<< HEAD
-inline void check_no_requires_grad(at::ITensorListRef tensors, const char* name, const char* fn_name="") {
-=======
 inline void check_no_requires_grad(
-    at::TensorList tensors,
+    at::ITensorListRef tensors,
     const char* name,
     const char* fn_name = "") {
->>>>>>> a1eeab63
   // GradMode check is expensive, so check it only once for TensorLists
   if (!GradMode::is_enabled()) {
     return;
@@ -414,12 +405,8 @@
 }
 
 // Assumed that saved tensor lists are never inplace outputs
-<<<<<<< HEAD
-inline std::vector<SavedVariable> make_saved_variable_list(at::ITensorListRef tensors) {
-=======
 inline std::vector<SavedVariable> make_saved_variable_list(
-    at::TensorList tensors) {
->>>>>>> a1eeab63
+    at::ITensorListRef tensors) {
   return fmap(tensors, [](const at::Tensor& tensor) -> SavedVariable {
     return SavedVariable{tensor, false /* is output */};
   });
@@ -438,7 +425,8 @@
       });
 }
 
-inline std::vector<std::vector<int64_t>> to_args_sizes(at::ITensorListRef tensors) {
+inline std::vector<std::vector<int64_t>> to_args_sizes(
+    at::ITensorListRef tensors) {
   std::vector<std::vector<int64_t>> args_sizes(tensors.size());
   size_t i = 0;
   for (const auto& t : tensors) {
@@ -447,12 +435,8 @@
   return args_sizes;
 }
 
-<<<<<<< HEAD
-inline std::vector<c10::ScalarType> to_args_scalartypes(at::ITensorListRef tensors) {
-=======
 inline std::vector<c10::ScalarType> to_args_scalartypes(
-    at::TensorList tensors) {
->>>>>>> a1eeab63
+    at::ITensorListRef tensors) {
   std::vector<c10::ScalarType> args_scalartypes(tensors.size());
   size_t i = 0;
   for (const auto& t : tensors) {
