import dataclasses
import functools
import inspect
import logging
import re
import time
import warnings
from contextlib import contextmanager, nullcontext
from typing import Any, Callable, Dict, List, Optional, Set, Tuple, Union

import torch
import torch._dynamo
import torch.fx

import torch.utils._pytree as pytree
from torch._dynamo.exc import UserError, UserErrorType
from torch._export.non_strict_utils import (
    _fakify_script_objects,
    _gather_constant_attrs,
    make_constraints,
    make_fake_inputs,
    make_fake_params_buffers,
    produce_guards_and_solve_constraints,
)
from torch._export.passes.add_runtime_assertions_for_constraints_pass import (
    _AddRuntimeAssertionsForInlineConstraintsPass,
)
from torch._export.passes.collect_tracepoints_pass import CollectTracepointsPass
from torch._export.passes.lift_constants_pass import (
    ConstantAttrMap,
    lift_constants_pass,
    rewrite_script_object_meta,
)
from torch._export.utils import placeholder_naming_pass, placeholder_prefixes
from torch._export.verifier import SpecViolationError
from torch._export.wrappers import _wrap_submodules
from torch._functorch.aot_autograd import aot_export_module
from torch._guards import detect_fake_mode

from torch._library.fake_class_registry import FakeScriptObject
from torch._subclasses.fake_tensor import FakeTensor, FakeTensorMode
from torch._utils_internal import log_export_usage
from torch.export.exported_program import OutputKind
from torch.fx._utils import first_call_function_nn_module_stack
from torch.fx.experimental.symbolic_shapes import (
    ConstraintViolationError,
    free_unbacked_symbols,
    GuardOnDataDependentSymNode,
    ShapeEnv,
)
from torch.fx.graph import _PyTreeCodeGen, _PyTreeInfo
from torch.fx.passes.runtime_assert import insert_deferred_runtime_asserts
from torch.utils._pytree import TreeSpec
from torch.utils._sympy.value_ranges import ValueRangeError

from ._safeguard import AutogradStateOpsFailSafeguard

from .exported_program import (
    _disable_prexisiting_fake_mode,
    ExportedProgram,
    InputKind,
    ModuleCallEntry,
    ModuleCallSignature,
)
from .graph_signature import (
    _sig_to_specs,
    ArgumentSpec,
    ConstantArgument,
    CustomObjArgument,
    ExportGraphSignature,
    SymIntArgument,
    TensorArgument,
    TokenArgument,
)

log = logging.getLogger(__name__)


@dataclasses.dataclass
class ExportDynamoConfig:
    """
    Manage Export-specific configurations of Dynamo.
    """

    allow_rnn: bool = True
    reorderable_logging_functions: Set[Callable] = dataclasses.field(
        default_factory=set
    )


DEFAULT_EXPORT_DYNAMO_CONFIG = ExportDynamoConfig()
DEFAULT_EXPORT_DYNAMO_CONFIG.reorderable_logging_functions = {
    logging.critical,
    logging.debug,
    logging.error,
    logging.exception,
    logging.info,
    logging.log,
    logging.warning,
    print,
    warnings.warn,
}


@contextmanager
def _ignore_backend_decomps():
    orig_mkldnn_flag = torch.backends.mkldnn.set_flags(False)
    orig_nnpack_flag = torch.backends.nnpack.set_flags(False)
    try:
        yield
    finally:
        torch.backends.mkldnn.set_flags(*orig_mkldnn_flag)
        torch.backends.nnpack.set_flags(*orig_nnpack_flag)


def _convert_input_to_fake(gm, args, kwargs):
    params_buffers = _get_params_buffers(gm)
    fake_inps: List[torch.Tensor] = []
    for node in gm.graph.nodes:
        if node.op == "placeholder" and "val" in node.meta:
            fake_val = node.meta["val"]
            if fake_val is not None and isinstance(fake_val, torch.Tensor):
                fake_inps.append(fake_val)

    if detected_fake_mode := detect_fake_mode(fake_inps):
        fake_mode = detected_fake_mode
    else:
        fake_mode = FakeTensorMode(shape_env=ShapeEnv())

    if len(args) == 0 and len(kwargs) == 0:
        return (), {}, params_buffers, fake_mode

    count = 0

    def convert_to_fake(x):
        nonlocal count
        val = fake_inps[count]
        count += 1
        return val

    fake_args = pytree.tree_map_only(torch.Tensor, convert_to_fake, args)
    # TODO properly use the cached fake tensor
    fake_kwargs = pytree.tree_map_only(torch.Tensor, fake_mode.from_tensor, kwargs)
    fake_params_buffers = pytree.tree_map_only(
        torch.Tensor,
        functools.partial(fake_mode.from_tensor, static_shapes=True),
        params_buffers,
    )
    return fake_args, fake_kwargs, fake_params_buffers, fake_mode


def _replace_param_buffer_names(param_buffer_table, sig):
    for spec in sig.input_specs:
        if spec.kind in (
            InputKind.PARAMETER,
            InputKind.BUFFER,
        ):
            spec.target = param_buffer_table[spec.target]
    for spec in sig.output_specs:
        if spec.kind in (
            OutputKind.BUFFER_MUTATION,
            OutputKind.GRADIENT_TO_PARAMETER,
        ):
            spec.target = param_buffer_table[spec.target]


def _convert_to_positional_args(orig_arg_names, args, kwargs):
    assert len(orig_arg_names) == len(args) + len(kwargs), (
        f"Total number of arg names is expected to be {len(orig_arg_names)} "
        f"but got {len(args)} positional args, {len(kwargs)} kwargs."
    )
    reordered_kwargs = [kwargs[kw_name] for kw_name in orig_arg_names[len(args) :]]
    return (
        *args,
        *reordered_kwargs,
    )


def _normalize_nn_module_stack(gm_torch_level, root_cls):
    # Append a root module to every nn_module_stack.
    root = "L['self']"
    root_key = re.sub(r"[^a-zA-Z0-9]", "_", root)
    for gm in gm_torch_level.modules():
        if not isinstance(gm, torch.fx.GraphModule):
            continue
        for node in gm.graph.nodes:
            if node.op in ["placeholder", "output"]:
                continue
            add_root = True
            if nn_module_stack := node.meta.get("nn_module_stack", {}):
                path, ty = next(iter(nn_module_stack.values()))
                # After deserializing the class `ty` might not exist anymore so
                # it could be a string
                if inspect.isclass(ty) and issubclass(ty, torch.nn.Module):
                    # TODO Figure out why sometimes we have root sometimes we don't.
                    if path == root and ty is root_cls:
                        add_root = False
                else:
                    assert isinstance(ty, str)
            if add_root:

                def normalize_path(path):
                    try:
                        parts = []

                        class Path:
                            def __getattr__(self, name):
                                parts.append(name)
                                return self

                            def __getitem__(self, idx):
                                parts.append(str(idx))
                                return self

                        eval(path, {"L": {"self": Path()}})
                        return ".".join(parts)
                    except Exception:  # TODO(zhxchen17) Remove this.
                        return path

                nn_module_stack = {
                    root_key: (root, root_cls.__module__ + "." + root_cls.__qualname__),
                    **nn_module_stack,
                }
                node.meta["nn_module_stack"] = {
                    key: (normalize_path(path), ty)
                    for key, (path, ty) in nn_module_stack.items()
                }


def _get_param_buffer_mapping(
    original_module: torch.nn.Module,
    traced_module: torch.nn.Module,
) -> Dict[str, str]:
    """
    Returns a mapping of parameter/buffer names from the new module to the
    original model. This is to help with restoring the FQN for parameter/buffers
    of a traced module to what the original module contains.
    """

    param_lookup: Dict[int, List[str]] = {}
    buffer_lookup: Dict[int, List[str]] = {}
    for name, param in original_module.named_parameters(remove_duplicate=False):
        param_lookup.setdefault(id(param), []).append(name)
    for name, buffer in original_module.named_buffers(remove_duplicate=False):
        buffer_lookup.setdefault(id(buffer), []).append(name)

    param_buffer_table: Dict[str, str] = {}
    for dynamo_name, dynamo_param in traced_module.named_parameters(
        remove_duplicate=False
    ):
        assert dynamo_name not in param_buffer_table
        if id(dynamo_param) in param_lookup:
            param_buffer_table[dynamo_name] = param_lookup[id(dynamo_param)].pop()

    for dynamo_name, dynamo_buffer in traced_module.named_buffers(
        remove_duplicate=False
    ):
        assert dynamo_name not in param_buffer_table
        if id(dynamo_buffer) in buffer_lookup:
            param_buffer_table[dynamo_name] = buffer_lookup[id(dynamo_buffer)].pop()

    return param_buffer_table


def _remap_constants(
    orig_constant_attrs: ConstantAttrMap,
    graph_signature: ExportGraphSignature,
    constants: Dict[str, Union[torch.Tensor, torch.ScriptObject]],
) -> None:
    """Rewrite the graph signature and constants table to use the FQN from the original module."""
    remap_table: Dict[str, str] = {}
    for name, value in constants.items():
        if value in orig_constant_attrs:
            remap_table[name] = orig_constant_attrs[value]

    for spec in graph_signature.input_specs:
        if spec.kind in (
            InputKind.CONSTANT_TENSOR,
            InputKind.CUSTOM_OBJ,
        ):
            orig_target = spec.target
            assert orig_target is not None
            spec.target = remap_table.get(orig_target, orig_target)

            constant = constants[orig_target]
            del constants[orig_target]
            constants[spec.target] = constant


def _rename_constants_nodes(
    gm: torch.fx.GraphModule,
    graph_signature: ExportGraphSignature,
) -> None:
    """
    For strict mode, rename constants nodes that were previously annotated as buffers.
    """
    # handle name collisions with existing constants
    node_names = {node.name for node in gm.graph.nodes}

    def rename_constant(name):
        if name in node_names:
            n = 1
            while (dup_name := f"{name}_{n}") in node_names:
                n += 1
            name = dup_name
        node_names.add(name)
        return name

    # use input specs to map names from buffers to constants
    buffer_prefix = placeholder_prefixes[InputKind.BUFFER]
    const_prefix = placeholder_prefixes[InputKind.CONSTANT_TENSOR]
    buffer_to_constant = {}
    for spec in graph_signature.input_specs:
        if spec.kind == InputKind.CONSTANT_TENSOR and not spec.arg.name.startswith(
            const_prefix
        ):
            if spec.arg.name.startswith(buffer_prefix):  # map from buffer to constants
                c_name = rename_constant(
                    const_prefix + spec.arg.name[len(buffer_prefix) :]
                )
            else:  # lifted constant
                c_name = rename_constant(const_prefix + spec.arg.name)
            buffer_to_constant[spec.arg.name] = c_name
            spec.arg.name = c_name
    for spec in graph_signature.output_specs:
        if spec.arg.name in buffer_to_constant:
            spec.arg.name = buffer_to_constant[spec.arg.name]

    # Rename constants nodes for all modules
    for mod in gm.modules():
        if not isinstance(mod, torch.fx.GraphModule):
            continue
        for node in mod.graph.nodes:
            if node.name in buffer_to_constant:
                node.name = node.target = buffer_to_constant[node.name]
        mod.recompile()


def _restore_state_dict(
    original_module: torch.nn.Module, traced_module: torch.fx.GraphModule
) -> None:
    """
    Restores the state dict of the traced module to that of the original module.
    """
    param_buffer_table = _get_param_buffer_mapping(original_module, traced_module)
    # Since the graph module is flattened (no module heirarchy), we
    # need to noramlize the module by replacing "." with "_". If we
    # don't, it will try to save the weight to a submodule which no
    # longer exists.
    for name, fqn in param_buffer_table.items():
        param_buffer_table[name] = fqn.replace(".", "_")

    # Replace state dict attr names with the fqn
    for name, fqn in param_buffer_table.items():
        if not hasattr(traced_module, name):
            continue

        attr = getattr(traced_module, name)
        if isinstance(attr, torch.Tensor) and not isinstance(attr, torch.nn.Parameter):
            traced_module.register_buffer(fqn, attr)
        else:
            setattr(traced_module, fqn, attr)
        delattr(traced_module, name)

    # Replace graph getattr nodes with the correct name
    for node in traced_module.graph.nodes:
        if node.op == "get_attr":
            attr_name = node.target
            if attr_name in param_buffer_table:
                node.target = param_buffer_table[attr_name]

    traced_module.recompile()


def _get_module_hierarchy(mod: torch.nn.Module) -> Dict[str, str]:
    return {
        name: type(m).__name__ for name, m in mod.named_modules(remove_duplicate=False)
    }


def _make_module_call_graph(
    module_hierarchy: Dict[str, str],
    in_spec: TreeSpec,
    out_spec: TreeSpec,
    module_call_signatures: Dict[str, ModuleCallSignature],
) -> List[ModuleCallEntry]:
    ret = [
        ModuleCallEntry(fqn=fqn, signature=module_call_signatures.get(fqn))
        for fqn in module_hierarchy
    ]
    assert ret[0].fqn == ""
    ret[0].signature = ModuleCallSignature(
        inputs=[], outputs=[], in_spec=in_spec, out_spec=out_spec
    )
    return ret


def _export_to_torch_ir(
    f: Callable,
    args: Tuple[Any, ...],
    kwargs: Optional[Dict[str, Any]] = None,
    dynamic_shapes: Optional[Union[Dict[str, Any], Tuple[Any], List[Any]]] = None,
    *,
    preserve_module_call_signature: Tuple[str, ...] = (),
    disable_constraint_solver: bool = False,
    restore_fqn: bool = True,
    _log_export_usage: bool = True,
) -> torch.fx.GraphModule:
    """
    Traces either an nn.Module's forward function or just a callable with PyTorch
    operations inside and produce a torch.fx.GraphModule in torch IR.
    """

    if _log_export_usage:
        log_export_usage(event="export.private_api", flags={"_export_to_torch_ir"})

    if not isinstance(args, tuple):
        raise UserError(
            UserErrorType.INVALID_INPUT,
            f"Expecting `args` to be a tuple of example positional inputs, got {type(args)}",
        )

    kwargs = kwargs or {}

    with torch._dynamo.config.patch(dataclasses.asdict(DEFAULT_EXPORT_DYNAMO_CONFIG)):
        try:
            module_call_specs: Dict[str, Dict[str, pytree.TreeSpec]] = {}
            with _wrap_submodules(
                f, preserve_module_call_signature, module_call_specs
            ), _ignore_backend_decomps():
                gm_torch_level, _ = torch._dynamo.export(
                    f,
                    dynamic_shapes=dynamic_shapes,  # type: ignore[arg-type]
                    assume_static_by_default=True,
                    tracing_mode="symbolic",
                    disable_constraint_solver=disable_constraint_solver,
                    _log_export_usage=_log_export_usage,
                )(
                    *args,
                    **kwargs,
                )
        except (ConstraintViolationError, ValueRangeError) as e:
            raise UserError(UserErrorType.CONSTRAINT_VIOLATION, str(e))  # noqa: TRY200
        except GuardOnDataDependentSymNode as e:
            raise UserError(  # noqa: TRY200
                UserErrorType.ANTI_PATTERN,
                f"Consider annotating your code using torch._constrain_as_*(). {str(e)}",
                case_name="constrain_as_size_example",
            )

    gm_torch_level.meta["module_call_specs"] = module_call_specs

    if isinstance(f, torch.nn.Module) and restore_fqn:
        _restore_state_dict(f, gm_torch_level)

    return gm_torch_level


def _export_non_strict(
    mod: torch.nn.Module,
    fake_args,
    fake_kwargs,
    fake_params_buffers,
    constant_attrs: ConstantAttrMap,
    *,
    transform=lambda x: x,  # TODO(zhxchen17) Revisit if this is needed later.
    pre_dispatch=False,
):
    assert not any(
        isinstance(obj, torch.ScriptObject) for obj in constant_attrs
    ), "We expect all script objects have been replaced by FakeScriptObjects."
    # [NOTE] If the user is exporting under training mode, we want to detect if there is any
    # state change in the autograd global state and error. If the user is exporting under inference
    # mode, we don't care. At predispatch level, we don't care about the state change.
    is_grad_enabled = torch._C.is_grad_enabled()
    grad_safe_guard = nullcontext()
    if not pre_dispatch and is_grad_enabled:
        grad_safe_guard = AutogradStateOpsFailSafeguard()  # type: ignore[assignment]

    @contextmanager
    def _compiling_state_context():
        old_value = torch.compiler._is_compiling_flag
        try:
            torch.compiler._is_compiling_flag = True
            yield
        finally:
            torch.compiler._is_compiling_flag = old_value

    # This _reparametrize_module makes sure inputs and module.params/buffers have the same fake_mode,
    # otherwise aot_export_module will error out because it sees a mix of fake_modes.
    # And we want aot_export_module to use the fake_tensor mode in dynamo to keep the pipeline easy to reason about.
    with torch.nn.utils.stateless._reparametrize_module(
        mod,
        fake_params_buffers,
        tie_weights=True,
        strict=True,
        stack_weights=True,
    ), grad_safe_guard, _ignore_backend_decomps(), _compiling_state_context():  # type: ignore[attr-defined]
        gm, graph_signature = transform(aot_export_module)(
            mod,
            fake_args,
            trace_joint=False,
            pre_dispatch=pre_dispatch,
            kwargs=fake_kwargs,
        )
    # TODO unfortunately preserving graph-level metadata is not
    # working well with aot_export. So we manually copy it.
    # (The node-level meta is addressed above.)
    if isinstance(mod, torch.fx.GraphModule) and hasattr(mod, "meta"):
        gm.meta.update(mod.meta)

    if pre_dispatch:
        from torch._export.passes.replace_set_grad_with_hop_pass import (
            replace_set_grad_with_hop_pass,
        )

        gm = replace_set_grad_with_hop_pass(gm)

    # Remove nn_module_stack, stack_trace metadata from all placeholders/inputs nodes.
    for _mod in gm.modules():
        if not isinstance(_mod, torch.fx.GraphModule):
            continue
        for node in _mod.graph.nodes:
            if node.op in ["placeholder", "output"]:
                node.meta.pop("nn_module_stack", None)
                node.meta.pop("stack_trace", None)

    # NOTE: aot_export adds symint metadata for placeholders with int values;
    # since these become specialized, we replace such metadata with the original values
    flat_args = pytree.tree_leaves((fake_args, fake_kwargs))
    index = 0
    total_non_user_inputs = (
        len(graph_signature.parameters)
        + len(graph_signature.buffers)
        + len(graph_signature.input_tokens)
    )
    for node in gm.graph.nodes:
        if node.op == "placeholder":
            if index >= total_non_user_inputs:
                user_arg = flat_args[index - total_non_user_inputs]
                if not isinstance(user_arg, torch.Tensor):
                    node.meta["val"] = user_arg
            index += 1

    is_joint = graph_signature.backward_signature is not None

    def make_argument_spec(i, node) -> ArgumentSpec:
        if isinstance(node, (int, bool, float, type(None))):
            # For const outputs we just directly return this
            return ConstantArgument(name="", value=node)

        assert (
            "val" in node.meta
        ), f"{node} is not a constant or a node with a 'val' metadata field"
        val = node.meta["val"]
        if i < len(graph_signature.input_tokens):
            # TODO: We should be checking for a different type, once we add a new type
            return TokenArgument(name=node.name)
        elif isinstance(val, FakeTensor):
            return TensorArgument(name=node.name)
        elif isinstance(val, torch.SymInt):
            return SymIntArgument(name=node.name)
<<<<<<< HEAD
=======
        elif isinstance(val, torch.ScriptObject):
            return CustomObjArgument(name=node.name, class_fqn=val._type().qualified_name())  # type: ignore[attr-defined]
>>>>>>> dba689bb
        elif isinstance(val, FakeScriptObject):
            return CustomObjArgument(name=node.name, class_fqn=val.script_class_name)
        elif isinstance(val, (int, bool, str, float, type(None))):
            return ConstantArgument(name=node.name, value=val)
        else:
            raise AssertionError(
                f"Encountered an unsupported object of type {type(val)} "
                f"while writing the metadata for exported program"
            )

    input_specs, output_specs = _sig_to_specs(
        user_inputs=set(graph_signature.user_inputs),
        inputs_to_parameters=graph_signature.inputs_to_parameters,  # type: ignore[arg-type]
        inputs_to_buffers=graph_signature.inputs_to_buffers,  # type: ignore[arg-type]
        user_outputs=set(graph_signature.user_outputs),  # type: ignore[arg-type]
        buffer_mutations=graph_signature.buffers_to_mutate,  # type: ignore[arg-type]
        user_input_mutations=graph_signature.user_inputs_to_mutate,  # type: ignore[arg-type]
        grad_params=graph_signature.backward_signature.gradients_to_parameters if is_joint else {},  # type: ignore[arg-type, union-attr]
        grad_user_inputs=graph_signature.backward_signature.gradients_to_user_inputs if is_joint else {},  # type: ignore[arg-type, union-attr]
        loss_output=graph_signature.backward_signature.loss_output if is_joint else None,  # type: ignore[arg-type, union-attr]
        inputs=[
            make_argument_spec(i, node)
            for i, node in enumerate(gm.graph.nodes)
            if node.op == "placeholder"
        ],
        outputs=[
            make_argument_spec(i, node)
            for i, node in enumerate(
                pytree.tree_leaves(next(iter(reversed(gm.graph.nodes))).args)
            )
        ],
        input_tokens=graph_signature.input_tokens,
        output_tokens=graph_signature.output_tokens,
    )
    export_graph_signature = ExportGraphSignature(
        input_specs=input_specs, output_specs=output_specs
    )

    constants = rewrite_script_object_meta(gm)
    attr_constants = lift_constants_pass(gm, export_graph_signature, constant_attrs)
    assert not any(
        isinstance(obj, torch.ScriptObject) for obj in attr_constants.values()
    ), "We expect all script objects have been replaced by FakeScriptObjects."
    constants.update(attr_constants)  # type: ignore[arg-type]
    assert not any(
        isinstance(obj, torch.ScriptObject) for obj in constants.values()
    ), "We expect all script objects have been replaced by FakeScriptObjects."

    # prettify names for placeholder nodes
    placeholder_naming_pass(
        gm,
        export_graph_signature,
        mod,
        fake_args,
        fake_kwargs,
        fake_params_buffers,
        constants,
    )

    @dataclasses.dataclass
    class _ExportedProgramNonStrict:
        gm: torch.fx.GraphModule
        sig: ExportGraphSignature
        constants: Dict[
            str,
            Union[
                torch.Tensor,
                FakeScriptObject,
<<<<<<< HEAD
=======
                torch.ScriptObject,
>>>>>>> dba689bb
            ],
        ]

    return _ExportedProgramNonStrict(
        gm,
        export_graph_signature,
        constants,
    )


def _get_params_buffers(mod: torch.nn.Module) -> Dict[str, torch.Tensor]:
    params_buffers: Dict[str, torch.Tensor] = {}
    for name, param in mod.named_parameters(remove_duplicate=False):
        params_buffers[name] = param

    for name, buffer in mod.named_buffers(remove_duplicate=False):
        params_buffers[name] = buffer
    return params_buffers


def _get_forward_arg_names(
    mod: torch.nn.Module,
    args: Tuple[Any, ...],
    kwargs: Optional[Dict[str, Any]] = None,
) -> List[str]:
    """
    Gets the argument names to forward that are used, for restoring the
    original signature when unlifting the exported program module.
    - Positional args: retain the original argument names, and enumerate
        *args as args_0, args_1, ...
    - Keyword args: retain the original kwarg names in the order specified
        by the user. This order seems to matter for the current state of
        export lifted modules.
    """
    sig = inspect.signature(mod.forward)
    _args = sig.bind_partial(*args).arguments

    names: List[str] = []
    for name, value in _args.items():
        # handle variable number of positional args
        if sig.parameters[name].kind == inspect._ParameterKind.VAR_POSITIONAL:
            names.extend([f"{name}_{i}" for i, _ in enumerate(value)])
        else:
            names.append(name)
    # order of kwargs matters for input spec
    if kwargs:
        names.extend([kwarg for kwarg, _ in kwargs.items()])

    return names


def _rewrite_dynamo_tensor_constants(
    orig_mod_buffers: Set[torch.Tensor],
    traced_mod_buffers: Dict[str, torch.Tensor],
    graph_signature: ExportGraphSignature,
    constants: Dict[str, Union[torch.Tensor, torch.ScriptObject]],
):
    """Dynamo erroneously marks tensor attributes on modules as a buffers.

    Rewrite them to be tensor constants.
    """
    for spec in graph_signature.input_specs:
        if spec.kind == InputKind.BUFFER:
            assert spec.target is not None
            value = traced_mod_buffers[spec.target]
            if value not in orig_mod_buffers:
                # This was a tensor constant erroneously marked as a buffer.
                # Convert it int oa constant in the graph signature, and add its
                # value to the constants table.
                spec.kind = InputKind.CONSTANT_TENSOR
                constants[spec.target] = value


def _rewrite_non_persistent_buffers(
    orig_mod: torch.nn.Module,
    graph_signature: ExportGraphSignature,
    constants: Dict[str, Union[torch.Tensor, torch.ScriptObject]],
):
    """Dynamo erroneously drops the persistent flag on buffers.

    Rewrite non-persistent buffers to reflect the original module.
    """
    state_dict = orig_mod.state_dict()
    for spec in graph_signature.input_specs:
        if spec.kind == InputKind.BUFFER:
            assert spec.target is not None
            if spec.target not in state_dict:
                assert spec.target not in constants
                spec.persistent = False
                constants[spec.target] = orig_mod.get_buffer(spec.target)


def _verify_nn_module_stack(graph_module: torch.fx.GraphModule) -> None:
    """
    Perform nn_module_stack checks on the graph.
    Current constraints:
        For the top level graph:
        - populated for 'call_function', 'get_attr'
        - None for 'placeholder', 'output'
        For submodule graphs:
        - None for 'placeholder', output'

    TODO(pianpwk): make this a consistent node-level check once nn_module_stack is populated for cond submodules.
    """
    # Check top-level graph for all nodes, all graphs for placeholder & output nodes
    for i, mod in enumerate([graph_module] + list(graph_module.modules())):
        if not isinstance(mod, torch.fx.GraphModule):
            continue
        for node in mod.graph.nodes:
            if node.op in ["call_function", "get_attr"]:
                if i == 0:
                    if (
                        nn_module_stack := node.meta.get("nn_module_stack", None)
                    ) is None:
                        raise SpecViolationError(
                            f"Node {node} of type {node.op} is missing nn_module_stack metadata"
                        )
                    if not all(
                        isinstance(k, str)
                        and isinstance(v, tuple)
                        and len(v) == 2
                        and all(isinstance(x, str) for x in v)
                        for k, v in nn_module_stack.items()
                    ):
                        raise SpecViolationError(
                            f"Node {node} of type {node.op} has incorrect nn_module_stack metadata format"
                            f"expected Dict[str, Tuple[str, str]], but got {nn_module_stack}"
                        )
            elif node.op in ["placeholder", "output"]:
                if node.meta.get("nn_module_stack", None):
                    raise SpecViolationError(
                        f"Node {node} of type {node.op} contains nn_module_stack metadata, this should be None"
                    )


def _verify_stack_trace(graph_module: torch.fx.GraphModule) -> None:
    """
    Perform stack trace checks on the graph.
    Constraints:
        - None or non-empty str for 'call_function', 'get_attr'
        - None for 'placeholder', 'output'
    """
    for i, mod in enumerate([graph_module] + list(graph_module.modules())):
        if not isinstance(mod, torch.fx.GraphModule):
            continue
        for node in graph_module.graph.nodes:
            stack_trace = node.meta.get("stack_trace", None)
            if node.op in ["call_function", "get_attr"]:
                if not (stack_trace is None or isinstance(stack_trace, str)):
                    raise SpecViolationError(
                        f"Node {node} of type {node.op} has invalid stack_trace metadata, "
                        f"expected a string or None but instead found: {stack_trace}"
                    )
            elif node.op in ["placeholder", "output"]:
                if stack_trace:
                    raise SpecViolationError(
                        f"Node {node} of type {node.op} contains stack_trace metadata, "
                        f"expected None but instead found: {stack_trace}"
                    )


def _verify_placeholder_names(gm: torch.fx.GraphModule, sig: ExportGraphSignature):
    """
    Performs a sanity check on the placeholder node names.
    - User input nodes: no restrictions, should match the original forward() signature
    - Params/buffers/constants/custom_obj/token nodes: should start with prefixes defined in <placeholder_prefixes>
    """
    name_to_kind = {spec.arg.name: spec.kind for spec in sig.input_specs}
    for mod in gm.modules():
        if not isinstance(mod, torch.fx.GraphModule):
            continue
        for node in mod.graph.nodes:
            if node.op == "placeholder":
                if node.name not in name_to_kind:
                    continue
                node_kind = name_to_kind[node.name]
                prefix = placeholder_prefixes[node_kind]
                if not node.name.startswith(prefix):
                    raise SpecViolationError(
                        f"Placeholder node name {node.name} does not follow spec for {node_kind}, name should have prefix: {prefix}"
                    )


def get_ep_stats(ep: ExportedProgram) -> Dict[str, Any]:
    op_count = 0
    op_set = set()
    for m in ep.graph_module.modules():
        if not isinstance(m, torch.fx.GraphModule):
            continue
        for node in m.graph.nodes:
            if node.op != "call_function":
                continue
            op_count += 1
            assert hasattr(node.target, "__module__")
            assert hasattr(node.target, "__name__")
            op_set.add(f"{node.target.__module__}.{node.target.__name__}")
    return {"op_count": op_count, "op_set": op_set}


_EXPORT_FLAGS: Optional[Set[str]] = None
_EXPORT_MODULE_HIERARCHY: Optional[Dict[str, str]] = None


def _log_export_wrapper(fn):
    @functools.wraps(fn)
    def wrapper(*args, **kwargs):
        global _EXPORT_FLAGS, _EXPORT_MODULE_HIERARCHY
        try:
            start = time.time()
            ep = fn(*args, **kwargs)
            end = time.time()
            log_export_usage(
                event="export.time",
                metrics=end - start,
                flags=_EXPORT_FLAGS,
                **get_ep_stats(ep),
            )
        except Exception as e:
            t = type(e)
            error_type = t.__module__ + "." + t.__qualname__
            log_export_usage(
                event="export.error",
                type=error_type,
                message=str(e),
                flags=_EXPORT_FLAGS,
            )
            raise e
        finally:
            _EXPORT_FLAGS = None
            _EXPORT_MODULE_HIERARCHY = None

        return ep

    return wrapper


@_log_export_wrapper
@_disable_prexisiting_fake_mode
def _export(
    mod: torch.nn.Module,
    args: Tuple[Any, ...],
    kwargs: Optional[Dict[str, Any]] = None,
    dynamic_shapes: Optional[Union[Dict[str, Any], Tuple[Any], List[Any]]] = None,
    *,
    strict: bool = True,
    preserve_module_call_signature: Tuple[str, ...] = (),
    pre_dispatch: bool = False,
) -> ExportedProgram:
    """
    Traces either an nn.Module's forward function or just a callable with PyTorch
    operations inside and produce a ExportedProgram.

    Args:
        f: the `nn.Module` to trace.

        args: example positional inputs.

        kwargs: optional example keyword inputs.

        dynamic_shapes:
         An optional argument where the type should either be:
         1) a dict from argument names of ``f`` to their dynamic shape specifications,
         2) a tuple that specifies dynamic shape specifications for each input in original order.
         If you are specifying dynamism on keyword args, you will need to pass them in the order that
         is defined in the original function signature.

         The dynamic shape of a tensor argument can be specified as either
         (1) a dict from dynamic dimension indices to :func:`Dim` types, where it is
         not required to include static dimension indices in this dict, but when they are,
         they should be mapped to None; or (2) a tuple / list of :func:`Dim` types or None,
         where the :func:`Dim` types correspond to dynamic dimensions, and static dimensions
         are denoted by None. Arguments that are dicts or tuples / lists of tensors are
         recursively specified by using mappings or sequences of contained specifications.

        preserve_module_call_signature: A list of submodule paths for which the original
            calling conventions are preserved as metadata.

    Returns:
        An ExportedProgram containing the traced method.
    """
    if not isinstance(args, tuple):
        raise UserError(
            UserErrorType.INVALID_INPUT,
            f"Expecting `args` to be a tuple of example positional inputs, got {type(args)}",
        )

    global _EXPORT_FLAGS, _EXPORT_MODULE_HIERARCHY
    _EXPORT_MODULE_HIERARCHY = _get_module_hierarchy(mod)

    flags = set()
    flags.add("strict" if strict else "non_strict")
    flags.add("pre_dispatch" if pre_dispatch else "aot_dispatch")
    log_export_usage(event="export.enter", flags=flags)
    _EXPORT_FLAGS = flags

    kwargs = kwargs or {}
    if isinstance(dynamic_shapes, torch.export.ShapesCollection):
        dynamic_shapes = dynamic_shapes.dynamic_shapes(mod, args, kwargs)

    flat_args, orig_in_spec = pytree.tree_flatten((args, kwargs))
    original_state_dict = mod.state_dict(keep_vars=True)
    forward_arg_names = _get_forward_arg_names(mod, args, kwargs)

    if not strict:
        out_spec = None

        module_call_specs: Dict[str, Dict[str, pytree.TreeSpec]] = {}

        def strip_root(x):
            if isinstance(x, str) and x.startswith("_export_root"):
                stripped = x[len("_export_root") :]
                return stripped[1:] if stripped.startswith(".") else stripped
            return x

        def fixup_key(x):
            return "L__self__" + strip_root(x)

        def _tuplify_outputs(aot_export):
            def _aot_export_non_strict(mod, args, kwargs=None, **flags):
                kwargs = kwargs or {}

                class Wrapper(torch.nn.Module):
                    def __init__(self, mod):
                        super().__init__()
                        self._export_root = mod

                    def forward(self, *args, **kwargs):
                        nonlocal out_spec
                        if isinstance(self._export_root, torch.fx.GraphModule):
                            with torch.fx.traceback.preserve_node_meta():
                                tree_out = torch.fx.Interpreter(self._export_root).run(
                                    *args, **kwargs
                                )
                        else:
                            tree_out = self._export_root(*args, **kwargs)
                        flat_outs, out_spec = pytree.tree_flatten(tree_out)
                        return tuple(flat_outs)

                wrapped_mod = Wrapper(mod)
                # Patch export_root to the signatures so that wrapper module correctly populates the
                # in/out spec
                new_preserved_call_signatures = [
                    "_export_root." + i for i in preserve_module_call_signature
                ]
                with _wrap_submodules(
                    wrapped_mod, new_preserved_call_signatures, module_call_specs
                ):
                    gm, sig = aot_export(wrapped_mod, args, kwargs=kwargs, **flags)

                sig.parameters = pytree.tree_map(strip_root, sig.parameters)
                sig.buffers = pytree.tree_map(strip_root, sig.buffers)
                sig.inputs_to_buffers = pytree.tree_map(
                    strip_root, sig.inputs_to_buffers
                )
                sig.inputs_to_parameters = pytree.tree_map(
                    strip_root, sig.inputs_to_parameters
                )
                sig.buffers_to_mutate = pytree.tree_map(
                    strip_root, sig.buffers_to_mutate
                )
                for node in gm.graph.nodes:
                    if "nn_module_stack" in node.meta:
                        nn_module_stack = node.meta["nn_module_stack"]
                        node.meta["nn_module_stack"] = {
                            fixup_key(key): val
                            for key, val in pytree.tree_map(
                                strip_root, nn_module_stack
                            ).items()
                        }

                return gm, sig

            return _aot_export_non_strict

        (
            fake_mode,
            fake_args,
            fake_kwargs,
            equalities_inputs,
            original_signature,
        ) = make_fake_inputs(mod, args, kwargs, dynamic_shapes)

        fake_params_buffers = make_fake_params_buffers(
            fake_mode, _get_params_buffers(mod)
        )

        with fake_mode:
            with _fakify_script_objects(mod, fake_args, fake_kwargs, fake_mode) as (
                patched_mod,
                new_fake_args,
                new_fake_kwargs,
                new_fake_constant_attrs,
                map_fake_to_real,
            ):
                ep_non_strict = _export_non_strict(
                    patched_mod,
                    new_fake_args,
                    new_fake_kwargs,
                    fake_params_buffers,
                    new_fake_constant_attrs,
                    pre_dispatch=pre_dispatch,
                    transform=_tuplify_outputs,
                )
                # ep_non_strict.constants contains only fake script objects, we need to map them back
                ep_non_strict.constants = {
                    fqn: map_fake_to_real[obj]
                    if isinstance(obj, FakeScriptObject)
                    else obj
                    for fqn, obj in ep_non_strict.constants.items()
                }

        ep_non_strict.gm.meta["inline_constraints"] = {
            k: v
            for k, v in fake_mode.shape_env.var_to_range.items()
            if free_unbacked_symbols(k)
        }
        num_lifted = len(
            [
                spec
                for spec in ep_non_strict.sig.input_specs
                if spec.kind != InputKind.USER_INPUT
            ]
        )
        try:
            produce_guards_and_solve_constraints(
                fake_mode,
                ep_non_strict.gm,
                equalities_inputs,
                original_signature,
            )
        except (ConstraintViolationError, ValueRangeError) as e:
            raise UserError(UserErrorType.CONSTRAINT_VIOLATION, str(e))  # noqa: TRY200

        range_constraints = make_constraints(
            fake_mode,
            ep_non_strict.gm,
            dynamic_shapes,
            num_lifted,
        )

        assert out_spec is not None

        gm = ep_non_strict.gm

        gm.meta["forward_arg_names"] = forward_arg_names
        module_call_signatures = {
            strip_root(fqn): ModuleCallSignature(inputs=[], outputs=[], **specs)
            for fqn, specs in module_call_specs.items()
        }

        if len(preserve_module_call_signature) > 0:
            for node in gm.graph.nodes:
                if node.target == torch.ops.higher_order._export_tracepoint:
                    if "path" in node.kwargs:
                        path = strip_root(node.kwargs["path"])
                        with gm.graph.inserting_before(node):
                            new_node = gm.graph.create_node(
                                "call_function",
                                torch.ops.higher_order._export_tracepoint,
                                args=node.args,
                                kwargs={
                                    "path": path,
                                    "kind": node.kwargs["kind"],
                                },
                            )
                            new_node.meta = node.meta
                            node.replace_all_uses_with(new_node)
                            gm.graph.erase_node(node)

            res = CollectTracepointsPass(module_call_signatures, ep_non_strict.sig)(gm)
            assert res is not None
            gm = res.graph_module

        _rewrite_non_persistent_buffers(mod, ep_non_strict.sig, ep_non_strict.constants)
        _verify_nn_module_stack(gm)
        _verify_stack_trace(gm)
        _verify_placeholder_names(gm, ep_non_strict.sig)
        exported_program = ExportedProgram(
            root=gm,
            graph=gm.graph,
            graph_signature=ep_non_strict.sig,
            state_dict=original_state_dict,
            range_constraints=range_constraints,
            module_call_graph=_make_module_call_graph(
                _EXPORT_MODULE_HIERARCHY, orig_in_spec, out_spec, module_call_signatures
            ),
            example_inputs=(args, kwargs),
            constants=ep_non_strict.constants,
        )
        insert_deferred_runtime_asserts(
            exported_program.graph_module,
            fake_mode.shape_env,
            f"non strict exported program: {first_call_function_nn_module_stack(exported_program.graph)}",
            export=True,
        )
        return exported_program

    gm_torch_level = _export_to_torch_ir(
        mod,
        args,
        kwargs,
        dynamic_shapes,
        preserve_module_call_signature=preserve_module_call_signature,
        restore_fqn=False,  # don't need to restore because we will do it later
        _log_export_usage=False,
    )

    # We detect the fake_mode by looking at gm_torch_level's placeholders, this is the fake_mode created in dynamo.
    (
        fake_args,
        fake_kwargs,
        fake_params_buffers,
        dynamo_fake_mode,
    ) = _convert_input_to_fake(gm_torch_level, args, kwargs)

    # First, we want to pass through the graph to try populating
    # val field for getattr if there is anything missing.
    # This can happen when quantization adds extra params and forgets
    # to update "val"
    for node in gm_torch_level.graph.nodes:
        if node.op == "get_attr" and "val" not in node.meta:
            attr = getattr(gm_torch_level, node.target)
            # Checks if it is not a HigherOrderOp branch or a module
            if not isinstance(attr, torch.nn.Module):
                assert (
                    dynamo_fake_mode is not None
                ), "Cannot find dynamo_fake_mode. This could be due to the exported graph module have no placeholders."
                node.meta["val"] = dynamo_fake_mode.from_tensor(
                    attr, static_shapes=True
                )

    # When aot_export lifts the params, we lose metadata (e.g. source_fn_stack, stack_trace)
    # from the param nodes as they are treated as fresh inputs
    # Therefore, we manually extract them before calling into aot_export
    params_buffers_to_node_meta = {}
    for node in gm_torch_level.graph.nodes:
        target = node.target
        meta = node.meta
        if node.op == "call_module":
            submodule = getattr(gm_torch_level, target)
            if isinstance(submodule, torch.nn.Module):
                for name, _ in submodule.named_parameters(
                    recurse=True, remove_duplicate=False
                ):
                    params_buffers_to_node_meta[target + "." + name] = meta

                for name, _ in submodule.named_buffers(
                    recurse=True, remove_duplicate=False
                ):
                    params_buffers_to_node_meta[target + "." + name] = meta

        if node.op == "get_attr":
            submodule = getattr(gm_torch_level, target)
            if not isinstance(submodule, torch.fx.GraphModule):
                params_buffers_to_node_meta[target] = meta

        # If the call_function uses param as input, we also need to update params' meta
        # with this call_function node's meta.
        # This is basically the same flow as torch.fx.traceback.preserve_meta()
        if node.op == "call_function" and not isinstance(
            node.target, torch._ops.HigherOrderOperator
        ):
            for arg in node._input_nodes:
                if arg.op == "get_attr":
                    for entry in torch.fx.proxy._COPY_META_FIELDS:
                        if entry in meta:
                            params_buffers_to_node_meta[arg.target][entry] = meta[entry]

    # Fix the graph output signature to be tuple if scalar
    out_spec = orig_out_spec = gm_torch_level._out_spec
    assert out_spec is not None
    # aot_export expect the return type to always be a tuple.
    if out_spec.type not in (list, tuple):
        out_spec = pytree.TreeSpec(tuple, None, [out_spec])

    orig_arg_names = gm_torch_level.graph._codegen.pytree_info.orig_args  # type: ignore[attr-defined]

    gm_torch_level.graph._codegen = _PyTreeCodeGen(
        _PyTreeInfo(
            orig_arg_names,
            gm_torch_level._in_spec,
            out_spec,
        )
    )
    gm_torch_level.recompile()

    _normalize_nn_module_stack(gm_torch_level, type(mod))

    # NOTE: graph module expects only positional args
    constant_attrs = _gather_constant_attrs(mod)
    ep_non_strict = _export_non_strict(
        gm_torch_level,
        _convert_to_positional_args(orig_arg_names, fake_args, fake_kwargs),
        {},
        fake_params_buffers,
        constant_attrs,
        pre_dispatch=pre_dispatch,
    )

    gm = ep_non_strict.gm
    export_graph_signature = ep_non_strict.sig
    constants = ep_non_strict.constants

    # Don't copy over nn_module_stack, stack_trace metadata for params/buffers nodes
    for metadata in params_buffers_to_node_meta.values():
        metadata.pop("nn_module_stack", None)
        metadata.pop("stack_trace", None)

    # After aot_export, set the param/buffer metadata back into placeholders
    # Technically, users can still construct this data from param names
    # without relying on this metadata
    for node in gm.graph.nodes:
        if node.op == "placeholder":
            if node.target in export_graph_signature.inputs_to_parameters:
                param_name = export_graph_signature.inputs_to_parameters[node.target]
                if param_name in params_buffers_to_node_meta:
                    for k, v in params_buffers_to_node_meta[param_name].items():
                        node.meta[k] = v
            if node.target in export_graph_signature.inputs_to_buffers:
                buffer_name = export_graph_signature.inputs_to_buffers[node.target]
                if buffer_name in params_buffers_to_node_meta:
                    for k, v in params_buffers_to_node_meta[buffer_name].items():
                        node.meta[k] = v

    # The unbacked symint symbols are updated in aot_export
    # so we serialize them here instead of inside dynamo

    gm.meta["inline_constraints"] = {
        k: v
        for k, v in dynamo_fake_mode.shape_env.var_to_range.items()
        if free_unbacked_symbols(k)
    }
    gm.meta["forward_arg_names"] = forward_arg_names

    num_lifted = next(
        (
            i
            for i, s in enumerate(export_graph_signature.input_specs)
            if s.kind == InputKind.USER_INPUT
        ),
        len(export_graph_signature.input_specs),
    )
    range_constraints = make_constraints(
        dynamo_fake_mode,
        gm,
        dynamic_shapes,
        num_lifted,
    )

    # Do some cleanups on the graph module to restore the state dict to the
    # expected form. Each of these steps should probably get fixed upstream.
    # 1. Remove tensor constants that were added as buffers.
    _rewrite_dynamo_tensor_constants(
        orig_mod_buffers=set(mod.buffers()),
        traced_mod_buffers=dict(gm_torch_level.named_buffers()),
        graph_signature=ep_non_strict.sig,
        constants=ep_non_strict.constants,
    )
    # 2. Restore FQN of param/buffers
    param_buffer_table: Dict[str, str] = _get_param_buffer_mapping(mod, gm_torch_level)
    _replace_param_buffer_names(param_buffer_table, export_graph_signature)

    # 3. Remove non-persistent buffers from the graph signature
    _rewrite_non_persistent_buffers(mod, ep_non_strict.sig, ep_non_strict.constants)

    # 4. Rewrite constants to have the same FQN as the original module.
    _remap_constants(constant_attrs, export_graph_signature, constants)

    # 5. Rename constants nodes in graph module from buffers to constants
    _rename_constants_nodes(gm, export_graph_signature)

    module_call_signatures = {
        fqn: ModuleCallSignature(inputs=[], outputs=[], **specs)
        for fqn, specs in gm_torch_level.meta["module_call_specs"].items()
    }

    if len(preserve_module_call_signature) > 0:
        res = CollectTracepointsPass(module_call_signatures, export_graph_signature)(gm)
        assert res is not None
        gm = res.graph_module

    if len(range_constraints) > 0:
        res = _AddRuntimeAssertionsForInlineConstraintsPass(range_constraints)(gm)
        assert res is not None
        gm = res.graph_module

    assert orig_out_spec is not None
    _verify_nn_module_stack(gm)
    _verify_stack_trace(gm)
    _verify_placeholder_names(gm, export_graph_signature)
    exported_program = ExportedProgram(
        root=gm,
        graph=gm.graph,
        graph_signature=export_graph_signature,
        state_dict=original_state_dict,
        range_constraints=range_constraints,
        module_call_graph=_make_module_call_graph(
            _EXPORT_MODULE_HIERARCHY,
            orig_in_spec,
            orig_out_spec,
            module_call_signatures,
        ),
        example_inputs=(args, kwargs),
        constants=constants,
    )
    log.debug("Exported program from AOTAutograd:\n%s", exported_program)

    return exported_program<|MERGE_RESOLUTION|>--- conflicted
+++ resolved
@@ -40,6 +40,7 @@
 from torch._library.fake_class_registry import FakeScriptObject
 from torch._subclasses.fake_tensor import FakeTensor, FakeTensorMode
 from torch._utils_internal import log_export_usage
+from torch.export.dynamic_shapes import _combine_args
 from torch.export.exported_program import OutputKind
 from torch.fx._utils import first_call_function_nn_module_stack
 from torch.fx.experimental.symbolic_shapes import (
@@ -444,7 +445,7 @@
         except GuardOnDataDependentSymNode as e:
             raise UserError(  # noqa: TRY200
                 UserErrorType.ANTI_PATTERN,
-                f"Consider annotating your code using torch._constrain_as_*(). {str(e)}",
+                f"Consider annotating your code using torch._check*(). {str(e)}",
                 case_name="constrain_as_size_example",
             )
 
@@ -466,9 +467,6 @@
     transform=lambda x: x,  # TODO(zhxchen17) Revisit if this is needed later.
     pre_dispatch=False,
 ):
-    assert not any(
-        isinstance(obj, torch.ScriptObject) for obj in constant_attrs
-    ), "We expect all script objects have been replaced by FakeScriptObjects."
     # [NOTE] If the user is exporting under training mode, we want to detect if there is any
     # state change in the autograd global state and error. If the user is exporting under inference
     # mode, we don't care. At predispatch level, we don't care about the state change.
@@ -560,11 +558,8 @@
             return TensorArgument(name=node.name)
         elif isinstance(val, torch.SymInt):
             return SymIntArgument(name=node.name)
-<<<<<<< HEAD
-=======
         elif isinstance(val, torch.ScriptObject):
             return CustomObjArgument(name=node.name, class_fqn=val._type().qualified_name())  # type: ignore[attr-defined]
->>>>>>> dba689bb
         elif isinstance(val, FakeScriptObject):
             return CustomObjArgument(name=node.name, class_fqn=val.script_class_name)
         elif isinstance(val, (int, bool, str, float, type(None))):
@@ -604,14 +599,7 @@
     )
 
     constants = rewrite_script_object_meta(gm)
-    attr_constants = lift_constants_pass(gm, export_graph_signature, constant_attrs)
-    assert not any(
-        isinstance(obj, torch.ScriptObject) for obj in attr_constants.values()
-    ), "We expect all script objects have been replaced by FakeScriptObjects."
-    constants.update(attr_constants)  # type: ignore[arg-type]
-    assert not any(
-        isinstance(obj, torch.ScriptObject) for obj in constants.values()
-    ), "We expect all script objects have been replaced by FakeScriptObjects."
+    constants.update(lift_constants_pass(gm, export_graph_signature, constant_attrs))
 
     # prettify names for placeholder nodes
     placeholder_naming_pass(
@@ -633,10 +621,7 @@
             Union[
                 torch.Tensor,
                 FakeScriptObject,
-<<<<<<< HEAD
-=======
                 torch.ScriptObject,
->>>>>>> dba689bb
             ],
         ]
 
@@ -1070,9 +1055,11 @@
         except (ConstraintViolationError, ValueRangeError) as e:
             raise UserError(UserErrorType.CONSTRAINT_VIOLATION, str(e))  # noqa: TRY200
 
+        combined_args = _combine_args(mod, args, kwargs)
         range_constraints = make_constraints(
             fake_mode,
             ep_non_strict.gm,
+            combined_args,
             dynamic_shapes,
             num_lifted,
         )
@@ -1279,9 +1266,11 @@
         ),
         len(export_graph_signature.input_specs),
     )
+    combined_args = _combine_args(mod, args, kwargs)
     range_constraints = make_constraints(
         dynamo_fake_mode,
         gm,
+        combined_args,
         dynamic_shapes,
         num_lifted,
     )
