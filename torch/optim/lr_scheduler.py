import math
import types
import warnings
from bisect import bisect_right
from collections import Counter
from functools import partial
<<<<<<< HEAD
from typing import Optional, Sequence
=======
from typing import (
    Any,
    Callable,
    cast,
    Dict,
    Iterable,
    List,
    Literal,
    Optional,
    Sequence,
    SupportsFloat,
    TypedDict,
    Union,
)
>>>>>>> ed327876
from weakref import ref

from torch import inf, Tensor

from .optimizer import Optimizer

__all__ = [
    "LambdaLR",
    "MultiplicativeLR",
    "StepLR",
    "MultiStepLR",
    "ConstantLR",
    "LinearLR",
    "ExponentialLR",
    "SequentialLR",
    "CosineAnnealingLR",
    "ChainedScheduler",
    "ReduceLROnPlateau",
    "CyclicLR",
    "CosineAnnealingWarmRestarts",
    "OneCycleLR",
    "PolynomialLR",
    "LRScheduler",
]

EPOCH_DEPRECATION_WARNING = (
    "The epoch parameter in `scheduler.step()` was not necessary and is being "
    "deprecated where possible. Please use `scheduler.step()` to step the "
    "scheduler. During the deprecation, if epoch is different from None, the "
    "closed form is used instead of the new chainable form, where available. "
    "Please open an issue if you are unable to replicate your use case: "
    "https://github.com/pytorch/pytorch/issues/new/choose."
)


def _check_verbose_deprecated_warning(verbose):
    """Raises a warning when verbose is not the default value."""
    if verbose != "deprecated":
        warnings.warn(
            "The verbose parameter is deprecated. Please use get_last_lr() "
            "to access the learning rate.",
            UserWarning,
        )
        return verbose
    return False


class LRScheduler:
    _get_lr_called_within_step: bool = False

    def __init__(self, optimizer: Optimizer, last_epoch=-1, verbose="deprecated"):
        # Attach optimizer
        if not isinstance(optimizer, Optimizer):
            raise TypeError(f"{type(optimizer).__name__} is not an Optimizer")
        self.optimizer = optimizer

        # Initialize epoch and base learning rates
        if last_epoch == -1:
            for group in optimizer.param_groups:
                group.setdefault("initial_lr", group["lr"])
        else:
            for i, group in enumerate(optimizer.param_groups):
                if "initial_lr" not in group:
                    raise KeyError(
                        "param 'initial_lr' is not specified "
                        f"in param_groups[{i}] when resuming an optimizer"
                    )
        self.base_lrs: List[float] = [
            group["initial_lr"] for group in optimizer.param_groups
        ]
        self.last_epoch = last_epoch

        # Following https://github.com/pytorch/pytorch/issues/20124
        # We would like to ensure that `lr_scheduler.step()` is called after
        # `optimizer.step()`
<<<<<<< HEAD
        def patch_track_step_called(opt):
=======
        def patch_track_step_called(opt: Optimizer):
>>>>>>> ed327876
            if hasattr(opt.step, "_wrapped_by_lr_sched"):
                # we've already patched
                return opt.step

            def wrap_step(step_fn):
                opt_ref = ref(self.optimizer)
                func = step_fn.__func__
<<<<<<< HEAD

                def wrapper(*args, **kwargs):
                    opt = opt_ref()
                    opt._opt_called = True
                    return func.__get__(opt, opt.__class__)(*args, **kwargs)

                wrapper._wrapped_by_lr_sched = True
                return wrapper

            opt.step = wrap_step(opt.step)

=======

                def wrapper(*args, **kwargs):
                    opt = opt_ref()
                    opt._opt_called = True  # type: ignore[union-attr]
                    return func.__get__(opt, opt.__class__)(*args, **kwargs)

                wrapper._wrapped_by_lr_sched = True  # type: ignore[attr-defined]
                return wrapper

            opt.step = wrap_step(opt.step)  # type: ignore[method-assign]

>>>>>>> ed327876
        patch_track_step_called(self.optimizer)
        self.verbose = _check_verbose_deprecated_warning(verbose)
        self._initial_step()

    def _initial_step(self):
        """Initialize step counts and performs a step"""
        self._step_count = 0
        self.step()

    def state_dict(self):
        """Returns the state of the scheduler as a :class:`dict`.

        It contains an entry for every variable in self.__dict__ which
        is not the optimizer.
        """
        return {
            key: value for key, value in self.__dict__.items() if key != "optimizer"
        }

    def load_state_dict(self, state_dict: Dict[str, Any]):
        """Loads the schedulers state.

        Args:
            state_dict (dict): scheduler state. Should be an object returned
                from a call to :meth:`state_dict`.
        """
        self.__dict__.update(state_dict)

    def get_last_lr(self) -> List[float]:
        """Return last computed learning rate by current scheduler."""
        return self._last_lr

    def get_lr(self) -> List[float]:
        # Compute learning rate using chainable form of the scheduler
        raise NotImplementedError

    def print_lr(
        self,
        is_verbose: bool,
        group: Dict[str, Any],
        lr: float,
        epoch: Optional[int] = None,
    ):
        """Display the current learning rate.

        .. deprecated:: 2.4
            ``print_lr()`` is deprecated. Please use ``get_last_lr()`` to access the
            learning rate.
        """
        warnings.warn(
            "`LRScheduler.print_lr()` is being deprecated. To fetch the learning rate, "
            "please use `get_last_lr()` instead. For more details, "
            "see https://github.com/pytorch/pytorch/issues/99270.",
            UserWarning,
        )
        if is_verbose:
            if epoch is None:
                print(f"Adjusting learning rate of group {group} to {lr:.4e}.")
            else:
                epoch_str = ("%.2f" if isinstance(epoch, float) else "%.5d") % epoch
                print(
                    f"Epoch {epoch_str}: adjusting learning rate of group {group} to {lr:.4e}."
                )

    def step(self, epoch: Optional[int] = None):
        # Raise a warning if old pattern is detected
        # https://github.com/pytorch/pytorch/issues/20124
        if self._step_count == 1:
            if not hasattr(self.optimizer.step, "_wrapped_by_lr_sched"):
                warnings.warn(
                    "Seems like `optimizer.step()` has been overridden after learning rate scheduler "
                    "initialization. Please, make sure to call `optimizer.step()` before "
                    "`lr_scheduler.step()`. See more details at "
                    "https://pytorch.org/docs/stable/optim.html#how-to-adjust-learning-rate",
                    UserWarning,
                )

            # Just check if there were two first lr_scheduler.step() calls before optimizer.step()
            elif not getattr(self.optimizer, "_opt_called", False):
                warnings.warn(
                    "Detected call of `lr_scheduler.step()` before `optimizer.step()`. "
                    "In PyTorch 1.1.0 and later, you should call them in the opposite order: "
                    "`optimizer.step()` before `lr_scheduler.step()`.  Failure to do this "
                    "will result in PyTorch skipping the first value of the learning rate schedule. "
                    "See more details at "
                    "https://pytorch.org/docs/stable/optim.html#how-to-adjust-learning-rate",
                    UserWarning,
                )
        self._step_count += 1

        with _enable_get_lr_call(self):
            if epoch is None:
                self.last_epoch += 1
                values = self.get_lr()
            else:
                warnings.warn(EPOCH_DEPRECATION_WARNING, UserWarning)
                self.last_epoch = epoch
                if hasattr(self, "_get_closed_form_lr"):
                    values = cast(List[float], self._get_closed_form_lr())
                else:
                    values = self.get_lr()

        for i, data in enumerate(zip(self.optimizer.param_groups, values)):
            param_group, lr = data
            if isinstance(param_group["lr"], Tensor):
<<<<<<< HEAD
                lr_val = lr.item() if isinstance(lr, Tensor) else lr
                param_group["lr"].fill_(lr)
=======
                lr_val = lr.item() if isinstance(lr, Tensor) else lr  # type: ignore[attr-defined]
                param_group["lr"].fill_(lr_val)
>>>>>>> ed327876
            else:
                param_group["lr"] = lr

        self._last_lr: List[float] = [
            group["lr"] for group in self.optimizer.param_groups
        ]


def _warn_get_lr_called_within_step(lr_scheduler: LRScheduler):
    if not lr_scheduler._get_lr_called_within_step:
        warnings.warn(
            "To get the last learning rate computed by the scheduler, "
            "please use `get_last_lr()`.",
            UserWarning,
            stacklevel=2,
        )


# Including _LRScheduler for backwards compatibility
# Subclass instead of assign because we want __name__ of _LRScheduler to be _LRScheduler (assigning would make it LRScheduler).
class _LRScheduler(LRScheduler):
    pass


class _enable_get_lr_call:
    def __init__(self, o: LRScheduler):
        self.o = o

    def __enter__(self):
        self.o._get_lr_called_within_step = True
        return self

    def __exit__(self, type, value, traceback):
        self.o._get_lr_called_within_step = False


class LambdaLR(LRScheduler):
    """Sets the learning rate of each parameter group to the initial lr
    times a given function. When last_epoch=-1, sets initial lr as lr.

    Args:
        optimizer (Optimizer): Wrapped optimizer.
        lr_lambda (function or list): A function which computes a multiplicative
            factor given an integer parameter epoch, or a list of such
            functions, one for each group in optimizer.param_groups.
        last_epoch (int): The index of last epoch. Default: -1.
        verbose (bool): If ``True``, prints a message to stdout for
            each update. Default: ``False``.

            .. deprecated:: 2.2
                ``verbose`` is deprecated. Please use ``get_last_lr()`` to access the
                learning rate.

    Example:
        >>> # xdoctest: +SKIP
        >>> # Assuming optimizer has two groups.
        >>> lambda1 = lambda epoch: epoch // 30
        >>> lambda2 = lambda epoch: 0.95 ** epoch
        >>> scheduler = LambdaLR(optimizer, lr_lambda=[lambda1, lambda2])
        >>> for epoch in range(100):
        >>>     train(...)
        >>>     validate(...)
        >>>     scheduler.step()
    """

    def __init__(
        self,
        optimizer: Optimizer,
        lr_lambda: Union[Callable[[int], float], List[Callable[[int], float]]],
        last_epoch=-1,
        verbose="deprecated",
    ):
        self.optimizer = optimizer

        self.lr_lambdas: List[Callable[[int], float]]
        if not isinstance(lr_lambda, list) and not isinstance(lr_lambda, tuple):
            self.lr_lambdas = [lr_lambda] * len(optimizer.param_groups)
        else:
            if len(lr_lambda) != len(optimizer.param_groups):
                raise ValueError(
                    f"Expected {len(optimizer.param_groups)} lr_lambdas, but got {len(lr_lambda)}"
                )
            self.lr_lambdas = list(lr_lambda)
        super().__init__(optimizer, last_epoch, verbose)

    def state_dict(self):
        """Returns the state of the scheduler as a :class:`dict`.

        It contains an entry for every variable in self.__dict__ which
        is not the optimizer.
        The learning rate lambda functions will only be saved if they are callable objects
        and not if they are functions or lambdas.

        When saving or loading the scheduler, please make sure to also save or load the state of the optimizer.
        """

        state_dict = {
            key: value
            for key, value in self.__dict__.items()
            if key not in ("optimizer", "lr_lambdas")
        }
        state_dict["lr_lambdas"] = [None] * len(self.lr_lambdas)

        for idx, fn in enumerate(self.lr_lambdas):
            if not isinstance(fn, types.FunctionType):
                state_dict["lr_lambdas"][idx] = fn.__dict__.copy()

        return state_dict

    def load_state_dict(self, state_dict):
        """Loads the schedulers state.

        When saving or loading the scheduler, please make sure to also save or load the state of the optimizer.

        Args:
            state_dict (dict): scheduler state. Should be an object returned
                from a call to :meth:`state_dict`.
        """

        lr_lambdas = state_dict.pop("lr_lambdas")
        self.__dict__.update(state_dict)
        # Restore state_dict keys in order to prevent side effects
        # https://github.com/pytorch/pytorch/issues/32756
        state_dict["lr_lambdas"] = lr_lambdas

        for idx, fn in enumerate(lr_lambdas):
            if fn is not None:
                self.lr_lambdas[idx].__dict__.update(fn)

    def get_lr(self):
        _warn_get_lr_called_within_step(self)

        return [
            base_lr * lmbda(self.last_epoch)
            for lmbda, base_lr in zip(self.lr_lambdas, self.base_lrs)
        ]


class MultiplicativeLR(LRScheduler):
    """Multiply the learning rate of each parameter group by the factor given
    in the specified function. When last_epoch=-1, sets initial lr as lr.

    Args:
        optimizer (Optimizer): Wrapped optimizer.
        lr_lambda (function or list): A function which computes a multiplicative
            factor given an integer parameter epoch, or a list of such
            functions, one for each group in optimizer.param_groups.
        last_epoch (int): The index of last epoch. Default: -1.
        verbose (bool): If ``True``, prints a message to stdout for
            each update. Default: ``False``.

            .. deprecated:: 2.2
                ``verbose`` is deprecated. Please use ``get_last_lr()`` to access the
                learning rate.

    Example:
        >>> # xdoctest: +SKIP
        >>> lmbda = lambda epoch: 0.95
        >>> scheduler = MultiplicativeLR(optimizer, lr_lambda=lmbda)
        >>> for epoch in range(100):
        >>>     train(...)
        >>>     validate(...)
        >>>     scheduler.step()
    """

    def __init__(
        self,
        optimizer: Optimizer,
        lr_lambda: Union[Callable[[int], float], List[Callable[[int], float]]],
        last_epoch=-1,
        verbose="deprecated",
    ):
        self.optimizer = optimizer

        self.lr_lambdas: List[Callable[[int], float]]
        if not isinstance(lr_lambda, list) and not isinstance(lr_lambda, tuple):
            self.lr_lambdas = [lr_lambda] * len(optimizer.param_groups)
        else:
            if len(lr_lambda) != len(optimizer.param_groups):
                raise ValueError(
                    f"Expected {len(optimizer.param_groups)} lr_lambdas, but got {len(lr_lambda)}"
                )
            self.lr_lambdas = list(lr_lambda)
        super().__init__(optimizer, last_epoch, verbose)

    def state_dict(self):
        """Returns the state of the scheduler as a :class:`dict`.

        It contains an entry for every variable in self.__dict__ which
        is not the optimizer.
        The learning rate lambda functions will only be saved if they are callable objects
        and not if they are functions or lambdas.
        """
        state_dict = {
            key: value
            for key, value in self.__dict__.items()
            if key not in ("optimizer", "lr_lambdas")
        }
        state_dict["lr_lambdas"] = [None] * len(self.lr_lambdas)

        for idx, fn in enumerate(self.lr_lambdas):
            if not isinstance(fn, types.FunctionType):
                state_dict["lr_lambdas"][idx] = fn.__dict__.copy()

        return state_dict

    def load_state_dict(self, state_dict):
        """Loads the schedulers state.

        Args:
            state_dict (dict): scheduler state. Should be an object returned
                from a call to :meth:`state_dict`.
        """
        lr_lambdas = state_dict.pop("lr_lambdas")
        self.__dict__.update(state_dict)
        # Restore state_dict keys in order to prevent side effects
        # https://github.com/pytorch/pytorch/issues/32756
        state_dict["lr_lambdas"] = lr_lambdas

        for idx, fn in enumerate(lr_lambdas):
            if fn is not None:
                self.lr_lambdas[idx].__dict__.update(fn)

    def get_lr(self):
        _warn_get_lr_called_within_step(self)

        if self.last_epoch > 0:
            return [
                group["lr"] * lmbda(self.last_epoch)
                for lmbda, group in zip(self.lr_lambdas, self.optimizer.param_groups)
            ]
        else:
            return [group["lr"] for group in self.optimizer.param_groups]


class StepLR(LRScheduler):
    """Decays the learning rate of each parameter group by gamma every
    step_size epochs. Notice that such decay can happen simultaneously with
    other changes to the learning rate from outside this scheduler. When
    last_epoch=-1, sets initial lr as lr.

    Args:
        optimizer (Optimizer): Wrapped optimizer.
        step_size (int): Period of learning rate decay.
        gamma (float): Multiplicative factor of learning rate decay.
            Default: 0.1.
        last_epoch (int): The index of last epoch. Default: -1.
        verbose (bool): If ``True``, prints a message to stdout for
            each update. Default: ``False``.

            .. deprecated:: 2.2
                ``verbose`` is deprecated. Please use ``get_last_lr()`` to access the
                learning rate.

    Example:
        >>> # xdoctest: +SKIP
        >>> # Assuming optimizer uses lr = 0.05 for all groups
        >>> # lr = 0.05     if epoch < 30
        >>> # lr = 0.005    if 30 <= epoch < 60
        >>> # lr = 0.0005   if 60 <= epoch < 90
        >>> # ...
        >>> scheduler = StepLR(optimizer, step_size=30, gamma=0.1)
        >>> for epoch in range(100):
        >>>     train(...)
        >>>     validate(...)
        >>>     scheduler.step()
    """

    def __init__(
        self,
        optimizer: Optimizer,
        step_size: int,
        gamma=0.1,
        last_epoch=-1,
        verbose="deprecated",
    ):
        self.step_size = step_size
        self.gamma = gamma
        super().__init__(optimizer, last_epoch, verbose)

    def get_lr(self):
        _warn_get_lr_called_within_step(self)

        if (self.last_epoch == 0) or (self.last_epoch % self.step_size != 0):
            return [group["lr"] for group in self.optimizer.param_groups]
        return [group["lr"] * self.gamma for group in self.optimizer.param_groups]

    def _get_closed_form_lr(self):
        return [
            base_lr * self.gamma ** (self.last_epoch // self.step_size)
            for base_lr in self.base_lrs
        ]


class MultiStepLR(LRScheduler):
    """Decays the learning rate of each parameter group by gamma once the
    number of epoch reaches one of the milestones. Notice that such decay can
    happen simultaneously with other changes to the learning rate from outside
    this scheduler. When last_epoch=-1, sets initial lr as lr.

    Args:
        optimizer (Optimizer): Wrapped optimizer.
        milestones (list): List of epoch indices. Must be increasing.
        gamma (float): Multiplicative factor of learning rate decay.
            Default: 0.1.
        last_epoch (int): The index of last epoch. Default: -1.
        verbose (bool): If ``True``, prints a message to stdout for
            each update. Default: ``False``.

            .. deprecated:: 2.2
                ``verbose`` is deprecated. Please use ``get_last_lr()`` to access the
                learning rate.

    Example:
        >>> # xdoctest: +SKIP
        >>> # Assuming optimizer uses lr = 0.05 for all groups
        >>> # lr = 0.05     if epoch < 30
        >>> # lr = 0.005    if 30 <= epoch < 80
        >>> # lr = 0.0005   if epoch >= 80
        >>> scheduler = MultiStepLR(optimizer, milestones=[30,80], gamma=0.1)
        >>> for epoch in range(100):
        >>>     train(...)
        >>>     validate(...)
        >>>     scheduler.step()
    """

    def __init__(
        self,
        optimizer: Optimizer,
        milestones: Iterable[int],
        gamma=0.1,
        last_epoch=-1,
        verbose="deprecated",
    ):
        self.milestones = Counter(milestones)
        self.gamma = gamma
        super().__init__(optimizer, last_epoch, verbose)

    def get_lr(self):
        _warn_get_lr_called_within_step(self)

        if self.last_epoch not in self.milestones:
            return [group["lr"] for group in self.optimizer.param_groups]
        return [
            group["lr"] * self.gamma ** self.milestones[self.last_epoch]
            for group in self.optimizer.param_groups
        ]

    def _get_closed_form_lr(self):
        milestones = sorted(self.milestones.elements())
        return [
            base_lr * self.gamma ** bisect_right(milestones, self.last_epoch)
            for base_lr in self.base_lrs
        ]


class ConstantLR(LRScheduler):
    """Multiply the learning rate of each parameter group by a small constant factor until the
    number of epoch reaches a pre-defined milestone: total_iters.
    Notice that such multiplication of the small constant factor can
    happen simultaneously with other changes to the learning rate from outside this scheduler.
    When last_epoch=-1, sets initial lr as lr.

    Args:
        optimizer (Optimizer): Wrapped optimizer.
        factor (float): The number we multiply learning rate until the milestone. Default: 1./3.
        total_iters (int): The number of steps that the scheduler multiplies the learning rate by the factor.
            Default: 5.
        last_epoch (int): The index of the last epoch. Default: -1.
        verbose (bool): If ``True``, prints a message to stdout for
            each update. Default: ``False``.

            .. deprecated:: 2.2
                ``verbose`` is deprecated. Please use ``get_last_lr()`` to access the
                learning rate.

    Example:
        >>> # xdoctest: +SKIP
        >>> # Assuming optimizer uses lr = 0.05 for all groups
        >>> # lr = 0.025   if epoch == 0
        >>> # lr = 0.025   if epoch == 1
        >>> # lr = 0.025   if epoch == 2
        >>> # lr = 0.025   if epoch == 3
        >>> # lr = 0.05    if epoch >= 4
        >>> scheduler = ConstantLR(optimizer, factor=0.5, total_iters=4)
        >>> for epoch in range(100):
        >>>     train(...)
        >>>     validate(...)
        >>>     scheduler.step()
    """

    def __init__(
        self,
        optimizer: Optimizer,
        factor=1.0 / 3,
        total_iters=5,
        last_epoch=-1,
        verbose="deprecated",
    ):
        if factor > 1.0 or factor < 0:
            raise ValueError(
                "Constant multiplicative factor expected to be between 0 and 1."
            )

        self.factor = factor
        self.total_iters = total_iters
        super().__init__(optimizer, last_epoch, verbose)

    def get_lr(self):
        _warn_get_lr_called_within_step(self)

        if self.last_epoch == 0:
            return [group["lr"] * self.factor for group in self.optimizer.param_groups]

        if self.last_epoch != self.total_iters:
            return [group["lr"] for group in self.optimizer.param_groups]

        return [
            group["lr"] * (1.0 / self.factor) for group in self.optimizer.param_groups
        ]

    def _get_closed_form_lr(self):
        return [
            base_lr
            * (self.factor + (self.last_epoch >= self.total_iters) * (1 - self.factor))
            for base_lr in self.base_lrs
        ]


class LinearLR(LRScheduler):
    """Decays the learning rate of each parameter group by linearly changing small
    multiplicative factor until the number of epoch reaches a pre-defined milestone: total_iters.
    Notice that such decay can happen simultaneously with other changes to the learning rate
    from outside this scheduler. When last_epoch=-1, sets initial lr as lr.

    Args:
        optimizer (Optimizer): Wrapped optimizer.
        start_factor (float): The number we multiply learning rate in the first epoch.
            The multiplication factor changes towards end_factor in the following epochs.
            Default: 1./3.
        end_factor (float): The number we multiply learning rate at the end of linear changing
            process. Default: 1.0.
        total_iters (int): The number of iterations that multiplicative factor reaches to 1.
            Default: 5.
        last_epoch (int): The index of the last epoch. Default: -1.
        verbose (bool): If ``True``, prints a message to stdout for
            each update. Default: ``False``.

            .. deprecated:: 2.2
                ``verbose`` is deprecated. Please use ``get_last_lr()`` to access the
                learning rate.

    Example:
        >>> # xdoctest: +SKIP
        >>> # Assuming optimizer uses lr = 0.05 for all groups
        >>> # lr = 0.025    if epoch == 0
        >>> # lr = 0.03125  if epoch == 1
        >>> # lr = 0.0375   if epoch == 2
        >>> # lr = 0.04375  if epoch == 3
        >>> # lr = 0.05    if epoch >= 4
        >>> scheduler = LinearLR(optimizer, start_factor=0.5, total_iters=4)
        >>> for epoch in range(100):
        >>>     train(...)
        >>>     validate(...)
        >>>     scheduler.step()
    """

    def __init__(
        self,
        optimizer: Optimizer,
        start_factor=1.0 / 3,
        end_factor=1.0,
        total_iters=5,
        last_epoch=-1,
        verbose="deprecated",
    ):
        if start_factor > 1.0 or start_factor <= 0:
            raise ValueError(
                "Starting multiplicative factor expected to be greater than 0 and less or equal to 1."
            )

        if end_factor > 1.0 or end_factor < 0:
            raise ValueError(
                "Ending multiplicative factor expected to be between 0 and 1."
            )

        self.start_factor = start_factor
        self.end_factor = end_factor
        self.total_iters = total_iters
        super().__init__(optimizer, last_epoch, verbose)

    def get_lr(self):
        _warn_get_lr_called_within_step(self)

        if self.last_epoch == 0:
            return [
                group["lr"] * self.start_factor for group in self.optimizer.param_groups
            ]

        if self.last_epoch > self.total_iters:
            return [group["lr"] for group in self.optimizer.param_groups]

        return [
            group["lr"]
            * (
                1.0
                + (self.end_factor - self.start_factor)
                / (
                    self.total_iters * self.start_factor
                    + (self.last_epoch - 1) * (self.end_factor - self.start_factor)
                )
            )
            for group in self.optimizer.param_groups
        ]

    def _get_closed_form_lr(self):
        return [
            base_lr
            * (
                self.start_factor
                + (self.end_factor - self.start_factor)
                * min(self.total_iters, self.last_epoch)
                / self.total_iters
            )
            for base_lr in self.base_lrs
        ]


class ExponentialLR(LRScheduler):
    """Decays the learning rate of each parameter group by gamma every epoch.
    When last_epoch=-1, sets initial lr as lr.

    Args:
        optimizer (Optimizer): Wrapped optimizer.
        gamma (float): Multiplicative factor of learning rate decay.
        last_epoch (int): The index of last epoch. Default: -1.
        verbose (bool): If ``True``, prints a message to stdout for
            each update. Default: ``False``.

            .. deprecated:: 2.2
                ``verbose`` is deprecated. Please use ``get_last_lr()`` to access the
                learning rate.
    """

    def __init__(
        self, optimizer: Optimizer, gamma: float, last_epoch=-1, verbose="deprecated"
    ):
        self.gamma = gamma
        super().__init__(optimizer, last_epoch, verbose)

    def get_lr(self):
        _warn_get_lr_called_within_step(self)

        if self.last_epoch == 0:
            return [group["lr"] for group in self.optimizer.param_groups]
        return [group["lr"] * self.gamma for group in self.optimizer.param_groups]

    def _get_closed_form_lr(self):
        return [base_lr * self.gamma**self.last_epoch for base_lr in self.base_lrs]


class SequentialLR(LRScheduler):
    """Receives the list of schedulers that is expected to be called sequentially during
    optimization process and milestone points that provides exact intervals to reflect
    which scheduler is supposed to be called at a given epoch.

    Args:
        optimizer (Optimizer): Wrapped optimizer.
        schedulers (list): List of chained schedulers.
        milestones (list): List of integers that reflects milestone points.
        last_epoch (int): The index of last epoch. Default: -1.
        verbose (bool): Does nothing.

            .. deprecated:: 2.2
                ``verbose`` is deprecated. Please use ``get_last_lr()`` to access the
                learning rate.

    Example:
        >>> # xdoctest: +SKIP
        >>> # Assuming optimizer uses lr = 1. for all groups
        >>> # lr = 0.1     if epoch == 0
        >>> # lr = 0.1     if epoch == 1
        >>> # lr = 0.9     if epoch == 2
        >>> # lr = 0.81    if epoch == 3
        >>> # lr = 0.729   if epoch == 4
        >>> scheduler1 = ConstantLR(optimizer, factor=0.1, total_iters=2)
        >>> scheduler2 = ExponentialLR(optimizer, gamma=0.9)
        >>> scheduler = SequentialLR(optimizer, schedulers=[scheduler1, scheduler2], milestones=[2])
        >>> for epoch in range(100):
        >>>     train(...)
        >>>     validate(...)
        >>>     scheduler.step()
    """

    def __init__(
        self,
        optimizer: Optimizer,
        schedulers: List[LRScheduler],
        milestones: List[int],
        last_epoch=-1,
        verbose="deprecated",
    ):
        if len(schedulers) < 1:
            raise ValueError(
                f"{self.__class__.__name__} expects at least one scheduler, but got no scheduler."
            )

        for scheduler_idx, scheduler in enumerate(schedulers):
            if not hasattr(scheduler, "optimizer"):
                raise TypeError(
                    f"{self.__class__.__name__} at index {scheduler_idx} should have `optimizer` as its attribute."
                )
            if isinstance(scheduler, ReduceLROnPlateau):
                raise ValueError(
                    f"{self.__class__.__name__} does not support `ReduceLROnPlateau` scheduler as it "
                    "requires additional kwargs to be specified when calling `step`, "
                    f"but got one at index {scheduler_idx} in the given schedulers sequence."
                )
            if optimizer != scheduler.optimizer:
                raise ValueError(
                    f"{self.__class__.__name__} expects all schedulers to belong to the same optimizer, but "
                    f"got scheduler {scheduler.__class__.__name__} at index {scheduler_idx} has {scheduler.optimizer}, "
                    f"which is different from {optimizer.__class__.__name__}."
                )

        if len(milestones) != len(schedulers) - 1:
            raise ValueError(
                "Sequential Schedulers expects number of schedulers provided to be one more "
                f"than the number of milestone points, but got number of schedulers {len(schedulers)} and the "
                f"number of milestones to be equal to {len(milestones)}"
            )
        _check_verbose_deprecated_warning(verbose)
        self._schedulers = schedulers
        self._milestones = milestones
        self.last_epoch = last_epoch + 1
        self.optimizer = optimizer

        # Reset learning rates back to initial values
        for group in self.optimizer.param_groups:
            group["lr"] = group["initial_lr"]

        # "Undo" the step performed by other schedulers
        for scheduler in self._schedulers:
            scheduler.last_epoch -= 1

        # Perform the initial step for only the first scheduler
        self._schedulers[0]._initial_step()

        self._last_lr = schedulers[0].get_last_lr()

    def step(self):
        self.last_epoch += 1
        idx = bisect_right(self._milestones, self.last_epoch)
        scheduler = self._schedulers[idx]
        if idx > 0 and self._milestones[idx - 1] == self.last_epoch:
            scheduler.step(0)
        else:
            scheduler.step()

        self._last_lr = scheduler.get_last_lr()

    def state_dict(self):
        """Returns the state of the scheduler as a :class:`dict`.

        It contains an entry for every variable in self.__dict__ which
        is not the optimizer.
        The wrapped scheduler states will also be saved.
        """
        state_dict = {
            key: value
            for key, value in self.__dict__.items()
            if key not in ("optimizer", "_schedulers")
        }
        state_dict["_schedulers"] = [None] * len(self._schedulers)

        for idx, s in enumerate(self._schedulers):
            state_dict["_schedulers"][idx] = s.state_dict()

        return state_dict

    def load_state_dict(self, state_dict):
        """Loads the schedulers state.

        Args:
            state_dict (dict): scheduler state. Should be an object returned
                from a call to :meth:`state_dict`.
        """
        _schedulers = state_dict.pop("_schedulers")
        self.__dict__.update(state_dict)
        # Restore state_dict keys in order to prevent side effects
        # https://github.com/pytorch/pytorch/issues/32756
        state_dict["_schedulers"] = _schedulers

        for idx, s in enumerate(_schedulers):
            self._schedulers[idx].load_state_dict(s)


class PolynomialLR(LRScheduler):
    """Decays the learning rate of each parameter group using a polynomial function
    in the given total_iters. When last_epoch=-1, sets initial lr as lr.

    Args:
        optimizer (Optimizer): Wrapped optimizer.
        total_iters (int): The number of steps that the scheduler decays the learning rate. Default: 5.
        power (float): The power of the polynomial. Default: 1.0.
        verbose (bool): If ``True``, prints a message to stdout for
            each update. Default: ``False``.

            .. deprecated:: 2.2
                ``verbose`` is deprecated. Please use ``get_last_lr()`` to access the
                learning rate.

    Example:
        >>> # xdoctest: +SKIP("undefined vars")
        >>> # Assuming optimizer uses lr = 0.001 for all groups
        >>> # lr = 0.001     if epoch == 0
        >>> # lr = 0.00075   if epoch == 1
        >>> # lr = 0.00050   if epoch == 2
        >>> # lr = 0.00025   if epoch == 3
        >>> # lr = 0.0       if epoch >= 4
        >>> scheduler = PolynomialLR(optimizer, total_iters=4, power=1.0)
        >>> for epoch in range(100):
        >>>     train(...)
        >>>     validate(...)
        >>>     scheduler.step()
    """

    def __init__(
        self,
        optimizer: Optimizer,
        total_iters=5,
        power=1.0,
        last_epoch=-1,
        verbose="deprecated",
    ):
        self.total_iters = total_iters
        self.power = power
        super().__init__(optimizer, last_epoch, verbose)

    def get_lr(self):
        _warn_get_lr_called_within_step(self)

        if self.last_epoch == 0 or self.last_epoch > self.total_iters:
            return [group["lr"] for group in self.optimizer.param_groups]

        decay_factor = (
            (1.0 - self.last_epoch / self.total_iters)
            / (1.0 - (self.last_epoch - 1) / self.total_iters)
        ) ** self.power
        return [group["lr"] * decay_factor for group in self.optimizer.param_groups]

    def _get_closed_form_lr(self):
        return [
            (
                base_lr
                * (1.0 - min(self.total_iters, self.last_epoch) / self.total_iters)
                ** self.power
            )
            for base_lr in self.base_lrs
        ]


class CosineAnnealingLR(LRScheduler):
    r"""Set the learning rate of each parameter group using a cosine annealing
    schedule, where :math:`\eta_{max}` is set to the initial lr and
    :math:`T_{cur}` is the number of epochs since the last restart in SGDR:

    .. math::
        \begin{aligned}
            \eta_t & = \eta_{min} + \frac{1}{2}(\eta_{max} - \eta_{min})\left(1
            + \cos\left(\frac{T_{cur}}{T_{max}}\pi\right)\right),
            & T_{cur} \neq (2k+1)T_{max}; \\
            \eta_{t+1} & = \eta_{t} + \frac{1}{2}(\eta_{max} - \eta_{min})
            \left(1 - \cos\left(\frac{1}{T_{max}}\pi\right)\right),
            & T_{cur} = (2k+1)T_{max}.
        \end{aligned}

    When last_epoch=-1, sets initial lr as lr. Notice that because the schedule
    is defined recursively, the learning rate can be simultaneously modified
    outside this scheduler by other operators. If the learning rate is set
    solely by this scheduler, the learning rate at each step becomes:

    .. math::
        \eta_t = \eta_{min} + \frac{1}{2}(\eta_{max} - \eta_{min})\left(1 +
        \cos\left(\frac{T_{cur}}{T_{max}}\pi\right)\right)

    It has been proposed in
    `SGDR: Stochastic Gradient Descent with Warm Restarts`_. Note that this only
    implements the cosine annealing part of SGDR, and not the restarts.

    Args:
        optimizer (Optimizer): Wrapped optimizer.
        T_max (int): Maximum number of iterations.
        eta_min (float): Minimum learning rate. Default: 0.
        last_epoch (int): The index of last epoch. Default: -1.
        verbose (bool): If ``True``, prints a message to stdout for
            each update. Default: ``False``.

            .. deprecated:: 2.2
                ``verbose`` is deprecated. Please use ``get_last_lr()`` to access the
                learning rate.

    .. _SGDR\: Stochastic Gradient Descent with Warm Restarts:
        https://arxiv.org/abs/1608.03983
    """

    def __init__(
        self,
        optimizer: Optimizer,
        T_max: int,
        eta_min=0,
        last_epoch=-1,
        verbose="deprecated",
    ):
        self.T_max = T_max
        self.eta_min = eta_min
        super().__init__(optimizer, last_epoch, verbose)

    def get_lr(self):
        _warn_get_lr_called_within_step(self)

        if self.last_epoch == 0:
            return [group["lr"] for group in self.optimizer.param_groups]
        elif self._step_count == 1 and self.last_epoch > 0:
            return [
                self.eta_min
                + (base_lr - self.eta_min)
                * (1 + math.cos((self.last_epoch) * math.pi / self.T_max))
                / 2
                for base_lr, group in zip(self.base_lrs, self.optimizer.param_groups)
            ]
        elif (self.last_epoch - 1 - self.T_max) % (2 * self.T_max) == 0:
            return [
                group["lr"]
                + (base_lr - self.eta_min) * (1 - math.cos(math.pi / self.T_max)) / 2
                for base_lr, group in zip(self.base_lrs, self.optimizer.param_groups)
            ]
        return [
            (1 + math.cos(math.pi * self.last_epoch / self.T_max))
            / (1 + math.cos(math.pi * (self.last_epoch - 1) / self.T_max))
            * (group["lr"] - self.eta_min)
            + self.eta_min
            for group in self.optimizer.param_groups
        ]

    def _get_closed_form_lr(self):
        return [
            self.eta_min
            + (base_lr - self.eta_min)
            * (1 + math.cos(math.pi * self.last_epoch / self.T_max))
            / 2
            for base_lr in self.base_lrs
        ]


class ChainedScheduler(LRScheduler):
    """Chains list of learning rate schedulers. It takes a sequence of chainable learning
    rate schedulers and performs consecutive step() functions belonging to them by just
    one call.

    Args:
        schedulers (sequence): sequence of chained schedulers.
        optimizer (Optimizer, optional): Wrapped optimizer. Default: None.

    Example:
        >>> # xdoctest: +SKIP
        >>> # Assuming optimizer uses lr = 1. for all groups
        >>> # lr = 0.09     if epoch == 0
        >>> # lr = 0.081    if epoch == 1
        >>> # lr = 0.729    if epoch == 2
        >>> # lr = 0.6561   if epoch == 3
        >>> # lr = 0.59049  if epoch >= 4
        >>> scheduler1 = ConstantLR(optimizer, factor=0.1, total_iters=2)
        >>> scheduler2 = ExponentialLR(optimizer, gamma=0.9)
        >>> scheduler = ChainedScheduler([scheduler1, scheduler2], optimizer=optimizer)
        >>> for epoch in range(100):
        >>>     train(...)
        >>>     validate(...)
        >>>     scheduler.step()
    """

    def __init__(
        self, schedulers: Sequence[LRScheduler], optimizer: Optional[Optimizer] = None
    ):
        if len(schedulers) < 1:
            raise ValueError(
                f"{self.__class__.__name__} expects at least one scheduler to be chained, but got no scheduler."
            )

        optimizer = optimizer or schedulers[0].optimizer
        for scheduler_idx, scheduler in enumerate(schedulers):
            if not hasattr(scheduler, "optimizer"):
                raise TypeError(
                    f"{self.__class__.__name__} at index {scheduler_idx} should have `optimizer` as its attribute."
                )
            if isinstance(scheduler, ReduceLROnPlateau):
                raise ValueError(
                    f"{self.__class__.__name__} does not support `ReduceLROnPlateau` scheduler as it "
                    "requires additional kwargs to be specified when calling `step`, "
                    f"but got one at index {scheduler_idx} in the given schedulers sequence."
                )
            if optimizer != scheduler.optimizer:
                raise ValueError(
                    f"{self.__class__.__name__} expects all schedulers to belong to the same optimizer, but "
                    f"got scheduler {scheduler.__class__.__name__} at index {scheduler_idx} has {scheduler.optimizer}, "
                    f"which is different from {optimizer.__class__.__name__}."
                )
        self._schedulers = schedulers
        self.optimizer = optimizer
        self._last_lr = [
            group["lr"] for group in self._schedulers[-1].optimizer.param_groups
        ]

    def step(self):
        for scheduler in self._schedulers:
            scheduler.step()
        self._last_lr = [
            group["lr"] for group in self._schedulers[-1].optimizer.param_groups
        ]

    def state_dict(self):
        """Returns the state of the scheduler as a :class:`dict`.

        It contains an entry for every variable in self.__dict__ which
        is not the optimizer.
        The wrapped scheduler states will also be saved.
        """
        state_dict = {
            key: value
            for key, value in self.__dict__.items()
            if key not in ("optimizer", "_schedulers")
        }
        state_dict["_schedulers"] = [None] * len(self._schedulers)

        for idx, s in enumerate(self._schedulers):
            state_dict["_schedulers"][idx] = s.state_dict()

        return state_dict

    def load_state_dict(self, state_dict):
        """Loads the schedulers state.

        Args:
            state_dict (dict): scheduler state. Should be an object returned
                from a call to :meth:`state_dict`.
        """
        _schedulers = state_dict.pop("_schedulers")
        self.__dict__.update(state_dict)
        # Restore state_dict keys in order to prevent side effects
        # https://github.com/pytorch/pytorch/issues/32756
        state_dict["_schedulers"] = _schedulers

        for idx, s in enumerate(_schedulers):
            self._schedulers[idx].load_state_dict(s)


class ReduceLROnPlateau(LRScheduler):
    """Reduce learning rate when a metric has stopped improving.
    Models often benefit from reducing the learning rate by a factor
    of 2-10 once learning stagnates. This scheduler reads a metrics
    quantity and if no improvement is seen for a 'patience' number
    of epochs, the learning rate is reduced.

    Args:
        optimizer (Optimizer): Wrapped optimizer.
        mode (str): One of `min`, `max`. In `min` mode, lr will
            be reduced when the quantity monitored has stopped
            decreasing; in `max` mode it will be reduced when the
            quantity monitored has stopped increasing. Default: 'min'.
        factor (float): Factor by which the learning rate will be
            reduced. new_lr = lr * factor. Default: 0.1.
        patience (int): The number of allowed epochs with no improvement after
            which the learning rate will be reduced.
            For example, consider the case of having no patience (`patience = 0`).
            In the first epoch, a baseline is established and is always considered good as there's no previous baseline.
            In the second epoch, if the performance is worse than the baseline,
            we have what is considered an intolerable epoch.
            Since the count of intolerable epochs (1) is greater than the patience level (0),
            the learning rate is reduced at the end of this epoch.
            From the third epoch onwards, the learning rate continues to be reduced at the end of each epoch
            if the performance is worse than the baseline. If the performance improves or remains the same,
            the learning rate is not adjusted.
            Default: 10.
        threshold (float): Threshold for measuring the new optimum,
            to only focus on significant changes. Default: 1e-4.
        threshold_mode (str): One of `rel`, `abs`. In `rel` mode,
            dynamic_threshold = best * ( 1 + threshold ) in 'max'
            mode or best * ( 1 - threshold ) in `min` mode.
            In `abs` mode, dynamic_threshold = best + threshold in
            `max` mode or best - threshold in `min` mode. Default: 'rel'.
        cooldown (int): Number of epochs to wait before resuming
            normal operation after lr has been reduced. Default: 0.
        min_lr (float or list): A scalar or a list of scalars. A
            lower bound on the learning rate of all param groups
            or each group respectively. Default: 0.
        eps (float): Minimal decay applied to lr. If the difference
            between new and old lr is smaller than eps, the update is
            ignored. Default: 1e-8.
        verbose (bool): If ``True``, prints a message to stdout for
            each update. Default: ``False``.

            .. deprecated:: 2.2
                ``verbose`` is deprecated. Please use ``get_last_lr()`` to access the
                learning rate.

    Example:
        >>> # xdoctest: +SKIP
        >>> optimizer = torch.optim.SGD(model.parameters(), lr=0.1, momentum=0.9)
        >>> scheduler = ReduceLROnPlateau(optimizer, 'min')
        >>> for epoch in range(10):
        >>>     train(...)
        >>>     val_loss = validate(...)
        >>>     # Note that step should be called after validate()
        >>>     scheduler.step(val_loss)
    """

    def __init__(
        self,
        optimizer: Optimizer,
        mode: Literal["min", "max"] = "min",
        factor=0.1,
        patience=10,
        threshold=1e-4,
        threshold_mode: Literal["rel", "abs"] = "rel",
        cooldown=0,
        min_lr: Union[List[float], float] = 0,
        eps=1e-8,
        verbose="deprecated",
    ):
        if factor >= 1.0:
            raise ValueError("Factor should be < 1.0.")
        self.factor = factor

        # Attach optimizer
        if not isinstance(optimizer, Optimizer):
            raise TypeError(f"{type(optimizer).__name__} is not an Optimizer")
        self.optimizer = optimizer

        if isinstance(min_lr, (list, tuple)):
            if len(min_lr) != len(optimizer.param_groups):
                raise ValueError(
                    f"expected {len(optimizer.param_groups)} min_lrs, got {len(min_lr)}"
                )
            self.min_lrs = list(min_lr)
        else:
            self.min_lrs = [min_lr] * len(optimizer.param_groups)

        self.patience = patience

        self.verbose = _check_verbose_deprecated_warning(verbose)
        self.cooldown = cooldown
        self.cooldown_counter = 0
        self.mode = mode
        self.threshold = threshold
        self.threshold_mode = threshold_mode
        self.best: float
        self.num_bad_epochs: int
        self.mode_worse: float  # the worse value for the chosen mode
        self.eps = eps
        self.last_epoch = 0
        self._last_lr = [group["lr"] for group in self.optimizer.param_groups]
        self._init_is_better(
            mode=mode, threshold=threshold, threshold_mode=threshold_mode
        )
        self._reset()

    def _reset(self):
        """Resets num_bad_epochs counter and cooldown counter."""
        self.best = self.mode_worse
        self.cooldown_counter = 0
        self.num_bad_epochs = 0

    def step(self, metrics: SupportsFloat, epoch=None):  # type: ignore[override]
        # convert `metrics` to float, in case it's a zero-dim Tensor
        current = float(metrics)
        if epoch is None:
            epoch = self.last_epoch + 1
        else:
            warnings.warn(EPOCH_DEPRECATION_WARNING, UserWarning)
        self.last_epoch = epoch

        if self.is_better(current, self.best):
            self.best = current
            self.num_bad_epochs = 0
        else:
            self.num_bad_epochs += 1

        if self.in_cooldown:
            self.cooldown_counter -= 1
            self.num_bad_epochs = 0  # ignore any bad epochs in cooldown

        if self.num_bad_epochs > self.patience:
            self._reduce_lr(epoch)
            self.cooldown_counter = self.cooldown
            self.num_bad_epochs = 0

        self._last_lr = [group["lr"] for group in self.optimizer.param_groups]

    def _reduce_lr(self, epoch):
        for i, param_group in enumerate(self.optimizer.param_groups):
            old_lr = float(param_group["lr"])
            new_lr = max(old_lr * self.factor, self.min_lrs[i])
            if old_lr - new_lr > self.eps:
                param_group["lr"] = new_lr

    @property
    def in_cooldown(self):
        return self.cooldown_counter > 0

    def is_better(self, a, best):
        if self.mode == "min" and self.threshold_mode == "rel":
            rel_epsilon = 1.0 - self.threshold
            return a < best * rel_epsilon

        elif self.mode == "min" and self.threshold_mode == "abs":
            return a < best - self.threshold

        elif self.mode == "max" and self.threshold_mode == "rel":
            rel_epsilon = self.threshold + 1.0
            return a > best * rel_epsilon

        else:  # mode == 'max' and epsilon_mode == 'abs':
            return a > best + self.threshold

    def _init_is_better(self, mode, threshold, threshold_mode):
        if mode not in {"min", "max"}:
            raise ValueError("mode " + mode + " is unknown!")
        if threshold_mode not in {"rel", "abs"}:
            raise ValueError("threshold mode " + threshold_mode + " is unknown!")

        if mode == "min":
            self.mode_worse = inf
        else:  # mode == 'max':
            self.mode_worse = -inf

        self.mode = mode
        self.threshold = threshold
        self.threshold_mode = threshold_mode

    def state_dict(self):
        return {
            key: value for key, value in self.__dict__.items() if key != "optimizer"
        }

    def load_state_dict(self, state_dict):
        self.__dict__.update(state_dict)
        self._init_is_better(
            mode=self.mode, threshold=self.threshold, threshold_mode=self.threshold_mode
        )


class CyclicLR(LRScheduler):
    r"""Sets the learning rate of each parameter group according to
    cyclical learning rate policy (CLR). The policy cycles the learning
    rate between two boundaries with a constant frequency, as detailed in
    the paper `Cyclical Learning Rates for Training Neural Networks`_.
    The distance between the two boundaries can be scaled on a per-iteration
    or per-cycle basis.

    Cyclical learning rate policy changes the learning rate after every batch.
    `step` should be called after a batch has been used for training.

    This class has three built-in policies, as put forth in the paper:

    * "triangular": A basic triangular cycle without amplitude scaling.
    * "triangular2": A basic triangular cycle that scales initial amplitude by half each cycle.
    * "exp_range": A cycle that scales initial amplitude by :math:`\text{gamma}^{\text{cycle iterations}}`
      at each cycle iteration.

    This implementation was adapted from the github repo: `bckenstler/CLR`_

    Args:
        optimizer (Optimizer): Wrapped optimizer.
        base_lr (float or list): Initial learning rate which is the
            lower boundary in the cycle for each parameter group.
        max_lr (float or list): Upper learning rate boundaries in the cycle
            for each parameter group. Functionally,
            it defines the cycle amplitude (max_lr - base_lr).
            The lr at any cycle is the sum of base_lr
            and some scaling of the amplitude; therefore
            max_lr may not actually be reached depending on
            scaling function.
        step_size_up (int): Number of training iterations in the
            increasing half of a cycle. Default: 2000
        step_size_down (int): Number of training iterations in the
            decreasing half of a cycle. If step_size_down is None,
            it is set to step_size_up. Default: None
        mode (str): One of {triangular, triangular2, exp_range}.
            Values correspond to policies detailed above.
            If scale_fn is not None, this argument is ignored.
            Default: 'triangular'
        gamma (float): Constant in 'exp_range' scaling function:
            gamma**(cycle iterations)
            Default: 1.0
        scale_fn (function): Custom scaling policy defined by a single
            argument lambda function, where
            0 <= scale_fn(x) <= 1 for all x >= 0.
            If specified, then 'mode' is ignored.
            Default: None
        scale_mode (str): {'cycle', 'iterations'}.
            Defines whether scale_fn is evaluated on
            cycle number or cycle iterations (training
            iterations since start of cycle).
            Default: 'cycle'
        cycle_momentum (bool): If ``True``, momentum is cycled inversely
            to learning rate between 'base_momentum' and 'max_momentum'.
            Default: True
        base_momentum (float or list): Lower momentum boundaries in the cycle
            for each parameter group. Note that momentum is cycled inversely
            to learning rate; at the peak of a cycle, momentum is
            'base_momentum' and learning rate is 'max_lr'.
            Default: 0.8
        max_momentum (float or list): Upper momentum boundaries in the cycle
            for each parameter group. Functionally,
            it defines the cycle amplitude (max_momentum - base_momentum).
            The momentum at any cycle is the difference of max_momentum
            and some scaling of the amplitude; therefore
            base_momentum may not actually be reached depending on
            scaling function. Note that momentum is cycled inversely
            to learning rate; at the start of a cycle, momentum is 'max_momentum'
            and learning rate is 'base_lr'
            Default: 0.9
        last_epoch (int): The index of the last batch. This parameter is used when
            resuming a training job. Since `step()` should be invoked after each
            batch instead of after each epoch, this number represents the total
            number of *batches* computed, not the total number of epochs computed.
            When last_epoch=-1, the schedule is started from the beginning.
            Default: -1
        verbose (bool): If ``True``, prints a message to stdout for
            each update. Default: ``False``.

            .. deprecated:: 2.2
                ``verbose`` is deprecated. Please use ``get_last_lr()`` to access the
                learning rate.

    Example:
        >>> # xdoctest: +SKIP
        >>> optimizer = torch.optim.SGD(model.parameters(), lr=0.1, momentum=0.9)
        >>> scheduler = torch.optim.lr_scheduler.CyclicLR(optimizer, base_lr=0.01, max_lr=0.1)
        >>> data_loader = torch.utils.data.DataLoader(...)
        >>> for epoch in range(10):
        >>>     for batch in data_loader:
        >>>         train_batch(...)
        >>>         scheduler.step()


    .. _Cyclical Learning Rates for Training Neural Networks: https://arxiv.org/abs/1506.01186
    .. _bckenstler/CLR: https://github.com/bckenstler/CLR
    """

    def __init__(
        self,
        optimizer: Optimizer,
        base_lr: Union[float, List[float]],
        max_lr: Union[float, List[float]],
        step_size_up=2000,
        step_size_down: Optional[int] = None,
        mode: Literal["triangular", "triangular2", "exp_range"] = "triangular",
        gamma=1.0,
        scale_fn: Optional[Callable[[float], float]] = None,
        scale_mode: Literal["cycle", "iterations"] = "cycle",
        cycle_momentum=True,
        base_momentum=0.8,
        max_momentum=0.9,
        last_epoch=-1,
        verbose="deprecated",
    ):
        # Attach optimizer
        if not isinstance(optimizer, Optimizer):
            raise TypeError(f"{type(optimizer).__name__} is not an Optimizer")
        self.optimizer = optimizer

        base_lrs = self._format_param("base_lr", optimizer, base_lr)
        if last_epoch == -1:
            for lr, group in zip(base_lrs, optimizer.param_groups):
                if isinstance(group["lr"], Tensor):
                    lr_val = lr.item() if isinstance(lr, Tensor) else lr
                    group["lr"].fill_(lr)
                else:
                    group["lr"] = lr

        self.max_lrs = self._format_param("max_lr", optimizer, max_lr)

        step_size_up = float(step_size_up)
        step_size_down = (
            float(step_size_down) if step_size_down is not None else step_size_up
        )
        self.total_size = step_size_up + step_size_down
        self.step_ratio = step_size_up / self.total_size

        if mode not in ["triangular", "triangular2", "exp_range"] and scale_fn is None:
            raise ValueError("mode is invalid and scale_fn is None")

        self.mode = mode
        self.gamma = gamma

        self._scale_fn_ref: Callable[[float], float]
        self._scale_fn_custom = scale_fn
        self.scale_mode = scale_mode
        self._init_scale_fn()

        self.cycle_momentum = cycle_momentum
        if cycle_momentum:
            if (
                "momentum" not in optimizer.defaults
                and "betas" not in optimizer.defaults
            ):
                raise ValueError(
                    "optimizer must support momentum or beta1 with `cycle_momentum` option enabled"
                )

            self.use_beta1 = "betas" in self.optimizer.defaults
            self.base_momentums = self._format_param(
                "base_momentum", optimizer, base_momentum
            )
            self.max_momentums = self._format_param(
                "max_momentum", optimizer, max_momentum
            )
            if last_epoch == -1:
                for m_momentum, b_momentum, group in zip(
                    self.max_momentums, self.base_momentums, optimizer.param_groups
                ):
                    if self.use_beta1:
                        group["betas"] = (m_momentum, *group["betas"][1:])
                    else:
                        group["momentum"] = m_momentum
                    group["max_momentum"] = m_momentum
                    group["base_momentum"] = b_momentum

        super().__init__(optimizer, last_epoch, verbose)
        self.base_lrs = base_lrs

    def _init_scale_fn(self):
        if self._scale_fn_custom is not None:
            return
        if self.mode == "triangular":
            self._scale_fn_ref = self._triangular_scale_fn
            self.scale_mode = "cycle"
        elif self.mode == "triangular2":
            self._scale_fn_ref = self._triangular2_scale_fn
            self.scale_mode = "cycle"
        elif self.mode == "exp_range":
            self._scale_fn_ref = partial(self._exp_range_scale_fn, self.gamma)
            self.scale_mode = "iterations"

    def _format_param(self, name, optimizer, param):
        """Return correctly formatted lr/momentum for each param group."""
        if isinstance(param, (list, tuple)):
            if len(param) != len(optimizer.param_groups):
                raise ValueError(
                    f"expected {len(optimizer.param_groups)} values for {name}, got {len(param)}"
                )
            return param
        else:
            return [param] * len(optimizer.param_groups)

    def scale_fn(self, x) -> float:
        if self._scale_fn_custom is not None:
            return self._scale_fn_custom(x)
        else:
            return self._scale_fn_ref(x)  # static method

    @staticmethod
    def _triangular_scale_fn(x: float) -> float:
        return 1.0

    @staticmethod
    def _triangular2_scale_fn(x: float) -> float:
        return 1 / (2.0 ** (x - 1))

    @staticmethod
    def _exp_range_scale_fn(gamma: float, x: float) -> float:
        return gamma**x

    def get_lr(self):
        """Calculates the learning rate at batch index. This function treats
        `self.last_epoch` as the last batch index.

        If `self.cycle_momentum` is ``True``, this function has a side effect of
        updating the optimizer's momentum.
        """

        _warn_get_lr_called_within_step(self)

        cycle = math.floor(1 + self.last_epoch / self.total_size)
        x = 1.0 + self.last_epoch / self.total_size - cycle
        if x <= self.step_ratio:
            scale_factor = x / self.step_ratio
        else:
            scale_factor = (x - 1) / (self.step_ratio - 1)

        lrs = []
        for base_lr, max_lr in zip(self.base_lrs, self.max_lrs):
            base_height = (max_lr - base_lr) * scale_factor
            if self.scale_mode == "cycle":
                lr = base_lr + base_height * self.scale_fn(cycle)
            else:
                lr = base_lr + base_height * self.scale_fn(self.last_epoch)
            lrs.append(lr)

        if self.cycle_momentum:
            momentums = []
            for base_momentum, max_momentum in zip(
                self.base_momentums, self.max_momentums
            ):
                base_height = (max_momentum - base_momentum) * scale_factor
                if self.scale_mode == "cycle":
                    momentum = max_momentum - base_height * self.scale_fn(cycle)
                else:
                    momentum = max_momentum - base_height * self.scale_fn(
                        self.last_epoch
                    )
                momentums.append(momentum)
            for param_group, momentum in zip(self.optimizer.param_groups, momentums):
                if self.use_beta1:
                    param_group["betas"] = (momentum, *param_group["betas"][1:])
                else:
                    param_group["momentum"] = momentum

        return lrs

    def state_dict(self):
        state = super().state_dict()
        # We are dropping the `_scale_fn_ref` attribute because it is a
        # `weakref.WeakMethod` and can't be pickled.
        state.pop("_scale_fn_ref", None)
        fn = state.pop("_scale_fn_custom")
        state["_scale_fn_custom"] = None
        if fn is not None and not isinstance(fn, types.FunctionType):
            # The _scale_fn_custom will only be saved if it is a callable object
            # and not if it is a function or lambda.
            state["_scale_fn_custom"] = fn.__dict__.copy()

        return state

    def load_state_dict(self, state_dict):
        fn = state_dict.pop("_scale_fn_custom")
        super().load_state_dict(state_dict)
        if fn is not None:
            self._scale_fn_custom.__dict__.update(fn)
        self._init_scale_fn()


class CosineAnnealingWarmRestarts(LRScheduler):
    r"""Set the learning rate of each parameter group using a cosine annealing
    schedule, where :math:`\eta_{max}` is set to the initial lr, :math:`T_{cur}`
    is the number of epochs since the last restart and :math:`T_{i}` is the number
    of epochs between two warm restarts in SGDR:

    .. math::
        \eta_t = \eta_{min} + \frac{1}{2}(\eta_{max} - \eta_{min})\left(1 +
        \cos\left(\frac{T_{cur}}{T_{i}}\pi\right)\right)

    When :math:`T_{cur}=T_{i}`, set :math:`\eta_t = \eta_{min}`.
    When :math:`T_{cur}=0` after restart, set :math:`\eta_t=\eta_{max}`.

    It has been proposed in
    `SGDR: Stochastic Gradient Descent with Warm Restarts`_.

    Args:
        optimizer (Optimizer): Wrapped optimizer.
        T_0 (int): Number of iterations until the first restart.
        T_mult (int, optional): A factor by which :math:`T_{i}` increases after a restart. Default: 1.
        eta_min (float, optional): Minimum learning rate. Default: 0.
        last_epoch (int, optional): The index of the last epoch. Default: -1.
        verbose (bool): If ``True``, prints a message to stdout for
            each update. Default: ``False``.

            .. deprecated:: 2.2
                ``verbose`` is deprecated. Please use ``get_last_lr()`` to access the
                learning rate.

    .. _SGDR\: Stochastic Gradient Descent with Warm Restarts:
        https://arxiv.org/abs/1608.03983
    """

    def __init__(
        self,
        optimizer: Optimizer,
        T_0: int,
        T_mult=1,
        eta_min=0,
        last_epoch=-1,
        verbose="deprecated",
    ):
        if T_0 <= 0 or not isinstance(T_0, int):
            raise ValueError(f"Expected positive integer T_0, but got {T_0}")
        if T_mult < 1 or not isinstance(T_mult, int):
            raise ValueError(f"Expected integer T_mult >= 1, but got {T_mult}")
        if not isinstance(eta_min, (float, int)):
            raise ValueError(
                f"Expected float or int eta_min, but got {eta_min} of type {type(eta_min)}"
            )
        self.T_0 = T_0
        self.T_i = T_0
        self.T_mult = T_mult
        self.eta_min = eta_min
        self.T_cur = last_epoch
        super().__init__(optimizer, last_epoch, verbose)

    def get_lr(self):
        _warn_get_lr_called_within_step(self)

        return [
            self.eta_min
            + (base_lr - self.eta_min)
            * (1 + math.cos(math.pi * self.T_cur / self.T_i))
            / 2
            for base_lr in self.base_lrs
        ]

    def step(self, epoch=None):
        """Step could be called after every batch update

        Example:
            >>> # xdoctest: +SKIP("Undefined vars")
            >>> scheduler = CosineAnnealingWarmRestarts(optimizer, T_0, T_mult)
            >>> iters = len(dataloader)
            >>> for epoch in range(20):
            >>>     for i, sample in enumerate(dataloader):
            >>>         inputs, labels = sample['inputs'], sample['labels']
            >>>         optimizer.zero_grad()
            >>>         outputs = net(inputs)
            >>>         loss = criterion(outputs, labels)
            >>>         loss.backward()
            >>>         optimizer.step()
            >>>         scheduler.step(epoch + i / iters)

        This function can be called in an interleaved way.

        Example:
            >>> # xdoctest: +SKIP("Undefined vars")
            >>> scheduler = CosineAnnealingWarmRestarts(optimizer, T_0, T_mult)
            >>> for epoch in range(20):
            >>>     scheduler.step()
            >>> scheduler.step(26)
            >>> scheduler.step() # scheduler.step(27), instead of scheduler(20)
        """

        if epoch is None and self.last_epoch < 0:
            epoch = 0

        if epoch is None:
            epoch = self.last_epoch + 1
            self.T_cur = self.T_cur + 1
            if self.T_cur >= self.T_i:
                self.T_cur = self.T_cur - self.T_i
                self.T_i = self.T_i * self.T_mult
        else:
            if epoch < 0:
                raise ValueError(f"Expected non-negative epoch, but got {epoch}")
            if epoch >= self.T_0:
                if self.T_mult == 1:
                    self.T_cur = epoch % self.T_0
                else:
                    n = int(
                        math.log(
                            (epoch / self.T_0 * (self.T_mult - 1) + 1), self.T_mult
                        )
                    )
                    self.T_cur = epoch - self.T_0 * (self.T_mult**n - 1) / (
                        self.T_mult - 1
                    )
                    self.T_i = self.T_0 * self.T_mult ** (n)
            else:
                self.T_i = self.T_0
                self.T_cur = epoch
        self.last_epoch = math.floor(epoch)

        with _enable_get_lr_call(self):
            for i, data in enumerate(zip(self.optimizer.param_groups, self.get_lr())):
                param_group, lr = data
                param_group["lr"] = lr

        self._last_lr = [group["lr"] for group in self.optimizer.param_groups]


class _SchedulePhase(TypedDict):
    end_step: float
    start_lr: str
    end_lr: str
    start_momentum: str
    end_momentum: str


class OneCycleLR(LRScheduler):
    r"""Sets the learning rate of each parameter group according to the
    1cycle learning rate policy. The 1cycle policy anneals the learning
    rate from an initial learning rate to some maximum learning rate and then
    from that maximum learning rate to some minimum learning rate much lower
    than the initial learning rate.
    This policy was initially described in the paper `Super-Convergence:
    Very Fast Training of Neural Networks Using Large Learning Rates`_.

    The 1cycle learning rate policy changes the learning rate after every batch.
    `step` should be called after a batch has been used for training.

    This scheduler is not chainable.

    Note also that the total number of steps in the cycle can be determined in one
    of two ways (listed in order of precedence):

    #. A value for total_steps is explicitly provided.
    #. A number of epochs (epochs) and a number of steps per epoch
       (steps_per_epoch) are provided.
       In this case, the number of total steps is inferred by
       total_steps = epochs * steps_per_epoch

    You must either provide a value for total_steps or provide a value for both
    epochs and steps_per_epoch.

    The default behaviour of this scheduler follows the fastai implementation of 1cycle, which
    claims that "unpublished work has shown even better results by using only two phases". To
    mimic the behaviour of the original paper instead, set ``three_phase=True``.

    Args:
        optimizer (Optimizer): Wrapped optimizer.
        max_lr (float or list): Upper learning rate boundaries in the cycle
            for each parameter group.
        total_steps (int): The total number of steps in the cycle. Note that
            if a value is not provided here, then it must be inferred by providing
            a value for epochs and steps_per_epoch.
            Default: None
        epochs (int): The number of epochs to train for. This is used along
            with steps_per_epoch in order to infer the total number of steps in the cycle
            if a value for total_steps is not provided.
            Default: None
        steps_per_epoch (int): The number of steps per epoch to train for. This is
            used along with epochs in order to infer the total number of steps in the
            cycle if a value for total_steps is not provided.
            Default: None
        pct_start (float): The percentage of the cycle (in number of steps) spent
            increasing the learning rate.
            Default: 0.3
        anneal_strategy (str): {'cos', 'linear'}
            Specifies the annealing strategy: "cos" for cosine annealing, "linear" for
            linear annealing.
            Default: 'cos'
        cycle_momentum (bool): If ``True``, momentum is cycled inversely
            to learning rate between 'base_momentum' and 'max_momentum'.
            Default: True
        base_momentum (float or list): Lower momentum boundaries in the cycle
            for each parameter group. Note that momentum is cycled inversely
            to learning rate; at the peak of a cycle, momentum is
            'base_momentum' and learning rate is 'max_lr'.
            Default: 0.85
        max_momentum (float or list): Upper momentum boundaries in the cycle
            for each parameter group. Functionally,
            it defines the cycle amplitude (max_momentum - base_momentum).
            Note that momentum is cycled inversely
            to learning rate; at the start of a cycle, momentum is 'max_momentum'
            and learning rate is 'base_lr'
            Default: 0.95
        div_factor (float): Determines the initial learning rate via
            initial_lr = max_lr/div_factor
            Default: 25
        final_div_factor (float): Determines the minimum learning rate via
            min_lr = initial_lr/final_div_factor
            Default: 1e4
        three_phase (bool): If ``True``, use a third phase of the schedule to annihilate the
            learning rate according to 'final_div_factor' instead of modifying the second
            phase (the first two phases will be symmetrical about the step indicated by
            'pct_start').
        last_epoch (int): The index of the last batch. This parameter is used when
            resuming a training job. Since `step()` should be invoked after each
            batch instead of after each epoch, this number represents the total
            number of *batches* computed, not the total number of epochs computed.
            When last_epoch=-1, the schedule is started from the beginning.
            Default: -1
        verbose (bool): If ``True``, prints a message to stdout for
            each update. Default: ``False``.

            .. deprecated:: 2.2
                ``verbose`` is deprecated. Please use ``get_last_lr()`` to access the
                learning rate.

    Example:
        >>> # xdoctest: +SKIP
        >>> data_loader = torch.utils.data.DataLoader(...)
        >>> optimizer = torch.optim.SGD(model.parameters(), lr=0.1, momentum=0.9)
        >>> scheduler = torch.optim.lr_scheduler.OneCycleLR(optimizer, max_lr=0.01, steps_per_epoch=len(data_loader), epochs=10)
        >>> for epoch in range(10):
        >>>     for batch in data_loader:
        >>>         train_batch(...)
        >>>         optimizer.step()
        >>>         scheduler.step()


    .. _Super-Convergence\: Very Fast Training of Neural Networks Using Large Learning Rates:
        https://arxiv.org/abs/1708.07120
    """

    def __init__(
        self,
        optimizer: Optimizer,
        max_lr: Union[float, List[float]],
        total_steps: Optional[int] = None,
        epochs: Optional[int] = None,
        steps_per_epoch: Optional[int] = None,
        pct_start=0.3,
        anneal_strategy: Literal["cos", "linear"] = "cos",
        cycle_momentum=True,
        base_momentum: Union[float, List[float]] = 0.85,
        max_momentum: Union[float, List[float]] = 0.95,
        div_factor=25.0,
        final_div_factor=1e4,
        three_phase=False,
        last_epoch=-1,
        verbose="deprecated",
    ):
        # Validate optimizer
        if not isinstance(optimizer, Optimizer):
            raise TypeError(f"{type(optimizer).__name__} is not an Optimizer")
        self.optimizer = optimizer

        # Validate total_steps
        if total_steps is not None:
            if total_steps <= 0 or not isinstance(total_steps, int):
                raise ValueError(
                    f"Expected positive integer total_steps, but got {total_steps}"
                )
            self.total_steps = total_steps
        elif epochs is not None and steps_per_epoch is not None:
            if not isinstance(epochs, int) or epochs <= 0:
                raise ValueError(f"Expected positive integer epochs, but got {epochs}")
            if not isinstance(steps_per_epoch, int) or steps_per_epoch <= 0:
                raise ValueError(
                    f"Expected positive integer steps_per_epoch, but got {steps_per_epoch}"
                )
            self.total_steps = epochs * steps_per_epoch
        else:
            raise ValueError(
                "You must define either total_steps OR (epochs AND steps_per_epoch)"
            )

        self._schedule_phases: List[_SchedulePhase]
        if three_phase:
            self._schedule_phases = [
                {
                    "end_step": float(pct_start * self.total_steps) - 1,
                    "start_lr": "initial_lr",
                    "end_lr": "max_lr",
                    "start_momentum": "max_momentum",
                    "end_momentum": "base_momentum",
                },
                {
                    "end_step": float(2 * pct_start * self.total_steps) - 2,
                    "start_lr": "max_lr",
                    "end_lr": "initial_lr",
                    "start_momentum": "base_momentum",
                    "end_momentum": "max_momentum",
                },
                {
                    "end_step": self.total_steps - 1,
                    "start_lr": "initial_lr",
                    "end_lr": "min_lr",
                    "start_momentum": "max_momentum",
                    "end_momentum": "max_momentum",
                },
            ]
        else:
            self._schedule_phases = [
                {
                    "end_step": float(pct_start * self.total_steps) - 1,
                    "start_lr": "initial_lr",
                    "end_lr": "max_lr",
                    "start_momentum": "max_momentum",
                    "end_momentum": "base_momentum",
                },
                {
                    "end_step": self.total_steps - 1,
                    "start_lr": "max_lr",
                    "end_lr": "min_lr",
                    "start_momentum": "base_momentum",
                    "end_momentum": "max_momentum",
                },
            ]

        # Validate pct_start
        if pct_start < 0 or pct_start > 1 or not isinstance(pct_start, float):
            raise ValueError(
                f"Expected float between 0 and 1 pct_start, but got {pct_start}"
            )

        # Validate anneal_strategy
        if anneal_strategy not in ["cos", "linear"]:
            raise ValueError(
                f"anneal_strategy must be one of 'cos' or 'linear', instead got {anneal_strategy}"
            )
        else:
            self._anneal_func_type = anneal_strategy

        # Initialize learning rate variables
        max_lrs = self._format_param("max_lr", self.optimizer, max_lr)
        if last_epoch == -1:
            for idx, group in enumerate(self.optimizer.param_groups):
                group["initial_lr"] = max_lrs[idx] / div_factor
                group["max_lr"] = max_lrs[idx]
                group["min_lr"] = group["initial_lr"] / final_div_factor

        # Initialize momentum variables
        self.cycle_momentum = cycle_momentum
        if self.cycle_momentum:
            if (
                "momentum" not in self.optimizer.defaults
                and "betas" not in self.optimizer.defaults
            ):
                raise ValueError(
                    "optimizer must support momentum or beta1 with `cycle_momentum` option enabled"
                )
            self.use_beta1 = "betas" in self.optimizer.defaults
            max_momentums = self._format_param("max_momentum", optimizer, max_momentum)
            base_momentums = self._format_param(
                "base_momentum", optimizer, base_momentum
            )
            if last_epoch == -1:
                for m_momentum, b_momentum, group in zip(
                    max_momentums, base_momentums, optimizer.param_groups
                ):
                    if self.use_beta1:
                        group["betas"] = (m_momentum, *group["betas"][1:])
                    else:
                        group["momentum"] = m_momentum
                    group["max_momentum"] = m_momentum
                    group["base_momentum"] = b_momentum

        super().__init__(optimizer, last_epoch, verbose)

    def _format_param(self, name, optimizer, param):
        """Return correctly formatted lr/momentum for each param group."""
        if isinstance(param, (list, tuple)):
            if len(param) != len(optimizer.param_groups):
                raise ValueError(
                    f"expected {len(optimizer.param_groups)} values for {name}, got {len(param)}"
                )
            return param
        else:
            return [param] * len(optimizer.param_groups)

    def _anneal_func(self, *args, **kwargs):
        if hasattr(self, "_anneal_func_type"):
            if self._anneal_func_type == "cos":
                return self._annealing_cos(*args, **kwargs)
            elif self._anneal_func_type == "linear":
                return self._annealing_linear(*args, **kwargs)
            else:
                raise ValueError(f"Unknown _anneal_func_type: {self._anneal_func_type}")
        else:
            # For BC
            return self.anneal_func(*args, **kwargs)  # type: ignore[attr-defined]

    @staticmethod
    def _annealing_cos(start, end, pct):
        "Cosine anneal from `start` to `end` as pct goes from 0.0 to 1.0."
        cos_out = math.cos(math.pi * pct) + 1
        return end + (start - end) / 2.0 * cos_out

    @staticmethod
    def _annealing_linear(start, end, pct):
        "Linearly anneal from `start` to `end` as pct goes from 0.0 to 1.0."
        return (end - start) * pct + start

    def get_lr(self):
        _warn_get_lr_called_within_step(self)

        lrs = []
        step_num = self.last_epoch

        if step_num > self.total_steps:
            raise ValueError(
                f"Tried to step {step_num} times. The specified number of total steps is {self.total_steps}"  # noqa: UP032
            )

        for group in self.optimizer.param_groups:
            start_step = 0.0
            for i, phase in enumerate(self._schedule_phases):
                end_step = phase["end_step"]
                if step_num <= end_step or i == len(self._schedule_phases) - 1:
                    pct = (step_num - start_step) / (end_step - start_step)
                    computed_lr = self._anneal_func(
                        group[phase["start_lr"]], group[phase["end_lr"]], pct
                    )
                    if self.cycle_momentum:
                        computed_momentum = self._anneal_func(
                            group[phase["start_momentum"]],
                            group[phase["end_momentum"]],
                            pct,
                        )
                    break
                start_step = phase["end_step"]

            lrs.append(computed_lr)  # type: ignore[possibly-undefined]
            if self.cycle_momentum:
                if self.use_beta1:
                    group["betas"] = (computed_momentum, *group["betas"][1:])  # type: ignore[possibly-undefined]
                else:
                    group[
                        "momentum"
                    ] = computed_momentum  # type: ignore[possibly-undefined]

        return lrs<|MERGE_RESOLUTION|>--- conflicted
+++ resolved
@@ -4,9 +4,6 @@
 from bisect import bisect_right
 from collections import Counter
 from functools import partial
-<<<<<<< HEAD
-from typing import Optional, Sequence
-=======
 from typing import (
     Any,
     Callable,
@@ -21,7 +18,6 @@
     TypedDict,
     Union,
 )
->>>>>>> ed327876
 from weakref import ref
 
 from torch import inf, Tensor
@@ -97,11 +93,7 @@
         # Following https://github.com/pytorch/pytorch/issues/20124
         # We would like to ensure that `lr_scheduler.step()` is called after
         # `optimizer.step()`
-<<<<<<< HEAD
-        def patch_track_step_called(opt):
-=======
         def patch_track_step_called(opt: Optimizer):
->>>>>>> ed327876
             if hasattr(opt.step, "_wrapped_by_lr_sched"):
                 # we've already patched
                 return opt.step
@@ -109,19 +101,6 @@
             def wrap_step(step_fn):
                 opt_ref = ref(self.optimizer)
                 func = step_fn.__func__
-<<<<<<< HEAD
-
-                def wrapper(*args, **kwargs):
-                    opt = opt_ref()
-                    opt._opt_called = True
-                    return func.__get__(opt, opt.__class__)(*args, **kwargs)
-
-                wrapper._wrapped_by_lr_sched = True
-                return wrapper
-
-            opt.step = wrap_step(opt.step)
-
-=======
 
                 def wrapper(*args, **kwargs):
                     opt = opt_ref()
@@ -133,7 +112,6 @@
 
             opt.step = wrap_step(opt.step)  # type: ignore[method-assign]
 
->>>>>>> ed327876
         patch_track_step_called(self.optimizer)
         self.verbose = _check_verbose_deprecated_warning(verbose)
         self._initial_step()
@@ -239,13 +217,8 @@
         for i, data in enumerate(zip(self.optimizer.param_groups, values)):
             param_group, lr = data
             if isinstance(param_group["lr"], Tensor):
-<<<<<<< HEAD
-                lr_val = lr.item() if isinstance(lr, Tensor) else lr
-                param_group["lr"].fill_(lr)
-=======
                 lr_val = lr.item() if isinstance(lr, Tensor) else lr  # type: ignore[attr-defined]
                 param_group["lr"].fill_(lr_val)
->>>>>>> ed327876
             else:
                 param_group["lr"] = lr
 
