import logging
import math
from dataclasses import dataclass
from functools import lru_cache

from typing import List, Optional

import torch
import torch.distributed._tensor.placement_types as placement_types
from torch.distributed.device_mesh import _mesh_resources, DeviceMesh
from torch.distributed.distributed_c10d import (
    all_to_all,
    broadcast,
    get_global_rank,
    get_rank,
    get_world_size,
    GroupMember,
    ProcessGroup,
    scatter,
    Work,
)

logger = logging.getLogger(__name__)


<<<<<<< HEAD
# TODO: we need to migrate these APIs to be functional collectives
=======
if not torch._running_with_deploy():

    @torch.library.register_fake("_dtensor::shard_dim_alltoall")
    def _shard_dim_alltoall_meta(input, gather_dim, shard_dim, group_name):
        group_size = _get_group_size_by_name(group_name)
        stacked_list = [torch.empty_like(input) for _ in range(group_size)]
        return torch.cat(stacked_list, dim=gather_dim).chunk(group_size, dim=shard_dim)

else:
    import warnings

    warnings.warn(
        "PyTorch Distributed functional collectives do not work with torch::deploy."
    )


def shard_dim_alltoall(input, gather_dim, shard_dim, mesh, mesh_dim):
    if mesh.device_type == "cpu":
        # Gloo does not support alltoall, so falling back to allgather + chunk

        # TODO: This logs way too much
        logger.warning(
            "CPU process group does not support alltoall yet, falling back with allgather + chunk!"
        )
        out = funcol.all_gather_tensor(input, gather_dim, (mesh, mesh_dim))
        if isinstance(out, funcol.AsyncCollectiveTensor):
            # stick to the same behavior for the alltoall case, remove this once we enable alltoall async
            out = out.wait()
        out = torch.chunk(out, mesh.size(mesh_dim), dim=shard_dim)[
            mesh.get_local_rank(mesh_dim)
        ]
        return out.contiguous() if not out.is_contiguous() else out

    group_name = funcol._resolve_group_name((mesh, mesh_dim))
    # TODO: enable async op for shard_dim_alltoall
    return torch.ops._dtensor.shard_dim_alltoall(
        input, gather_dim, shard_dim, group_name
    )
>>>>>>> 92eb1731


def mesh_scatter(
    output: torch.Tensor,
    scatter_list: List[torch.Tensor],
    mesh: DeviceMesh,
    mesh_dim: int = 0,
    async_op: bool = False,
) -> Optional[Work]:
    """
    scatter a list of tensors to a device mesh dimension. We by default
    use the first rank of the mesh dimension as the source of truth, i.e
    for a 2d mesh [[0, 1], [2, 3]], if we scatter on mesh_dim = 1, we will
    scatter the tensor list on rank 0 to rank 0/1, and tensor list on rank
    2 to rank 2/3.

    Args:
        output (torch.Tensor): the tensor to receive the scattered list.
        scatter_list (List[torch.Tensor]): the tensor list to be scattered.
        mesh_dim (int, optional): indicate which mesh dimension we want
            to scatter on, we by default choose the first rank on the
            mesh dimension as source of truth.

    Returns:
        A :class:`Work` object
    """
    # TODO: Ideally we should use the meta tensor way
    # (to register a meta kernel for the collective op)
    # so that it would avoid the communication. Need to
    # remove the check below once that is done.
    if output.is_meta:
        return None
    dim_group = mesh.get_group(mesh_dim)
    assert isinstance(dim_group, ProcessGroup)
    # src need to be global rank
    src_for_dim = 0

    if dim_group is not GroupMember.WORLD:
        src_for_dim = get_global_rank(dim_group, 0)

    if src_for_dim == get_rank():
        fut = scatter(
            output,
            scatter_list=scatter_list,
            src=src_for_dim,
            group=dim_group,
            async_op=async_op,
        )
    else:
        fut = scatter(
            output,
            scatter_list=None,
            src=src_for_dim,
            group=dim_group,
            async_op=async_op,
        )

    return fut


def mesh_broadcast(
    tensor: torch.Tensor,
    mesh: DeviceMesh,
    mesh_dim: int = 0,
    async_op: bool = False,
) -> Optional[Work]:
    """
    broadcast the tensor to a device mesh dimension. We by default
    use the first rank of the mesh dimension as the source of truth, i.e
    for a 2d mesh [[0, 1], [2, 3]], if we broadcast on mesh_dim = 1, we will
    broadcast the tensor on rank 0 to rank 0/1, and tensor on rank 2
    to rank 2/3.

    Args:
        tensor (torch.Tensor): tensor to broadcast.
        mesh_dim (int, optional): indicate which mesh dimension we want
            to scatter on, we by default choose the first rank on the
            mesh dimension as source of truth.

    Returns:
        A :class:`Work` object
    """
    # TODO: Ideally we should use the meta tensor way
    # (to register a meta kernel for the collective op)
    # so that it would avoid the communication. Need to
    # remove the check below once that is done.
    if tensor.is_meta:
        return None
    dim_group = mesh.get_group(mesh_dim)
    assert isinstance(dim_group, ProcessGroup)
    # src need to be global rank
    src_for_dim = 0
    if dim_group is not GroupMember.WORLD:
        src_for_dim = get_global_rank(dim_group, 0)

    return broadcast(tensor, src=src_for_dim, group=dim_group, async_op=async_op)


# TODO: test uneven split on GLOO and NCCL
def mesh_all_to_all(
    output_tensor_list: List[torch.Tensor],
    input_tensor_list: List[torch.Tensor],
    mesh: DeviceMesh,
    mesh_dim: int = 0,
    async_op: bool = False,
) -> Optional[Work]:
    dim_group = mesh.get_group(mesh_dim)
    assert isinstance(dim_group, ProcessGroup)

    work = None
    # no direct dist.all_to_all support on 'gloo' so we manually do scatters
    if mesh.device_type == "cpu":
        logger.warning(
            "ProcessGroupGloo does not support all_to_all, falling back with scatters!"
        )
        # TODO: pull the handle of uneven case in #492
        dim_group_size = get_world_size(dim_group)
        for i in range(dim_group_size):
            # src need to be global rank
            src_for_dim = i
            if dim_group is not GroupMember.WORLD:
                src_for_dim = get_global_rank(dim_group, i)

            work = scatter(
                output_tensor_list[i],
                input_tensor_list if mesh.get_rank() == src_for_dim else [],
                group=dim_group,
                src=src_for_dim,
                async_op=async_op,
            )
    else:
        work = all_to_all(
            output_tensor_list,
            input_tensor_list,
            dim_group,
            async_op=async_op,
        )
    return work


def pad_tensor(tensor: torch.Tensor, pad_dim: int, pad_size: int) -> torch.Tensor:
    if pad_size == 0:
        return tensor
    pad = [0, 0] * (tensor.ndim - pad_dim)
    pad[-1] = pad_size
    return torch.nn.functional.pad(tensor, pad)


def unpad_tensor(tensor: torch.Tensor, pad_dim: int, pad_size: int) -> torch.Tensor:
    if pad_size == 0:
        return tensor
    return tensor.narrow(
        pad_dim,
        start=0,
        length=tensor.size(pad_dim) - pad_size,
    )


def fill_empty_tensor_to_shards(
    shards: List[torch.Tensor], shard_dim: int, num_empty_tensors: int
) -> List[torch.Tensor]:
    if num_empty_tensors == 0:
        return shards
    tensor_size = list(shards[0].size())
    tensor_size = [
        size if idx != shard_dim else 0 for idx, size in enumerate(tensor_size)
    ]
    tensor = shards[0].new_zeros(tensor_size)
    for _ in range(num_empty_tensors):
        shards.append(tensor)
    return shards


def spec_to_bytes(spec: "placement_types.DTensorSpec") -> int:
    assert spec.tensor_meta is not None, "spec should have tensor meta defined!"
    return spec.tensor_meta.dtype.itemsize * math.prod(spec.shape)


@dataclass
class MeshTopoInfo:
    """
    Mesh information for collective cost estimation
    """

    mesh: DeviceMesh
    mesh_dim_devices: List[int]
    mesh_dim_bandwidth: List[float]
    mesh_dim_latency: List[float]

    @staticmethod
    @lru_cache(None)
    def build_from_mesh(mesh: DeviceMesh) -> "MeshTopoInfo":
        # Generate mesh topology info for intra-host/inter-host communication pattern
        # Note that we made bunch of assumptions for simplicity:
        # 1. we assume the mesh is homogeneous, and it's gpu/nccl model
        # 2. we assume gpu arch is Ampere or Hopper
        # 3. we assume collectives are all ring base algo for now
        num_devices_per_host = _mesh_resources.num_devices_per_host(mesh.device_type)
        # the base bw number (intra-node), GB/s
        base_bw = 87.7
        mesh_dim_bandwidth = [base_bw] * mesh.ndim
        # the latency in terms of us (intra-node, nv-link)
        mesh_dim_latency = [0.6] * mesh.ndim
        mesh_dim_devices = [1] * mesh.ndim

        total_num_devices = 1
        for mesh_dim in reversed(range(mesh.ndim)):
            num_devices = mesh.size(mesh_dim)
            mesh_dim_devices[mesh_dim] = num_devices
            total_num_devices *= num_devices
            if total_num_devices > num_devices_per_host:
                # magic number for inter-host communication bandwidth/latency factor
                # This number assumes latest GPU arch, i.e. Ampere or Hopper
                # TODO: see if we need to tweak this or offer a way for user
                # to specify the bandwidths/latency
                mesh_dim_bandwidth[mesh_dim] *= 0.22
                # set to ethernet latency for inter-host
                mesh_dim_latency[mesh_dim] = 2.7

        return MeshTopoInfo(
            mesh, mesh_dim_devices, mesh_dim_bandwidth, mesh_dim_latency
        )


def allgather_cost(bytes_gb: float, mesh_topo: MeshTopoInfo, mesh_dim: int) -> float:
    num_devices_on_mesh_dim = mesh_topo.mesh_dim_devices[mesh_dim]
    mesh_dim_bandwidth = mesh_topo.mesh_dim_bandwidth[mesh_dim]
    num_hops = num_devices_on_mesh_dim - 1
    # base latency + comm latency
    latency = 6.6 + num_hops * mesh_topo.mesh_dim_latency[mesh_dim]  # us
    bw = (bytes_gb * num_hops / num_devices_on_mesh_dim) / mesh_dim_bandwidth  # s
    return latency + bw * 1e6  # rescale to us


def allreduce_cost(bytes_gb: float, mesh_topo: MeshTopoInfo, mesh_dim: int) -> float:
    num_devices_on_mesh_dim = mesh_topo.mesh_dim_devices[mesh_dim]
    mesh_dim_bandwidth = mesh_topo.mesh_dim_bandwidth[mesh_dim]
    # allreduce have almost 2x comm bytes compare to allgather/reduce_scatter
    num_hops = 2 * num_devices_on_mesh_dim - 1

    latency = 6.6 + num_hops * mesh_topo.mesh_dim_latency[mesh_dim]
    bw = (bytes_gb * num_hops / num_devices_on_mesh_dim) / mesh_dim_bandwidth
    return latency + bw * 1e6


def reduce_scatter_cost(
    bytes_gb: float,
    mesh_topo: MeshTopoInfo,
    mesh_dim: int,
) -> float:
    num_devices_on_mesh_dim = mesh_topo.mesh_dim_devices[mesh_dim]
    mesh_dim_bandwidth = mesh_topo.mesh_dim_bandwidth[mesh_dim]
    num_hops = num_devices_on_mesh_dim - 1
    # base latency + comm latency
    latency = 6.6 + num_hops * mesh_topo.mesh_dim_latency[mesh_dim]
    bw = (bytes_gb * num_hops / num_devices_on_mesh_dim) / mesh_dim_bandwidth
    return latency + bw * 1e6


def redistribute_cost(
    current_spec: "placement_types.DTensorSpec",
    target_spec: "placement_types.DTensorSpec",
) -> float:
    """
    This function returns the cost of redistribute from current to target DTensorSpec.

    NOTE:
    1. Only consider communication cost here, since computation costs for redistribute
       are quite trival (i.e. we only need to narrow or simple division)
    2. Only consider redistribute cost on same mesh, cross mesh communication cost is
       not quite needed for operator strategy estimation/selection.
    """
    if current_spec.mesh != target_spec.mesh:
        # make infinite cost if meshes are not same
        # TODO: see if we want to support this once there's cross mesh communication
        return float("inf")

    if current_spec.is_replicated():
        # short-cut:
        # comm cost is 0 if current spec is already full replication
        return 0.0

    mesh_topo = MeshTopoInfo.build_from_mesh(current_spec.mesh)
    cost = 0.0
    comm_bytes_gb = (
        spec_to_bytes(current_spec) / current_spec.num_shards / 1024 / 1024 / 1024
    )
    # Transformation that considered for redistribute cost:
    # 1. allgather 2. alltoall
    # 3. allreduce 4. reduce_scatter
    for i, (current, target) in enumerate(
        zip(current_spec.placements, target_spec.placements)
    ):
        if current == target:
            continue

        num_devices_on_mesh_dim = mesh_topo.mesh_dim_devices[i]
        if current.is_shard() and target.is_replicate():
            # allgather gives larger comm bytes
            comm_bytes_gb *= num_devices_on_mesh_dim
            # add up allgather comm cost
            cost += allgather_cost(comm_bytes_gb, mesh_topo, i)
        elif current.is_shard() and target.is_shard():
            # should be alltoall comm, since we haven't implement it yet, add penalty
            # to favor allgather instead
            cost += allgather_cost(comm_bytes_gb, mesh_topo, i) + 1.0
        elif current.is_partial() and target.is_replicate():
            # add up allreduce comm cost
            cost += allreduce_cost(comm_bytes_gb, mesh_topo, i)
        elif current.is_partial() and target.is_shard():
            # add up reduce_scatter comm cost
            cost += reduce_scatter_cost(comm_bytes_gb, mesh_topo, i)
            # after reduce_scatter the comm bytes for further collectives halved.
            comm_bytes_gb /= num_devices_on_mesh_dim
        elif current.is_shard() and target.is_partial():
            # ban shard -> partial as it does not make sense to perform
            # this redistribute
            return float("inf")

    return cost<|MERGE_RESOLUTION|>--- conflicted
+++ resolved
@@ -6,14 +6,14 @@
 from typing import List, Optional
 
 import torch
+import torch.distributed._functional_collectives as funcol
 import torch.distributed._tensor.placement_types as placement_types
 from torch.distributed.device_mesh import _mesh_resources, DeviceMesh
 from torch.distributed.distributed_c10d import (
-    all_to_all,
+    _get_group_size_by_name,
     broadcast,
     get_global_rank,
     get_rank,
-    get_world_size,
     GroupMember,
     ProcessGroup,
     scatter,
@@ -23,9 +23,6 @@
 logger = logging.getLogger(__name__)
 
 
-<<<<<<< HEAD
-# TODO: we need to migrate these APIs to be functional collectives
-=======
 if not torch._running_with_deploy():
 
     @torch.library.register_fake("_dtensor::shard_dim_alltoall")
@@ -64,7 +61,6 @@
     return torch.ops._dtensor.shard_dim_alltoall(
         input, gather_dim, shard_dim, group_name
     )
->>>>>>> 92eb1731
 
 
 def mesh_scatter(
@@ -161,48 +157,6 @@
         src_for_dim = get_global_rank(dim_group, 0)
 
     return broadcast(tensor, src=src_for_dim, group=dim_group, async_op=async_op)
-
-
-# TODO: test uneven split on GLOO and NCCL
-def mesh_all_to_all(
-    output_tensor_list: List[torch.Tensor],
-    input_tensor_list: List[torch.Tensor],
-    mesh: DeviceMesh,
-    mesh_dim: int = 0,
-    async_op: bool = False,
-) -> Optional[Work]:
-    dim_group = mesh.get_group(mesh_dim)
-    assert isinstance(dim_group, ProcessGroup)
-
-    work = None
-    # no direct dist.all_to_all support on 'gloo' so we manually do scatters
-    if mesh.device_type == "cpu":
-        logger.warning(
-            "ProcessGroupGloo does not support all_to_all, falling back with scatters!"
-        )
-        # TODO: pull the handle of uneven case in #492
-        dim_group_size = get_world_size(dim_group)
-        for i in range(dim_group_size):
-            # src need to be global rank
-            src_for_dim = i
-            if dim_group is not GroupMember.WORLD:
-                src_for_dim = get_global_rank(dim_group, i)
-
-            work = scatter(
-                output_tensor_list[i],
-                input_tensor_list if mesh.get_rank() == src_for_dim else [],
-                group=dim_group,
-                src=src_for_dim,
-                async_op=async_op,
-            )
-    else:
-        work = all_to_all(
-            output_tensor_list,
-            input_tensor_list,
-            dim_group,
-            async_op=async_op,
-        )
-    return work
 
 
 def pad_tensor(tensor: torch.Tensor, pad_dim: int, pad_size: int) -> torch.Tensor:
