--- conflicted
+++ resolved
@@ -1249,10 +1249,6 @@
         if self.shape_env is not None:
             maybe_suppress = self.shape_env.suppress_guards
 
-<<<<<<< HEAD
-
-=======
->>>>>>> 7bf6ed01
         if func.is_view:
             # For view ops, the storage should be the same as the tensor input.
             storage = args[cast(int, entry.view_idx)].untyped_storage()
