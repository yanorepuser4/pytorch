--- conflicted
+++ resolved
@@ -696,17 +696,10 @@
     def _make_handler(fn, arg_types: List[type], has_kwargs: bool):
         from .builder import SourcelessBuilder
         from .lazy import LazyVariableTracker
-<<<<<<< HEAD
 
         obj = BuiltinVariable(fn)
         handlers = []
 
-=======
-
-        obj = BuiltinVariable(fn)
-        handlers = []
-
->>>>>>> b279034e
         if any(issubclass(t, LazyVariableTracker) for t in arg_types):
             return lambda tx, args, kwargs: obj.call_function(
                 tx, [v.realize() for v in args], kwargs
@@ -824,7 +817,6 @@
                 unimplemented(error_msg)
 
         else:
-<<<<<<< HEAD
 
             def builtin_dipatch(tx, args, kwargs):
                 for fn in handlers:
@@ -833,16 +825,6 @@
                         return rv
                 unimplemented(error_msg)
 
-=======
-
-            def builtin_dipatch(tx, args, kwargs):
-                for fn in handlers:
-                    rv = fn(tx, args, kwargs)
-                    if rv:
-                        return rv
-                unimplemented(error_msg)
-
->>>>>>> b279034e
         return builtin_dipatch
 
     def _handle_insert_op_in_graph(self, tx, args, kwargs):
