# mypy: ignore-errors

import functools
import inspect
import itertools
import types
from contextlib import contextmanager, nullcontext
from typing import Any, Dict, List

import torch.nn

from .. import trace_rules, variables
from ..exc import unimplemented, UnspecializeRestartAnalysis, Unsupported
from ..guards import GuardBuilder, install_guard
from ..mutation_guard import GenerationTracker
from ..source import (
    AttrSource,
    FSDPNNModuleSource,
    GetItemSource,
    NNModuleSource,
    NotNNModuleSource,
)
from ..utils import (
    get_custom_getattr,
    get_fake_value,
    is_lazy_module,
    is_namedtuple,
    is_safe_constant,
    istensor,
    istype,
    nnmodule_has_hooks,
    object_has_getattribute,
    proxy_args_kwargs,
    set_example_value,
)
from .base import MutableLocal, typestr, VariableTracker
from .functions import invoke_and_store_as_constant
from .lists import SliceVariable
from .user_defined import UserDefinedObjectVariable


def initialize_lazy_module(tx, mod, args, kwargs):
    """
    Fairly coupled helper used by NNModuleVariable and UnspecializedNNModuleVariable.

    Used to cause lazy module to be initialized (and delete its init hook) before tracing. Especially
    useful now that 'allowed' modules graph-break on hooks, calling this first ensures there is no hook
    by the time we trace __call__ and thus no graph-break for lazy allowed modules.
    """
    if hasattr(mod, "_initialize_hook"):

        def convert_to_fake(x):
            if is_namedtuple(x):
                return type(x)(*(convert_to_fake(elem) for elem in x))
            elif isinstance(x, dict):
                return {k: convert_to_fake(v) for k, v in x.items()}
            elif isinstance(x, (list, tuple, set)):
                return type(x)(convert_to_fake(elem) for elem in x)
            elif isinstance(x, torch.fx.Proxy):
                return get_fake_value(x.node, tx)
            else:
                return x

        proxy_args, proxy_kwargs = proxy_args_kwargs(args, kwargs)
        fake_args = [convert_to_fake(arg) for arg in proxy_args]
        fake_kwargs = {k: convert_to_fake(v) for k, v in proxy_kwargs.items()}
        mod._infer_parameters(mod, fake_args, fake_kwargs)


@contextmanager
def record_nn_module_stack(module_key: str, source, tx, mod: torch.nn.Module):
    fully_qualified_name = source.name()
    try:
        tx.nn_module_stack[module_key] = (fully_qualified_name, mod.__class__)
        yield
    finally:
        del tx.nn_module_stack[module_key]


def guard_to_detect_forward_monkeypatching(source, mod):
    # Users sometimes patch the forward method of a nn module instance to
    # perform optimizations like quantization. Though this is not a good
    # software practice, but python allows this and Dynamo needs to detect
    # this patching.
    #
    # One way to do this is to add an ID_MATCH guard on every function
    # getting inlined (https://github.com/pytorch/pytorch/pull/124975). But
    # this increased guard overhead by around 20%.
    #
    # To keep the guard overhead down, we just guard on the `forward` being
    # not present in the mod __dict__. The common case of patching forward
    # method adds `forward` in the instance __dict__, whereas the unpatched
    # `forward` sits in the type(mod).__dict__
    if source:
        if "forward" in mod.__dict__ and callable(mod.__dict__["forward"]):
            # Monkeypatched forward method, add an ID_MATCH guard on forward function
            fwd = mod.__dict__["forward"]
            forward_source = AttrSource(source, "forward")
            if type(fwd) is types.MethodType:
                forward_source = AttrSource(forward_source, "__func__")
            install_guard(forward_source.make_guard(GuardBuilder.CLOSURE_MATCH))
        else:
            # Common case - check that the forward key is absent in mod __dict__
            install_guard(
                source.make_guard(
                    functools.partial(
                        GuardBuilder.NOT_PRESENT_IN_GENERIC_DICT, attr="forward"
                    )
                )
            )


class NNModuleVariable(VariableTracker):
    _nonvar_fields = {
        "module_type",
        "module_key",
        "module",
        *VariableTracker._nonvar_fields,
    }

    def __init__(
        self, module_type: type, module_key: str, module: torch.nn.Module, **kwargs
    ):
        super().__init__(**kwargs)
        self.module_type = module_type
        self.module_key = module_key
        self.module = module
        assert self.source

    def python_type(self):
        return self.module_type

    def _wrap_submodule(self, tx, source, submod, *key_extra, **options):
        return

    def unpack_var_sequence(self, tx):
        # implement list/iter/tuple/etc calls
        base = tx.output.get_submodule(self.module_key)
        if isinstance(base, torch.nn.ModuleDict):
            result = []
            for name, submod in base.items():
                name_var = variables.ConstantVariable.create(name)
                tx.output.register_attr_or_module(
                    submod,
                    self.module_key,
                    name,
                    source=NNModuleSource(GetItemSource(self.source, name)),
                )
                result.append(name_var)
            return result

        assert isinstance(
            base, (torch.nn.ModuleList, torch.nn.ParameterList, torch.nn.Sequential)
        ), typestr(base)
        assert self.source
        result = []
        for idx, submod in enumerate(base):
            result.append(
                tx.output.register_attr_or_module(
                    submod,
                    self.module_key,
                    idx,
                    source=NNModuleSource(GetItemSource(self.source, idx)),
                )
            )
        return result

    def call_hasattr(self, tx, name: str) -> "VariableTracker":
        mod = tx.output.get_submodule(self.module_key)
        result = hasattr(mod, name)
        install_guard(
            NNModuleSource(AttrSource(self.source, name)).make_guard(
                GuardBuilder.HASATTR
            )
        )
        return variables.ConstantVariable.create(result)

    def is_training(self, tx):
        mod = tx.output.get_submodule(self.module_key)
        return getattr(mod, "training", False)

    def convert_to_unspecialized(self, tx):
        """Restart analysis treating this module as an UnspecializedNNModuleVariable"""
        mod = tx.output.get_submodule(self.module_key)
        GenerationTracker.tag(mod)

        # Mark the class dynamic unless its module initialization
        if tx.f_code.co_name != "__init__":
            GenerationTracker.mark_class_dynamic(type(mod))
        raise UnspecializeRestartAnalysis

    def _custom_getattr_fallback(self, base, tx, name, options):
        """Check for a __getattr__ and handle it specially if it is implemented"""
        if object_has_getattribute(base):
            unimplemented("torch.nn.Module with a custom __getattribute__ defined")

        getattr_fn = get_custom_getattr(base)
        if getattr_fn is None:
            return None

        if not isinstance(getattr_fn, types.FunctionType):
            unimplemented("torch.nn.Module with a non-function custom __getattr__")

        if getattr(base, "_is_fsdp_managed_module", False):
            from .builder import VariableBuilder
            return VariableBuilder(tx, options["source"])(getattr_fn(base, name))
        return variables.UserMethodVariable(getattr_fn, self, **options).call_function(
            tx, [variables.ConstantVariable.create(name)], {}
        )

    def var_getattr(self, tx, name):
        from .builder import VariableBuilder

        if self.source:
            source = AttrSource(self.source, name)
        else:
            source = None

        base = tx.output.get_submodule(self.module_key)
        base_dict = object.__getattribute__(base, "__dict__")
        object_member = True
        all_class_attribute_names = set()
        for x in inspect.getmro(base.__class__):
            all_class_attribute_names.update(x.__dict__.keys())

        if not self.source:
            unimplemented("GETATTR with no source")

        if name in base_dict:
            subobj = base_dict[name]
        elif (
            "_modules" in base_dict
            and name in base_dict["_modules"]
            and name not in all_class_attribute_names
        ):
            subobj = base_dict["_modules"][name]
        elif "_parameters" in base_dict and name in base_dict["_parameters"]:
            subobj = base_dict["_parameters"][name]
        elif "_buffers" in base_dict and name in base_dict["_buffers"]:
            subobj = base_dict["_buffers"][name]
        else:
            try:
                subobj = inspect.getattr_static(base, name)
                object_member = False
            except AttributeError:
                # see if we can fallback to __getattr__, which is not checked by getattr_static
                result = self._custom_getattr_fallback(
                    base=base, tx=tx, name=name, options={"source": source}
                )
                if result is not None:
                    return result
                # if we can't find a __getattr__, just raise the AttributeError
                raise

        if name == "forward":
            guard_to_detect_forward_monkeypatching(self.source, base)

        if name == "__class__" and not object_member:
            return variables.UserDefinedClassVariable(base.__class__, source=source)

        if object_member:
            return VariableBuilder(tx, NNModuleSource(source))(subobj)
        else:
            if istype(subobj, property):
                if self.source:
                    # Read the class attribute to reach the property
                    source = AttrSource(AttrSource(self.source, "__class__"), name)
                    # Get the getter function
                    source = AttrSource(source, "fget")
                return variables.UserFunctionVariable(
                    subobj.fget,
                    source=source,
                ).call_function(tx, [(self)], {})
            elif istype(subobj, classmethod):
                return variables.UserMethodVariable(
                    subobj.__func__,
                    variables.UserDefinedObjectVariable(type(base)),
                    source=source,
                )
            elif istype(subobj, staticmethod):
                return variables.UserFunctionVariable(
                    subobj.__get__(base), source=source
                )
            elif istype(subobj, types.FunctionType):
                return variables.UserMethodVariable(subobj, self, source=source)
            elif is_safe_constant(subobj) or istensor(subobj):
                # Support possibly common cases of class members
                return VariableBuilder(tx, NNModuleSource(source))(subobj)
            elif istype(subobj, types.GetSetDescriptorType):
                assert source
                return VariableBuilder(tx, source)(subobj.__get__(base))
            else:
                unimplemented(
                    f"class property {name} - {typestr(base)} {typestr(subobj)}"
                )

        return variables.GetAttrVariable(self, name, source=source)

    def call_function(
        self,
        tx,
        args: "List[VariableTracker]",
        kwargs: "Dict[str, VariableTracker]",
    ) -> "VariableTracker":
        mod = tx.output.get_submodule(self.module_key)

        with record_nn_module_stack(self.module_key, self.source, tx, mod):
            is_lazy = is_lazy_module(mod)
            if (
                isinstance(mod, torch.nn.Sequential)
                and mod.__class__.forward is torch.nn.Sequential.forward
            ):
                if nnmodule_has_hooks(mod):
                    # We do not want to unroll sequential if it has hooks, since evaporating it
                    # will cause hooks to not fire!
                    # This terminates and restart the tracing process
                    self.convert_to_unspecialized(tx)

                # Unroll sequential
                assert (
                    not is_lazy
                ), "Expected lazy sequential isn't a valid combination?"
                assert not kwargs
                (arg,) = args
                # TODO: Use named_children when it supports remove_duplicate=False.
                for child_name, submod in mod._modules.items():
                    tx.call_function(
                        tx.output.register_attr_or_module(
                            submod,
                            self.module_key,
                            child_name,
                            source=NNModuleSource(AttrSource(self.source, child_name)),
                        ),
                        [arg],
                        {},
                    )
                    arg = tx.pop()
                return arg

            if is_lazy:
                # The module type will change after it is called
                if mod.cls_to_become is not None:
                    self.module_type = mod.cls_to_become

                # The pre-hook runs to initialize the module shapes, then deletes itself.  After this,
                # the module is more or less not lazy and can be treated as a normal module regardless of
                # is_allowed or other variations.
                initialize_lazy_module(tx, mod, args, kwargs)

            # If we are tracing the higher order op, we want Dynamo to step
            # inside the module call so that Dynamo can see the underlying
            # parameters and buffers and raise them as inputs to the graph.
            #
            # NB: torch.nn.utils.parametrize changes the class type of a
            # parametrized module such that its __module__ points to
            # "torch.nn.utils.parametrize".
            if (
                tx.output.is_root_tracer()
                and mod.__module__.startswith(("torch.nn.", "torch.ao."))
                and mod.__module__ != "torch.nn.utils.parametrize"
            ):
                if nnmodule_has_hooks(
                    mod, check_forward_hooks=True, check_backward_hooks=True
                ):
                    # End of fn, this bubbles up and restarts tracing.
                    self.convert_to_unspecialized(tx)

                from .builder import wrap_fx_proxy

                return wrap_fx_proxy(
                    tx=tx,
                    proxy=tx.output.create_proxy(
                        "call_module",
                        self.module_key,
                        *proxy_args_kwargs(args, kwargs),
                    ),
                )
            else:
                assert self.source, (
                    "Must provide a valid source in order to inline, "
                    "since inlined function may have default args which must be guarded."
                )
                if isinstance(mod, torch.fx.GraphModule):
                    # TODO: do we want to support __call__ for GM's?
                    # If so at least some changes are needed, we don't allow inlining
                    # the call_wrapped currently, and maybe other issues too
                    fn = mod.forward
                    fn_source = AttrSource(self.source, "forward")
                else:
                    fn = mod._call_impl
                    fn_source = AttrSource(self.source, "_call_impl")
                if istype(fn, types.MethodType):
                    fn = fn.__func__
                    fn_source = AttrSource(fn_source, "__func__")
                    args = [self] + args
                else:
                    assert istype(fn, types.FunctionType)
                return tx.inline_user_function_return(
                    variables.UserFunctionVariable(fn, source=fn_source),
                    args,
                    kwargs,
                )

    def call_method(
        self,
        tx,
        name,
        args: "List[VariableTracker]",
        kwargs: "Dict[str, VariableTracker]",
        constant=False,
    ) -> "VariableTracker":
        from . import ConstantVariable, ListIteratorVariable, TupleVariable

        key = self.module_key
        module = tx.output.get_submodule(key)

        def generic_call_method_helper(name):
            # Helper function to put a `call_method` node in FX graph,
            # with nn.Module as the first arg.
            mod_proxy = tx.output.create_proxy(
                "get_attr",
                self.module_key,
                tuple(),
                {},
            )
            set_example_value(mod_proxy.node, module)

            proxy_args, proxy_kwargs = proxy_args_kwargs(args, kwargs)

            from .builder import wrap_fx_proxy

            return wrap_fx_proxy(
                tx=tx,
                proxy=tx.output.create_proxy(
                    "call_method",
                    name,
                    args=(mod_proxy, *proxy_args),
                    kwargs=proxy_kwargs,
                ),
            )

        if name in ["_call_impl", "_wrapped_call_impl"]:
            # Example: `self.layer.__call__(x)`
            # This is used for explicit calling `__call__` in a forward function.
            # Dynamo inlines `__call__`, includes hooks.
            return self.call_function(tx, args, kwargs)
        elif name == "forward":
            # Example: `self.layer.forward(x)`
            # This is used for explicit calling `forward` in a forward function.
            # Dynamo puts `call_method` node in FX, doesn't trigger hooks.
            with record_nn_module_stack(self.module_key, self.source, tx, module):
                return generic_call_method_helper(name)

        if name == "_check_input_dim" and trace_rules.is_torch_inline_allowed(
            inspect.getfile(module.__class__._check_input_dim)
        ):
            return ConstantVariable.create(True)

        if name == "_get_item_by_idx":
            assert args[1].is_python_constant()
            assert isinstance(args[0], TupleVariable)
            mod_var = args[0].items[args[1].value]
            if isinstance(mod_var, UnspecializedNNModuleVariable):
                return mod_var
            key = mod_var.module_key
            submod = tx.output.get_submodule(key)
            return tx.output.register_attr_or_module(
                submod,
                key,
                key,
                source=NNModuleSource(GetItemSource(self.source, key)),
            )

        if constant:
            fn = getattr(module, name)
            name = f"{module.__class__.__name__}_{name}_result"
            return invoke_and_store_as_constant(tx, fn, name, args, kwargs)

        def gen_source(source, name):
            name_split = name.split(".")
            if name_split[0] == "":
                return source
            while len(name_split) > 0:
                x = name_split.pop(0)
                source = AttrSource(source, x)
            return source

        named_embed = functools.partial(
            _named_embed,
            tx=tx,
            key=key,
            source_cls=NNModuleSource,
            source=self.source,
        )
        wrap_values = functools.partial(
            _wrap_values,
            tx=tx,
            key=key,
            source_cls=NNModuleSource,
            source=self.source,
        )
        get_kwargs = functools.partial(
            _get_kwargs, mod=module, name=name, args=args, kwargs=kwargs
        )

        if name == "named_children":
            tx.output.guard_on_key_order.add(AttrSource(self.source, "_modules").name())
            assert not (args or kwargs)
            result = []
            for name, submod in module.named_children():
                result.append(named_embed(name, submod))
            return ListIteratorVariable(result, mutable_local=MutableLocal())
        elif name == "named_parameters":
            tx.output.guard_on_key_order.add(
                AttrSource(self.source, "_parameters").name()
            )
            result = []
            for name, param in module.named_parameters(
                **get_kwargs("prefix", "recurse")
            ):
                result.append(named_embed(name, param))
            return ListIteratorVariable(result, mutable_local=MutableLocal())
        elif name == "named_buffers":
            tx.output.guard_on_key_order.add(AttrSource(self.source, "_buffers").name())
            result = []
            for name, buffer in module.named_buffers(
                **get_kwargs("prefix", "recurse", "remove_duplicate")
            ):
                result.append(named_embed(name, buffer))
            return ListIteratorVariable(result, mutable_local=MutableLocal())
        elif name == "named_modules":
            tx.output.guard_on_key_order.add(AttrSource(self.source, "_modules").name())
            result = []
            for name, submod in module.named_modules(
                **get_kwargs("memo", "prefix", "remove_duplicate")
            ):
                result.append(named_embed(name, submod))
            return ListIteratorVariable(result, mutable_local=MutableLocal())
        elif name == "children":
            tx.output.guard_on_key_order.add(AttrSource(self.source, "_modules").name())
            assert not (args or kwargs)
            return wrap_values(module.named_children())
        elif name == "modules":
            tx.output.guard_on_key_order.add(AttrSource(self.source, "_modules").name())
            return wrap_values(module.named_modules())
        elif name == "parameters":
            tx.output.guard_on_key_order.add(
                AttrSource(self.source, "_parameters").name()
            )
            return wrap_values(module.named_parameters(**get_kwargs("recurse")))
        elif name == "buffers":
            tx.output.guard_on_key_order.add(AttrSource(self.source, "_buffers").name())
            return wrap_values(module.named_buffers(**get_kwargs("recurse")))
        elif name == "_named_members":
            # The get_members_fn fails a const check, but this is a private internal lambda
            # passed in nn_module, and so can be safely non-const, as it will not execute arbitrary user code
            return wrap_values(
                module._named_members(
                    **get_kwargs(
                        "get_members_fn",
                        "prefix",
                        "recurse",
                        "remove_duplicates",
                        assert_const=False,
                    )
                )
            )
        elif name == "keys":
            assert not (args or kwargs)
            result = []
            for name in module.keys():
                result.append(ConstantVariable.create(name))
            return ListIteratorVariable(result, mutable_local=MutableLocal())
        elif name == "values":
            assert not (args or kwargs)
            return wrap_values(module.items())
        elif name == "items":
            assert not (args or kwargs)
            result = []
            for name, submod in module.items():
                result.append(named_embed(name, submod))
            return ListIteratorVariable(result, mutable_local=MutableLocal())
        elif name == "__len__":
            assert not (args or kwargs)
            return ConstantVariable.create(len(module))
        elif (
            name == "__contains__"
            and isinstance(module, (torch.nn.ModuleDict, torch.nn.ParameterDict))
            and args
            and args[0].is_python_constant()
        ):
            return ConstantVariable.create(
                args[0].as_python_constant() in module._modules
            )
        elif name == "__getitem__":
            assert not kwargs and len(args) == 1
            builtin_supported = (
                torch.nn.ModuleDict.__getitem__,
                torch.nn.ModuleList.__getitem__,
                torch.nn.ParameterDict.__getitem__,
                torch.nn.ParameterList.__getitem__,
                torch.nn.Sequential.__getitem__,
            )

            if type(module).__getitem__ not in builtin_supported:
                assert isinstance(args[0], variables.ConstantVariable), typestr(args[0])
                key = args[0].as_python_constant()
                assert isinstance(key, (str, int))
                fn = getattr(module, name).__func__

                assert isinstance(fn, types.FunctionType)

                src = AttrSource(AttrSource(self.source, name), "__func__")
                return tx.inline_user_function_return(
                    variables.UserFunctionVariable(fn, source=src),
                    [self] + list(args),
                    kwargs,
                )

            assert self.source

            if isinstance(args[0], SliceVariable):
                # Build a TupleVariable of NNModules
                result = []
                submods = []

                # Turn the slice into the list of integers
                keys = list(range(len(module)))[args[0].as_python_constant()]
                for idx, submod in enumerate(module[args[0].as_python_constant()]):
                    key = keys[idx]
                    src = NNModuleSource(GetItemSource(self.source, key))
                    result.append(
                        tx.output.register_attr_or_module(
                            submod,
                            key,
                            source=src,
                        )
                    )
                    submods.append(submod)

                new_module = torch.nn.Sequential(*submods)
                new_module_variable = tx.output.register_attr_or_module(
                    new_module,
                    f"{self}.__getitem__(slice)",
                    source=NNModuleSource(
                        GetItemSource(self.source, args[0].as_python_constant())
                    ),
                )
                return new_module_variable

            from .tensor import SymNodeVariable

            if isinstance(args[0], SymNodeVariable):
                key = args[0].evaluate_expr(tx.output)
            else:
                key = args[0].as_python_constant()

            submod = module[key]
            return tx.output.register_attr_or_module(
                submod,
                self.module_key,
                key,
                source=NNModuleSource(GetItemSource(self.source, key)),
            )
        elif (
            name == "_get_abs_string_index"
            or (
                isinstance(module, torch.nn.modules.conv._ConvNd)
                and name == "_conv_forward"
            )
            or (
                isinstance(module, torch.nn.modules.conv._ConvTransposeNd)
                and name == "_output_padding"
            )
        ):
            # Inline the function
            fn = getattr(module, name).__func__
            fn_source = AttrSource(AttrSource(self.source, name), "__func__")
            return tx.inline_user_function_return(
                variables.UserFunctionVariable(fn, source=fn_source),
                [self] + args,
                kwargs,
            )
        # A loose heuristic, but seems to be generally good before we drop into the
        # manual handling of inputs
        elif (
            name in module.__class__.__dict__
            and callable(module.__class__.__dict__[name])
            and all(
                isinstance(x, variables.TensorVariable)
                for x in itertools.chain(args, kwargs.values())
            )
        ):
            return generic_call_method_helper(name)
        else:
            return super().call_method(tx, name, args, kwargs)


class UnspecializedNNModuleVariable(UserDefinedObjectVariable):
    _nonvar_fields = {
        "value_type",
        "is_state_mutated",
        *UserDefinedObjectVariable._nonvar_fields,
    }

    """
    The above class will specialize on the id() of a module and place
    parameters on the torch.fx.GraphModule.  Giving one graph per
    module instance.  This version treats nn.Modules() like other user
    defined objects and will pass parameters into the FX graph as inputs.
    Giving one graph per module class.
    """

    def __init__(self, value, **kwargs):
        if (
            getattr(value, "_is_fsdp_managed_module", False)
            and type(self) == UnspecializedNNModuleVariable
        ):
            raise RuntimeError(f"Illegal construction {type(self)}")
        if type(value) is torch.jit._script.RecursiveScriptModule:
            raise Unsupported(
                "ScriptModules aren't supported in UnspecializedNNModuleVariable"
                " becuase their .forward function isn't a static member of their type"
            )
        if "value_type" in kwargs:
            lazy_value_to_become = getattr(kwargs["value_type"], "cls_to_become", None)
            if type(value) is lazy_value_to_become:
                # We may have cloned a variabletracker for a LazyModule earlier (e.g. tracking side-effects)
                # and then later we called and mutated the LazyModule into a MaterializedModule.
                # We do not do the mutation upon first seeing a LazyModule since we preserve eager semantics to only
                # mutate upon first call, but this requires we update multiple copies of the VariableTracker post-mutation.
                kwargs["value_type"] = type(value)

        super().__init__(value=value, **kwargs)
        self.is_state_mutated = False

    @staticmethod
    @functools.lru_cache(None)
    def _nn_module_method_ids():
        # Allow __setattr__ to fall through to base class handler
        supported = {torch.nn.Module.__setattr__}
        return {
            id(x.__code__)
            for x in torch.nn.Module.__dict__.values()
            if hasattr(x, "__code__") and x not in supported
        }

    def unpack_var_sequence(self, tx):
        from .builder import VariableBuilder

        try:
            fn = inspect.getattr_static(self.value_type, "__iter__")
        except AttributeError as e:
            raise NotImplementedError from e

        if fn in (
            torch.nn.ModuleList.__iter__,
            torch.nn.ParameterList.__iter__,
            torch.nn.Sequential.__iter__,
        ):
            assert self.source
            return [
                VariableBuilder(tx, source=GetItemSource(self.source, idx))(item)
                for idx, item in enumerate(self.value)
            ]

        return super().unpack_var_sequence(tx)

    def call_function(
        self, tx, args: "List[VariableTracker]", kwargs: "Dict[str, VariableTracker]"
    ) -> "VariableTracker":
        mod = self.value
        # see comment on lazy module handling in NNModuleVariable.call_function for context
        if is_lazy_module(mod):
            if mod.cls_to_become is not None:
                self.value_type = mod.cls_to_become
            initialize_lazy_module(tx, mod, args, kwargs)
        name = "_call_impl"
        fn = getattr(self.value_type, name)
        if self.source:
            source = AttrSource(AttrSource(self.source, "__class__"), name)
        else:
            source = None

        guard_to_detect_forward_monkeypatching(self.source, mod)

        ctx = (
            record_nn_module_stack(str(id(mod)), self.source, tx, mod)
            if self.source
            else nullcontext()
        )
        with ctx:
            return variables.UserFunctionVariable(fn, source=source).call_function(
                tx, [self] + list(args), kwargs
            )

    def call_method(
        self,
        tx,
        name,
        args: "List[VariableTracker]",
        kwargs: "Dict[str, VariableTracker]",
    ) -> "VariableTracker":
        from .builder import VariableBuilder

        if name in ["_call_impl", "_wrapped_call_impl"]:
            fn = getattr(self.value_type, name)
            if self.source:
                source = AttrSource(AttrSource(self.source, "__class__"), name)
            else:
                source = None

            return variables.UserFunctionVariable(fn, source=source).call_function(
                tx, [self] + list(args), kwargs
            )

        if name not in getattr(self.value, "__dict__", {}):
            try:
                method = inspect.getattr_static(type(self.value), name)
            except AttributeError:
                method = None

            if method is torch.nn.Module.parameters:
                assert not args or kwargs
                if tx.output.side_effects.has_pending_mutation(self):
                    unimplemented("Module.parameters() with pending mutation")
                install_guard(
                    self.source.make_guard(GuardBuilder.NN_MODULE_PARAM_NAMES)
                )
                items = []
                for name, value in self.value.named_parameters():
                    items.append(
                        VariableBuilder(tx, AttrSource(self.source, name))(value)
                    )
                return variables.ListIteratorVariable(
                    items, mutable_local=MutableLocal()
                )
            elif isinstance(method, staticmethod):
                source = AttrSource(
                    AttrSource(AttrSource(self.source, "__class__"), name), "__func__"
                )
                return tx.inline_user_function_return(
                    variables.UserFunctionVariable(method.__func__, source=source),
                    args,
                    kwargs,
                )

            if (
                hasattr(method, "__code__")
                and id(method.__code__) in self._nn_module_method_ids()
            ):
                unimplemented(f"UnspecializedNNModuleVariable missing {name}")

            # "_parameters" in self.value.__dict__ checks that module is initialized
            if name == "__setattr__" and "_parameters" in self.value.__dict__:
                # Record if mutations happens on parameters/buffers/modules. The
                # mutations on these are not tracked by base class
                # UserDefinedObject vt. This will be used later to graph break
                # on seeing a paramters() and family calls.
                # TODO(anijain2305) - This might not be needed if we let Dynamo
                # inline both getattr and setattr. In that case, it should see
                # the lowest level dicts - _parameters and family and
                # automatically track mutations on those. Investigate if that
                # can be done.
                attr_name = args[0].as_python_constant()
                value = args[1]

                # This is reverse engineered by looking at nn module __setattr__
                # logic.
                if (
                    isinstance(value, variables.TensorVariable)
                    and value.python_type() is torch.nn.Parameter
                ) or attr_name in self.value.__dict__["_parameters"]:
                    # Handle parameters
                    self.is_state_mutated = True
                elif attr_name in self.value.__dict__["_buffers"]:
                    # Handle buffers
                    self.is_state_mutated = True
                elif (
                    isinstance(
                        value,
                        (
                            variables.NNModuleVariable,
                            variables.UnspecializedNNModuleVariable,
                        ),
                    )
                    or attr_name in self.value.__dict__["_modules"]
                ):
                    # Handle submodules
                    self.is_state_mutated = True

        return super().call_method(tx, name, args, kwargs)


class FSDPManagedNNModuleVariable(UnspecializedNNModuleVariable):
    """
    Tracing behavior: trace into submodules and treat them as Unspecialized, do not
    register parameters to the top-level, treat them as function inputs.

    Guards behavior: if 'skip_fsdp_guards', many guards that would be installed
    by a vanilla UnspecializedNNModuleVariable are simply dropped, on the basis
    that a user wrapping their model in FSDP(model) is already opting into a
    requirement to not modify internal model state, which would already break FSDP without
    compilation.
    """

    def __init__(self, value, module_key, **kwargs):
        source = kwargs.get("source", None)
        assert (
            source is not None
        ), "FSDPManagedNNModule depends on having an accurate source to control guarding."

        super().__init__(value=value, **kwargs)
        self.source = FSDPManagedNNModuleVariable._wrap_source(source)
        self.module_key = module_key
        self.module = value

    @staticmethod
    def _wrap_source(source):
        if not isinstance(source, (FSDPNNModuleSource, NotNNModuleSource)):
            if torch._dynamo.config.skip_fsdp_guards:
                return FSDPNNModuleSource(source)
            else:
                # this makes us behave like a usual UnspecializedNNModuleVariable for guarding purposes
                return NotNNModuleSource(source)
        else:
            return source

    def __setattr__(self, name: str, value: Any) -> None:
        if name == "source":
            value = FSDPManagedNNModuleVariable._wrap_source(value)

        return super().__setattr__(name, value)

    def call_method(
        self, tx, name, args: List[VariableTracker], kwargs: Dict[str, VariableTracker]
    ) -> VariableTracker:
        key = self.module_key

        named_embed = functools.partial(
            _named_embed,
            tx=tx,
            key=key,
            source_cls=FSDPNNModuleSource,
            source=self.source,
        )
        wrap_values = functools.partial(
            _wrap_values,
            tx=tx,
            key=key,
            source_cls=FSDPNNModuleSource,
            source=self.source,
        )
        get_kwargs = functools.partial(
            _get_kwargs, mod=self.value, name=name, args=args, kwargs=kwargs
        )

        if name == "buffers":
            return wrap_values(self.value.named_buffers(**get_kwargs("recurse")))
        elif name == "named_buffers":
            result = []
            for name, buffer in self.value.named_buffers(
                **get_kwargs("prefix", "recurse", "remove_duplicate")
            ):
                result.append(named_embed(name, buffer))
            return variables.ListIteratorVariable(result, mutable_local=MutableLocal())
        elif name == "children":
            assert not (args or kwargs)
            return wrap_values(self.value.named_children())
        return super().call_method(tx, name, args, kwargs)

    def call_function(
        self, tx, args: "List[VariableTracker]", kwargs: "Dict[str, VariableTracker]"
    ) -> "VariableTracker":
        return super().call_function(tx, args, kwargs)

    def var_getattr(self, tx, name):
        if name in ["named_buffers", "children", "buffers"]:
            # Route this to produce a ListIteratorVariable instead of getting the generator
            return variables.LambdaVariable(
                lambda *args, **kwargs: self.call_method(tx, name, args, kwargs)
            )
        return super().var_getattr(tx, name)

    def as_python_constant(self):
        return self.value


def _gen_source(source, name):
    name_split = name.split(".")
    if name_split[0] == "":
        return source
    while len(name_split) > 0:
        x = name_split.pop(0)
        source = AttrSource(source, x)
    return source


def _assert_all_args_kwargs_const(name, args, kwargs):
    if not all(
        x.is_python_constant() for x in itertools.chain(args, kwargs.values())
    ):
        unimplemented(f"non-const NNModule method {name}")

def _get_kwargs(*names, mod, name, args, kwargs, assert_const=True):
    if assert_const:
        _assert_all_args_kwargs_const(name, args, kwargs)
    fn = getattr(mod, name)
    bound_args = inspect.signature(fn).bind(
        *([x.as_python_constant() for x in args]),
        **{k: v.as_python_constant() for k, v in kwargs.items()},
    )
    bound_args.apply_defaults()
    bound_args = bound_args.arguments
    return {k: bound_args[k] for k in names}

def _wrap_values(items, *, tx, key, source_cls, source):
    result = []
    for name, submod in items:
        result.append(
            tx.output.register_attr_or_module(
                submod,
                key,
                name,
                source=NNModuleSource(_gen_source(source, name)),
            )
        )
    return variables.ListIteratorVariable(result, mutable_local=MutableLocal())

def _named_embed(name, obj, *, tx, key, source_cls, source):
    return TupleVariable(
        [
            ConstantVariable.create(name),
            tx.output.register_attr_or_module(
                obj,
                key,
                name,
                source=NNModuleSource(_gen_source(source, name)),
            ),
        ]
<<<<<<< HEAD
    )

# def _get_kwargs(*names, mod, name, args, kwargs, assert_const=True):
#     if assert_const:
#         _assert_all_args_kwargs_const(name, args, kwargs)
#     fn = getattr(mod, name)

#     def _get(x):
#         if isinstance(x, NestedUserFunctionVariable):
#             return x.get_function()
#         return x.as_python_constant()

#     bound_args = inspect.signature(fn).bind(
#         *([_get(x) for x in args]),
#         **{k: _get(v) for k, v in kwargs.items()},
#     )
#     bound_args.apply_defaults()
#     bound_args = bound_args.arguments
#     res = {}
#     for k in names:
#         if k in bound_args:
#             res[k] = bound_args[k]
#     return res


# # Breaks tx first convention because meant for functools partial usage, post * args should be
# # same for a given VT
# def _wrap_values(items, *, tx, key, source_cls, source):
#     result = []
#     for name, submod in items:
#         result.append(
#             tx.output.register_attr_or_module(
#                 submod,
#                 key,
#                 name,
#                 source=source_cls(_gen_source(source, name)),
#             )
#         )
#     return variables.ListIteratorVariable(result, mutable_local=MutableLocal())


# # Breaks tx first convention because meant for functools partial usage, post * args should be
# # same for a given VT
# def _named_embed(name, obj, *, tx, key, source_cls, source):
#     return variables.TupleVariable(
#         [
#             variables.ConstantVariable.create(name),
#             tx.output.register_attr_or_module(
#                 obj,
#                 key,
#                 name,
#                 source=source_cls(_gen_source(source, name)),
#             ),
#         ]
#     )


# def _assert_all_args_kwargs_const(name, args, kwargs):
#     for x in itertools.chain(args, kwargs.values()):
#         if not x.is_python_constant():
#             raise unimplemented(f"non-const NNModule method {name}, {x}")
=======
    )
>>>>>>> 6de44442
<|MERGE_RESOLUTION|>--- conflicted
+++ resolved
@@ -1038,68 +1038,4 @@
                 source=NNModuleSource(_gen_source(source, name)),
             ),
         ]
-<<<<<<< HEAD
-    )
-
-# def _get_kwargs(*names, mod, name, args, kwargs, assert_const=True):
-#     if assert_const:
-#         _assert_all_args_kwargs_const(name, args, kwargs)
-#     fn = getattr(mod, name)
-
-#     def _get(x):
-#         if isinstance(x, NestedUserFunctionVariable):
-#             return x.get_function()
-#         return x.as_python_constant()
-
-#     bound_args = inspect.signature(fn).bind(
-#         *([_get(x) for x in args]),
-#         **{k: _get(v) for k, v in kwargs.items()},
-#     )
-#     bound_args.apply_defaults()
-#     bound_args = bound_args.arguments
-#     res = {}
-#     for k in names:
-#         if k in bound_args:
-#             res[k] = bound_args[k]
-#     return res
-
-
-# # Breaks tx first convention because meant for functools partial usage, post * args should be
-# # same for a given VT
-# def _wrap_values(items, *, tx, key, source_cls, source):
-#     result = []
-#     for name, submod in items:
-#         result.append(
-#             tx.output.register_attr_or_module(
-#                 submod,
-#                 key,
-#                 name,
-#                 source=source_cls(_gen_source(source, name)),
-#             )
-#         )
-#     return variables.ListIteratorVariable(result, mutable_local=MutableLocal())
-
-
-# # Breaks tx first convention because meant for functools partial usage, post * args should be
-# # same for a given VT
-# def _named_embed(name, obj, *, tx, key, source_cls, source):
-#     return variables.TupleVariable(
-#         [
-#             variables.ConstantVariable.create(name),
-#             tx.output.register_attr_or_module(
-#                 obj,
-#                 key,
-#                 name,
-#                 source=source_cls(_gen_source(source, name)),
-#             ),
-#         ]
-#     )
-
-
-# def _assert_all_args_kwargs_const(name, args, kwargs):
-#     for x in itertools.chain(args, kwargs.values()):
-#         if not x.is_python_constant():
-#             raise unimplemented(f"non-const NNModule method {name}, {x}")
-=======
-    )
->>>>>>> 6de44442
+    )