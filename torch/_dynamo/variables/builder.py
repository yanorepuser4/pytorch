--- conflicted
+++ resolved
@@ -516,12 +516,9 @@
             # along with other builtin debugging functions
             self.install_guards(GuardBuilder.BUILTIN_MATCH)
             return DebuggingVariable(value, source=self.source)
-<<<<<<< HEAD
-=======
         elif isinstance(value, logging.Logger):
             self.install_guards(GuardBuilder.FUNCTION_MATCH)
             return LoggingLoggerVariable(value, source=self.source)
->>>>>>> 22ba180e
         elif is_utils_checkpoint(value):
             return build_checkpoint_variable(source=self.source)
         elif isinstance(value, functools.partial):
@@ -824,21 +821,14 @@
             self.install_guards(GuardBuilder.FUNCTION_MATCH)
             return MethodWrapperVariable(value)
         elif issubclass(type(value), type):
-<<<<<<< HEAD
-            if value in (torch.utils.hooks.BackwardHook,):
-=======
             if value in (torch.utils.hooks.BackwardHook, torch.nn.Parameter):
->>>>>>> 22ba180e
                 # TODO(jansel): combine this case with the one above
                 return trace_rules.lookup(value).create_with_source(
                     value, source=self.source
                 )
-<<<<<<< HEAD
-=======
             if value is torch.autograd._unsafe_preserve_version_counter:
                 self.install_guards(GuardBuilder.FUNCTION_MATCH)
                 return PreserveVersionContextVariable.constructor(self.tx)
->>>>>>> 22ba180e
             # This is a userdefined class, so install an ID_MATCH even if its a
             # global variable.
             self.install_guards(GuardBuilder.ID_MATCH)
@@ -1619,8 +1609,6 @@
         torch.seed,
         operator.mod,
         torch._functorch.vmap._validate_and_get_batch_size,
-        torch._C._functorch._grad_increment_nesting,
-        torch._C._functorch._grad_decrement_nesting,
         # some mac builds are missing torch.distributed.get_rank()
         getattr(torch.distributed, "get_rank", _missing),
         getattr(torch.distributed, "get_world_size", _missing),
