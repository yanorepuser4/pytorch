from typing import Any, Dict, List, Optional, Set, Tuple, Union

import torch
import torch.export._trace

from torch.export.exported_program import ExportedProgram
from torch.export.graph_signature import (
    ConstantArgument,
    InputKind,
    InputSpec,
    OutputKind,
    OutputSpec,
    TensorArgument,
)
from torch.fx import subgraph_rewriter
from torch.onnx.utils import _create_jit_graph

from torchgen.model import FunctionSchema


def inplace_optimize_sym_size_div(gm: torch.fx.GraphModule):
    def pattern(im, dim, scale):
        sym_size_int = torch.ops.aten.sym_size.int(im, dim)
        scalar_tensor = torch.ops.aten.scalar_tensor(sym_size_int)
        div_scalar_mode = torch.ops.aten.div.Scalar_mode(
            scalar_tensor, scale, rounding_mode="trunc"
        )
        int_tensor = torch.ops.aten.Int.Tensor(div_scalar_mode)
        return int_tensor

    def replacement(im, dim, scale):
        sym_size_int = torch.ops.aten.sym_size.int(im, dim)
        return sym_size_int // scale

    replaced_patterns = subgraph_rewriter.replace_pattern(gm, pattern, replacement)


def normalize_name(name: str) -> str:
    return name.replace(".", "_")


def get_op_overload(node: torch._C.Node):
    schema_str = node.schema()
    schema = FunctionSchema.parse(schema_str)
    ns, op_name = str(schema.name.name).split("::")
    override = schema.name.overload_name

    op_overload_packet = getattr(torch.ops.aten, op_name)
    if override:
        op_overload = getattr(op_overload_packet, override)
    else:
        op_overload = op_overload_packet.default

    return op_overload


class TS2EPConverter:
    # TorchScript model to ExportedProgram converter
    def __init__(
        self,
        ts_model,
        sample_args: Tuple[Any, ...],
        sample_kwargs: Optional[Dict[str, Any]] = None,
    ):
        self.ts_model = ts_model
        self.ts_graph, self.params, _, _ = _create_jit_graph(ts_model, sample_args)

        self.sample_args = sample_args
        self.sample_kwargs = sample_kwargs

        self.param_names: Set[str] = {name for name, _ in ts_model.named_parameters()}
        self.buffer_names: Set[str] = {name for name, _ in ts_model.named_buffers()}

        self.fx_graph: torch.fx.Graph = torch.fx.Graph()
        self.input_specs: List[InputSpec] = []
        self.output_specs: List[OutputSpec] = []

        self.name_to_node: Dict[
            str, Union[torch.fx.Node, List[torch.fx.Node], Dict[Any, torch.fx.Node]]
        ] = {}
        self.constant_map: Dict[str, Any] = {}
        self.attribute_map: Dict[str, Any] = {}
        self.tensor_constants: Dict[str, torch.Tensor] = {}

    def get_args_kwargs(self, node: torch._C.Node, schema):
        args = []
        kwargs = {}
        for input, schema_arg in zip(node.inputs(), schema.arguments):
            if schema_arg.kwarg_only:
                kwargs[schema_arg.name] = self.get_fx_value(input)
            else:
                args.append(self.get_fx_value(input))

        return tuple(args), kwargs

    def get_fx_value(self, value: torch._C.Value):
        value_name = value.debugName()
        if value_name in self.name_to_node:
            input_node = self.name_to_node[value_name]
            return input_node
        elif value_name in self.attribute_map:
            attr_name = self.attribute_map[value_name]
            if attr_name in self.name_to_node:
                input_node = self.name_to_node[attr_name]
                return input_node
            else:
                raise ValueError(f"Value {attr_name} not found")
        elif value_name in self.constant_map:
            return self.constant_map[value_name]
        else:
            raise ValueError(f"Input {value_name} not found")

    def convert(self) -> ExportedProgram:
        self.convert_graph_inputs()

        for node in self.ts_graph.nodes():
            self.convert_node(node)

        self.convert_graph_outputs()

        gm = torch.fx.GraphModule({}, self.fx_graph)

        inplace_optimize_sym_size_div(gm)

        gm.graph.lint()

        ep = self.retrace_as_exported_program(gm)
        return ep

    def convert_graph_inputs(self):
        for graph_input in self.ts_graph.inputs():
            name = graph_input.debugName()
            normalized_name = normalize_name(name)

            fx_node = self.fx_graph.placeholder(normalized_name)

            # fx_node.meta["val"] = FakeTensor()
            # TODO: set fx_node.meta["val"]

            self.name_to_node[name] = fx_node

            if name in self.param_names:
                self.input_specs.append(
                    InputSpec(
                        InputKind.PARAMETER,
                        arg=TensorArgument(name=normalized_name),
                        target=name,
                    )
                )
            elif name in self.buffer_names:
                self.input_specs.append(
                    InputSpec(
                        InputKind.BUFFER,
                        arg=TensorArgument(name=normalized_name),
                        target=name,
                        persistent=True,
                    )
                )
            else:
                self.input_specs.append(
                    InputSpec(
                        InputKind.USER_INPUT,
                        arg=TensorArgument(name=normalized_name),
                        target=name,
                    )
                )

    def convert_prim_Constant(self, node: torch._C.Node):
        name = node.output().debugName()

        value: Any = None
        if node.hasAttribute("value"):
            constant_kind = node.kindOf("value")
            if constant_kind == "i":
                value = node.i("value")
            elif constant_kind == "f":
                value = node.f("value")
            elif constant_kind == "s":
                value = node.s("value")
            elif constant_kind == "t":
                # lift tensor constant as a placeholder
                placeholder_name = f"constant_{name}"
                fx_node = self.fx_graph.placeholder(placeholder_name)
                self.name_to_node[name] = fx_node
                self.tensor_constants[placeholder_name] = node.t("value")

                self.input_specs.append(
                    InputSpec(
                        InputKind.CONSTANT_TENSOR,
                        arg=TensorArgument(name=placeholder_name),
                        target=placeholder_name,
                    )
                )

                value = fx_node
            elif constant_kind == "ival":
                value = node.ival("value")
            else:
                raise ValueError(f"Unsupported constant type: {node.kindOf('value')}")
        else:
            value = None

        self.constant_map[name] = value

    def convert_prim_device(self, node: torch._C.Node):
        input_type = node.input().type()
        if input_type.isSubtypeOf(torch._C.TensorType.get()):
            device = input_type.device()  # type: ignore[attr-defined]
            output_name = node.output().debugName()
            self.constant_map[output_name] = device
        else:
            raise ValueError(f"Unsupported JitType ({input_type}) when get device")

    def convert_prim_dtype(self, node: torch._C.Node):
        dtype = node.input().type().dtype()
        output_name = node.output().debugName()
        self.constant_map[output_name] = dtype

    def convert_prim_GetAttr(self, node: torch._C.Node):
        def get_attr(name: str):
            if name in self.attribute_map:
                return self.attribute_map[name]
            else:
                raise ValueError(f"Attribute {name} not found")

        output_name = node.output().debugName()

        attr_name = node.s("name")
        input_name = node.input().debugName()

        root_attr_name = get_attr(input_name)
        self.attribute_map[output_name] = (
            f"{root_attr_name}.{attr_name}" if root_attr_name else attr_name
        )

    def convert_aten_op(self, node: torch._C.Node):
        target = get_op_overload(node)

        if target is torch.ops.aten.size.int:
            target = torch.ops.aten.sym_size.int

        args, kwargs = self.get_args_kwargs(node, target._schema)

        fx_node = self.fx_graph.call_function(target, args, kwargs)

        # TODO: covnert sourceRange() into stack_trace
        # fx_node.meta["stack_trace"] = node.sourceRange()

        output_name = node.output().debugName()
        self.name_to_node[output_name] = fx_node

    def convert_prim_ListConstruct(self, node: torch._C.Node):
        output_list = []
        for inp in node.inputs():
            output_list.append(self.get_fx_value(inp))

        output_name = node.output().debugName()
        self.name_to_node[output_name] = output_list

    def convert_prim_DictConstruct(self, node: torch._C.Node):
        output_dict = {}
        k, v = None, None
        for i, inp in enumerate(node.inputs()):
            # We assume key value are stored in pair in the DictConstruct.
            # The first element is the key and the following is the value.
            if i % 2 == 0:
                k = self.get_fx_value(inp)
            else:
                v = self.get_fx_value(inp)
                assert (
                    k is not None and v is not None
                ), "DictConstruct has an empty key value pair."
                output_dict[k] = v
                k, v = None, None

        assert (
            k is None and v is None
        ), "DictConstruct has an odd number of elements (violating our assumption)."

        output_name = node.output().debugName()
        self.name_to_node[output_name] = output_dict

    def convert_aten_Int(self, node: torch._C.Node):
        # converts aten::Int as aten._to_copy + aten::_local_scalar_dense
        target = torch.ops.aten._to_copy.default
        args = tuple(self.get_fx_value(input) for input in node.inputs())
        to_copy_node = self.fx_graph.call_function(target, args, {"dtype": torch.int32})

        fx_node = self.fx_graph.call_function(
            torch.ops.aten._local_scalar_dense.default, (to_copy_node,)
        )

        # TODO: covnert sourceRange() into stack_trace
        # fx_node.meta["stack_trace"] = node.sourceRange()

        output_name = node.output().debugName()
        self.name_to_node[output_name] = fx_node

    def convert_prim_NumToTensor(self, node: torch._C.Node):
        # converts prim::NumToTensor as aten.scalar_tensor
        target = torch.ops.aten.scalar_tensor
        args = tuple(self.get_fx_value(input) for input in node.inputs())

        fx_node = self.fx_graph.call_function(target, args)

        output_name = node.output().debugName()
        self.name_to_node[output_name] = fx_node

    def convert_prim_CreateObject(self, node: torch._C.Node):
        output_name = node.output().debugName()
        self.attribute_map[output_name] = ""

    def convert_aten__convolution(self, node: torch._C.Node):
        # converts aten::_convolution as aten.convolution, since aten::_convolution
        # doesn't have a meta function
        target = torch.ops.aten.convolution.default
        args, kwargs = self.get_args_kwargs(node, target._schema)

        fx_node = self.fx_graph.call_function(target, args, kwargs)

        output_name = node.output().debugName()
        self.name_to_node[output_name] = fx_node

    def convert_aten_div(self, node: torch._C.Node):
        target = get_op_overload(node)
        schema = target._schema

        args, kwargs = self.get_args_kwargs(node, schema)

        # converts aten::div.Tensor_mode(x, tensor_constant)
        # as aten.div.Scalar_mode(x, tensor_constant.item())
        if schema.overload_name == "Tensor_mode":
            arg1_name = args[1].name
            if arg1_name in self.tensor_constants:
                tensor_constant = self.tensor_constants[arg1_name]
                if tensor_constant.numel() == 1:
                    updated_args = list(args)
                    updated_args[1] = self.tensor_constants[arg1_name].item()

                    fx_node = self.fx_graph.call_function(
                        torch.ops.aten.div.Scalar_mode,
                        tuple(updated_args),
                        kwargs,
                    )

                    # TODO: covnert sourceRange() into stack_trace
                    # fx_node.meta["stack_trace"] = node.sourceRange()

                    output_name = node.output().debugName()
                    self.name_to_node[output_name] = fx_node
                    return

        self.convert_aten_op(node)

    def convert_node(self, node: torch._C.Node):
        node_kind = node.kind()
        if node_kind == "prim::CreateObject":
            self.convert_prim_CreateObject(node)
        elif node_kind == "prim::Constant":
            self.convert_prim_Constant(node)
        elif node_kind == "prim::GetAttr":
            self.convert_prim_GetAttr(node)
        elif node_kind == "prim::NumToTensor":
            self.convert_prim_NumToTensor(node)
        elif node_kind in {"prim::ListConstruct", "prim::TupleConstruct"}:
            # Tuple is just a non-mutable List, so we can handle them together.
            self.convert_prim_ListConstruct(node)
<<<<<<< HEAD
        elif node_kind == "prim::device":
            self.convert_prim_device(node)
        elif node_kind == "prim::dtype":
            self.convert_prim_dtype(node)
=======
        elif node_kind == "prim::DictConstruct":
            self.convert_prim_DictConstruct(node)
>>>>>>> 5d316c81
        # elif node_kind == "aten::Int":
        #     convert_aten_Int(node)
        elif node_kind == "aten::_convolution":
            self.convert_aten__convolution(node)
        elif node_kind == "aten::div":
            self.convert_aten_div(node)
        elif node_kind.startswith("aten::"):
            self.convert_aten_op(node)
        else:
            raise ValueError(f"Unsupported node kind: {node_kind}")

    def convert_graph_outputs(self):
        args = []
        for graph_output in self.ts_graph.outputs():
            output_name = graph_output.debugName()
            if output_name in self.name_to_node:
                args.append(self.name_to_node[output_name])
                self.output_specs.append(
                    OutputSpec(
                        OutputKind.USER_OUTPUT,
                        arg=TensorArgument(name=output_name),
                        target=output_name,
                    )
                )
            elif output_name in self.constant_map:
                args.append(self.constant_map[output_name])
                self.output_specs.append(
                    OutputSpec(
                        OutputKind.USER_OUTPUT,
                        arg=ConstantArgument(
                            name=output_name, value=self.constant_map[output_name]
                        ),
                        target=output_name,
                    )
                )
            else:
                raise ValueError(f"Output {output_name} not found")

<<<<<<< HEAD
        self.fx_graph.output(args)
=======
            self.output_specs.append(
                OutputSpec(
                    OutputKind.USER_OUTPUT,
                    arg=TensorArgument(name=output_name),
                    target=output_name,
                )
            )

        self.fx_graph.output(
            args[0]
        )  # Get rid of an extra list wrapped around final output.
>>>>>>> 5d316c81

    def retrace_as_exported_program(self, gm: torch.fx.GraphModule):
        # TODO: adjust input orders to match GraphSignature convention
        inputs = [*self.sample_args, *self.params, *self.tensor_constants.values()]

        ep = torch.export._trace._export(
            gm,
            tuple(inputs),
            strict=False,
            pre_dispatch=True,
        )
        return ep<|MERGE_RESOLUTION|>--- conflicted
+++ resolved
@@ -365,15 +365,12 @@
         elif node_kind in {"prim::ListConstruct", "prim::TupleConstruct"}:
             # Tuple is just a non-mutable List, so we can handle them together.
             self.convert_prim_ListConstruct(node)
-<<<<<<< HEAD
         elif node_kind == "prim::device":
             self.convert_prim_device(node)
         elif node_kind == "prim::dtype":
             self.convert_prim_dtype(node)
-=======
         elif node_kind == "prim::DictConstruct":
             self.convert_prim_DictConstruct(node)
->>>>>>> 5d316c81
         # elif node_kind == "aten::Int":
         #     convert_aten_Int(node)
         elif node_kind == "aten::_convolution":
@@ -412,21 +409,9 @@
             else:
                 raise ValueError(f"Output {output_name} not found")
 
-<<<<<<< HEAD
-        self.fx_graph.output(args)
-=======
-            self.output_specs.append(
-                OutputSpec(
-                    OutputKind.USER_OUTPUT,
-                    arg=TensorArgument(name=output_name),
-                    target=output_name,
-                )
-            )
-
         self.fx_graph.output(
             args[0]
         )  # Get rid of an extra list wrapped around final output.
->>>>>>> 5d316c81
 
     def retrace_as_exported_program(self, gm: torch.fx.GraphModule):
         # TODO: adjust input orders to match GraphSignature convention
