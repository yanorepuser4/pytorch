import dataclasses
import math
import operator
from typing import Any, Dict, Iterable, List, Optional, Tuple, Type

import torch
from torch._subclasses.fake_tensor import FakeTensor

from torch.export import ExportedProgram
from torch.utils._pytree import (
    _register_pytree_node,
    Context,
    FlattenFunc,
    FromDumpableContextFn,
    KeyPath,
    keystr,
    MappingKey,
    SequenceKey,
    ToDumpableContextFn,
    UnflattenFunc,
)


def _check_input_constraints_for_graph(
    input_placeholders: List[torch.fx.Node], flat_args_with_path, range_constraints
):
    def get_keystr(key_path: KeyPath) -> str:
        """For a given index into the flat_args, return a human readable string
        describing how to access it, e.g. "*args["foo"][0].bar"
        """
        # Prefix the keypath with "*args" or "**kwargs" to make it clearer where
        # the arguments come from. Ultimately we ought to serialize the
        # original arg names for the best error message here.
        args_kwargs_key_path = key_path[0]
        assert isinstance(args_kwargs_key_path, SequenceKey)
        if args_kwargs_key_path.idx == 0:
            return f"*args{keystr(key_path[1:])}"
        else:
            kwarg_key = key_path[1]
            assert isinstance(kwarg_key, MappingKey)
            name = str(kwarg_key)[1:-1]  # get rid of the enclosed []
            return f"{name}{keystr(key_path[2:])}"

    import sympy

    from torch._export.passes.add_runtime_assertions_for_constraints_pass import (
        _convert_range_to_int,
    )
    from torch.utils._sympy.solve import try_solve

    if len(flat_args_with_path) != len(input_placeholders):
        raise RuntimeError(
            "Unexpected number of inputs "
            f"(expected {len(input_placeholders)}, got {len(flat_args_with_path)})"
        )
    # NOTE: export already guarantees that the same symbol is used in metadata
    # for all InputDims related by equality constraints, so we can just unify
    # symbols with given input dimension values to check equality constraints.
    unification_map: "Dict[sympy.Symbol, Any]" = {}
    for (key_path, arg), node in zip(flat_args_with_path, input_placeholders):
        node_val = node.meta.get("val")
        if isinstance(node_val, FakeTensor):
            if not isinstance(arg, torch.Tensor):
                raise RuntimeError(
                    f"Expected input at {get_keystr(key_path)} to be a tensor, but got {type(arg)}",
                )

            if len(node_val.shape) != len(arg.shape):
                raise RuntimeError(
                    f"Unexpected number of dimensions in input at {get_keystr(key_path)}.shape "
                    f"(expected {node_val.shape}, got {arg.shape})"
                )

            for j, (arg_dim, node_dim) in enumerate(zip(arg.shape, node_val.shape)):
                # TODO(avik): Assert the following property in the IR verifier:
                # node_dim is either an int or a SymInt containing an int or a unary sympy.Expr
                if (
                    isinstance(node_dim, torch.SymInt)
                    and len(node_dim.node.expr.free_symbols) == 1
                ):
                    symbol = next(iter(node_dim.node.expr.free_symbols))
                    if symbol in unification_map:
                        existing_dim = node_dim.node.expr.subs(unification_map)
                        if arg_dim != existing_dim:
                            raise RuntimeError(
                                f"Expected input at {get_keystr(key_path)}.shape[{j}] to be equal to "
                                f"{existing_dim}, but got {arg_dim}",
                            )
                    else:
<<<<<<< HEAD
                        if isinstance(arg_dim, torch.SymInt) and isinstance(
                            node_dim.node.expr, sympy.Symbol
                        ):
                            # this can happen when, say, arg is a fake tensor
                            unification_map[symbol] = arg_dim
=======
                        if (
                            isinstance(arg_dim, torch.SymInt)
                            and not arg_dim.node.expr.is_number
                        ):
                            # This can happen when, say, arg is a fake tensor.
                            # We do not run checks on symbolic shapes of fake inputs as
                            # such checks can affect the shape env.
                            pass
>>>>>>> 5b900745
                        else:
                            solution = try_solve(
                                sympy.Eq(node_dim.node.expr, arg_dim), symbol
                            )
                            if solution is None:
                                raise RuntimeError(  # noqa: TRY200
                                    f"Expected input {node.name}.shape[{j}] = {arg_dim} to be "
                                    f"of the form {node_dim.node.expr}, where {symbol} is an integer"
                                )
                            else:
                                unification_map[symbol] = int(solution[1])

                    if node_dim.node.expr in range_constraints:
                        min_val, max_val = _convert_range_to_int(
                            range_constraints[node_dim.node.expr]
                        )
                        # NOTE: we allow dimensions to be 0/1 at runtime
                        if min_val > 2:
                            if arg_dim < min_val:
                                raise RuntimeError(
                                    f"Expected input at {get_keystr(key_path)}.shape[{j}] to be >= "
                                    f"{min_val}, but got {arg_dim}",
                                )
                        if max_val < math.inf:
                            if arg_dim > max_val:
                                raise RuntimeError(
                                    f"Expected input at {get_keystr(key_path)}.shape[{j}] to be <= "
                                    f"{max_val}, but got {arg_dim}",
                                )
                else:
                    if arg_dim != node_dim:
                        raise RuntimeError(
                            f"Expected input at {get_keystr(key_path)}.shape[{j}] to be equal to "
                            f"{node_dim}, but got {arg_dim}",
                        )
        elif isinstance(node_val, (int, float, str)):
            if type(arg) != type(node_val) or arg != node_val:
                raise RuntimeError(
                    f"Expected input at {get_keystr(key_path)} to be equal to {node_val}, but got {arg}",
                )


def register_dataclass_as_pytree_node(
    cls: Type[Any],
    flatten_fn: Optional[FlattenFunc] = None,
    unflatten_fn: Optional[UnflattenFunc] = None,
    *,
    serialized_type_name: Optional[str] = None,
    to_dumpable_context: Optional[ToDumpableContextFn] = None,
    from_dumpable_context: Optional[FromDumpableContextFn] = None,
    return_none_fields: bool = False,
) -> None:
    assert dataclasses.is_dataclass(
        cls
    ), f"Only dataclasses can be registered with this function: {cls}"

    def default_flatten_fn(obj: Any) -> Tuple[List[Any], Context]:
        flattened = []
        flat_names = []
        none_names = []
        for f in dataclasses.fields(obj):
            name, val = f.name, getattr(obj, f.name)
            if val is not None or return_none_fields:
                flattened.append(val)
                flat_names.append(name)
            else:
                none_names.append(name)
        return flattened, [flat_names, none_names]

    def default_unflatten_fn(values: Iterable[Any], context: Context) -> Any:
        flat_names, none_names = context
        return cls(**dict(zip(flat_names, values)), **dict.fromkeys(none_names))

    flatten_fn = flatten_fn if flatten_fn is not None else default_flatten_fn
    unflatten_fn = unflatten_fn if unflatten_fn is not None else default_unflatten_fn

    if (to_dumpable_context is None) ^ (from_dumpable_context is None):
        raise ValueError(
            f"Both to_dumpable_context and from_dumpable_context for {cls} must "
            "be None or registered."
        )

    _register_pytree_node(
        cls,
        flatten_fn,
        unflatten_fn,
        serialized_type_name=serialized_type_name,
        to_dumpable_context=to_dumpable_context,
        from_dumpable_context=from_dumpable_context,
    )


def is_param(program: ExportedProgram, node: torch.fx.Node) -> bool:
    """
    Checks if the given node is a parameter within the exported program
    """

    return node.name in program.graph_signature.inputs_to_parameters


def get_param(
    program: ExportedProgram,
    node: torch.fx.Node,
) -> Optional[torch.nn.Parameter]:
    """
    Returns the parameter associated with the given node in the exported program.
    Returns None if the node is not a parameter within the exported program
    """

    if is_param(program, node):
        parameter_name = program.graph_signature.inputs_to_parameters[node.name]
        return program.state_dict[parameter_name]

    return None


def is_buffer(program: ExportedProgram, node: torch.fx.Node) -> bool:
    """
    Checks if the given node is a buffer within the exported program
    """

    return node.name in program.graph_signature.inputs_to_buffers


def get_buffer(
    program: ExportedProgram,
    node: torch.fx.Node,
) -> Optional[torch.Tensor]:
    """
    Returns the buffer associated with the given node in the exported program.
    Returns None if the node is not a buffer within the exported program
    """

    if is_buffer(program, node):
        buffer_name = program.graph_signature.inputs_to_buffers[node.name]
        if buffer_name in program.graph_signature.non_persistent_buffers:
            return program.constants[buffer_name]
        else:
            return program.state_dict[buffer_name]

    return None


def is_lifted_tensor_constant(
    program: ExportedProgram,
    node: torch.fx.Node,
) -> bool:
    """
    Checks if the given node is a lifted tensor constant within the exported program
    """

    return node.name in program.graph_signature.inputs_to_lifted_tensor_constants


def get_lifted_tensor_constant(
    program: ExportedProgram,
    node: torch.fx.Node,
) -> Optional[torch.Tensor]:
    """
    Returns the lifted tensor constant associated with the given node in the exported program.
    Returns None if the node is not a lifted tensor constant within the exported program
    """

    if is_lifted_tensor_constant(program, node):
        lifted_tensor_name = program.graph_signature.inputs_to_lifted_tensor_constants[
            node.name
        ]
        return program.constants[lifted_tensor_name]

    return None


def sequential_split(gm: torch.fx.GraphModule, node_call_back) -> torch.fx.GraphModule:
    """
    Splits the graph module into multiple submodules based on the node_call_back.
    The node_call_back should return True if the node is a delimiter. Delimiter will be
    the first node in the next submodule.
    """
    from torch.fx.passes.split_module import split_module

    split_map = {}
    split_id = 0
    for node in gm.graph.nodes:
        if node_call_back(node):
            split_id += 1
        split_map[node] = split_id

    new_gm = split_module(
        gm,
        gm,
        lambda node: split_map[node],
        keep_original_order=True,
        keep_original_node_name=True,
    )
    # Keep the codegen from original graph module to preserve e.g. pytree info.
    new_gm.graph._codegen = gm.graph._codegen
    new_gm.recompile()
    return new_gm


def nodes_filter(nodes: List[torch.fx.Node], node_call_back) -> List[torch.fx.Node]:
    """Returns the nodes that match the node_call_back as a list."""
    return [node for node in nodes if node_call_back(node)]


def nodes_first(
    nodes: List[torch.fx.Node], node_call_back=None
) -> Optional[torch.fx.Node]:
    """
    Returns the first node that matches the node_call_back. If no node matches, returns None.
    When node_call_back is None, returns the first node in the node list.
    """
    ret = nodes_filter(nodes, node_call_back if node_call_back else lambda node: True)
    if len(ret) > 0:
        return ret[0]
    return None


def nodes_count(nodes: List[torch.fx.Node], node_call_back) -> int:
    """Returns the number of nodes that match the node_call_back."""
    return len(nodes_filter(nodes, node_call_back))


def nodes_map(nodes: List[torch.fx.Node], node_call_back) -> List[torch.fx.Node]:
    """
    Sequentially visit the nodes list and invoke node_call_back on each element.
    Returns the nodes list after the node_call_back is invoked on each element.
    """
    for node in nodes:
        node_call_back(node)
    return nodes


def node_replace_(
    old_node: torch.fx.Node, new_node: torch.fx.Node, delete_old: bool = False
) -> None:
    """
    Replace all uses of old_node with new_node.
    """
    old_node.replace_all_uses_with(new_node)
    if delete_old:
        old_node.users.clear()
        old_node.graph.erase_node(old_node)


def node_inline_(call_mod_node: torch.fx.Node) -> None:
    """
    Inline the submodule of the given node into the parent module.
    Note: we only support the case where submodule takes tensors inputs.
    """
    assert call_mod_node.op == "call_module"
    gm = call_mod_node.graph.owning_module

    assert isinstance(call_mod_node.target, str)
    sub_gm = getattr(gm, call_mod_node.target)

    phs = (node for node in sub_gm.graph.nodes if node.op == "placeholder")
    body = (
        node for node in sub_gm.graph.nodes if node.op not in ("placeholder", "output")
    )
    output = [node for node in sub_gm.graph.nodes if node.op == "output"]

    for ph, arg in zip(phs, call_mod_node.args):
        assert isinstance(arg, torch.fx.Node)
        node_replace_(ph, arg, delete_old=True)

    with gm.graph.inserting_before(call_mod_node):
        for node in body:
            new_node = gm.graph.node_copy(node)
            node_replace_(node, new_node, delete_old=True)

        if len(output) > 0:
            assert len(output) == 1 and len(output[0].args) == 1
            new_output = output[0].args[0]

            if isinstance(new_output, torch.fx.Node):
                node_replace_(call_mod_node, new_output, delete_old=True)
            elif isinstance(new_output, (list, tuple)):
                # Inline the get_item calls for the output node.
                get_item_users = nodes_filter(
                    list(call_mod_node.users.keys()),
                    lambda node: node.op == "call_function"
                    and node.target == operator.getitem,
                )
                # get_item_node.args[1] is the idx referring to new_output[idx]
                nodes_map(
                    get_item_users,
                    lambda get_item_node: node_replace_(
                        get_item_node,
                        new_output[get_item_node.args[1]],
                        delete_old=True,
                    ),
                )
                call_mod_node.graph.erase_node(call_mod_node)
            else:
                raise NotImplementedError(
                    f"Unsupported output type {type(new_output)}. Expect it to be a Node or a list/tuple of Nodes."
                )
        else:
            call_mod_node.graph.erase_node(call_mod_node)

    gm.delete_all_unused_submodules()
    gm.recompile()
    return gm<|MERGE_RESOLUTION|>--- conflicted
+++ resolved
@@ -87,13 +87,6 @@
                                 f"{existing_dim}, but got {arg_dim}",
                             )
                     else:
-<<<<<<< HEAD
-                        if isinstance(arg_dim, torch.SymInt) and isinstance(
-                            node_dim.node.expr, sympy.Symbol
-                        ):
-                            # this can happen when, say, arg is a fake tensor
-                            unification_map[symbol] = arg_dim
-=======
                         if (
                             isinstance(arg_dim, torch.SymInt)
                             and not arg_dim.node.expr.is_number
@@ -102,7 +95,6 @@
                             # We do not run checks on symbolic shapes of fake inputs as
                             # such checks can affect the shape env.
                             pass
->>>>>>> 5b900745
                         else:
                             solution = try_solve(
                                 sympy.Eq(node_dim.node.expr, arg_dim), symbol
