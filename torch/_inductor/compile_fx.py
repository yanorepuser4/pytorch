import contextlib
import functools
import itertools
import logging
import os
import sys
import time
import warnings
from itertools import count

from typing import Any, Callable, Dict, List, Optional, Sequence, Tuple, Union
from unittest import mock

from functorch.compile import min_cut_rematerialization_partition

import torch.fx
import torch.utils._pytree as pytree
from torch._dynamo import (
    compiled_autograd,
    config as dynamo_config,
    logging as dynamo_logging,
    utils as dynamo_utils,
)
from torch._dynamo.utils import (
    detect_fake_mode,
    flatten_graph_inputs,
    lazy_format_graph_code,
)
from torch._functorch import config as functorch_config
from torch._functorch.aot_autograd import aot_export_module, make_boxed_func
from torch._inductor.codecache import code_hash, CompiledFxGraph, FxGraphCache
from torch._inductor.cudagraph_utils import (
    BoxedDeviceIndex,
    get_placeholders,
    log_cudagraph_skip_and_bump_counter,
)

from torch._inductor.debug import save_args_for_compile_fx_inner
from torch._inductor.utils import (
    BoxedBool,
    count_tangents,
    should_assume_input_aligned,
    tensor_is_aligned,
)
from torch._logging import trace_structured
from torch._ops import OpOverload
from torch._subclasses.fake_tensor import FakeTensor
from torch._utils_internal import compile_time_strobelight_meta
from torch.fx.experimental.symbolic_shapes import free_unbacked_symbols
from torch.fx.passes.fake_tensor_prop import FakeTensorProp

from .._dynamo.backends.common import aot_autograd
from ..fx._lazy_graph_module import _use_lazy_graph_module  # type: ignore[attr-defined]
from ..fx.graph import _PyTreeCodeGen
from . import config, metrics
from .debug import DebugContext
from .decomposition import select_decomp_table
from .fx_passes.joint_graph import joint_graph_passes
from .fx_passes.post_grad import post_grad_passes, view_to_reshape
from .fx_passes.pre_grad import pre_grad_passes
from .graph import GraphLowering
from .ir import ExternKernelNode
from .utils import (
    get_cloned_parameter_buffer_name,
    has_incompatible_cudagraph_ops,
    maybe_get_suppress_shape_guards_ctx,
    output_node,
)
from .virtualized import V

if config.is_fbcode():
    from torch._inductor.fb.utils import log_optimus_to_scuba, time_and_log
else:
    # no-op decorator
    def time_and_log(attr: str):
        return dynamo_utils.identity


log = logging.getLogger(__name__)
perf_hint_log = torch._logging.getArtifactLogger(__name__, "perf_hints")
post_grad_graphs_log = torch._logging.getArtifactLogger(__name__, "post_grad_graphs")
ALIGNMENT = 16


# copy_ fails when trying to write to tensors with memory overlap,
# for expanded dimensions (a dimension which used to have size 1 -> ?)
# we can select one element from that dimension and write to it
# to achieve writing to all values of that dimension of the input tensor
def get_expanded_dims(t):
    if not isinstance(t, torch.Tensor):
        return None
    return [i for i in range(t.ndim) if t.stride(i) == 0 and t.size(i) != 1]


def index_expanded_dims(t: torch.Tensor, expanded_dims: List[int]) -> torch.Tensor:
    for expanded_dim in expanded_dims:
        t = torch.ops.aten.slice(t, expanded_dim, 0, 1)
    return t


def complex_memory_overlap(t: torch.Tensor) -> bool:
    # if torch._debug_has_internal_overlap thinks this tensor potentially has
    # memory overlap internally, let's dig deeper to find out whether it's true.
    #
    # Call squeeze() so that dimension with size 1 does not cause false positive.
    t = index_expanded_dims(t, get_expanded_dims(t)).squeeze()
    if torch._debug_has_internal_overlap(t) != 0:
        strides = t.stride()
        sizes = t.shape
        indices = list(range(len(strides)))
        indices = [x for _, x in sorted(zip(strides, indices))]
        for i in range(len(strides)):
            prev_stride = 1 if i == 0 else strides[indices[i - 1]]
            prev_size = 1 if i == 0 else sizes[indices[i - 1]]
            if strides[indices[i]] < prev_stride * prev_size:
                return True
    return False


@functools.lru_cache(None)
def _step_logger():
    return dynamo_logging.get_step_logger(log)


@functools.lru_cache(None)
def _warn_tf32_disabled():
    if (
        torch.cuda.is_available()
        and not torch.backends.cuda.matmul.allow_tf32
        and torch.cuda.get_device_capability() >= (8, 0)
    ):
        warnings.warn(
            "TensorFloat32 tensor cores for float32 matrix multiplication available but not enabled. "
            "Consider setting `torch.set_float32_matmul_precision('high')` for better performance."
        )


def _unlift_graph(mod, gm, graph_signature):
    from torch.export.unflatten import _assign_attr, _AttrKind

    state_dict = {}
    for name, param in mod.named_parameters(remove_duplicate=False):
        state_dict[name] = param
        _assign_attr(
            param,
            gm,
            name,
            attr_kind=_AttrKind.PARAMETER,
        )
    for name, buffer in mod.named_buffers(remove_duplicate=False):
        state_dict[name] = buffer
        _assign_attr(
            buffer,
            gm,
            name,
            attr_kind=_AttrKind.BUFFER,
        )

    placeholder_nodes = gm.graph.find_nodes(op="placeholder")
    lifted_inputs = []

    # In AOTI, module parameters and buffers are not lifted as graph inputs.
    # As a result, mutation to buffers has side effect which makes their initial
    # values different from Eager. So we clone them here as a copy.
    # We are not cloning for parameters, although it will be needed if we want to
    # support training.
    for node in placeholder_nodes:
        node_name = node.name
        if node_name in graph_signature.inputs_to_parameters:
            parameter_name = graph_signature.inputs_to_parameters[node_name]
            lifted_inputs.append(parameter_name)
        elif node_name in graph_signature.inputs_to_buffers:
            buffer_name = graph_signature.inputs_to_buffers[node_name]
            lifted_inputs.append(buffer_name)
            gm.meta[
                get_cloned_parameter_buffer_name(buffer_name)
            ] = clone_preserve_strides(state_dict[buffer_name])
        else:
            assert node_name in graph_signature.user_inputs
            lifted_inputs.append(None)

    from torch.export._unlift import _unlift

    outputs = list(gm.graph.nodes)[-1].args[0]
    mutated_outputs = []
    for out in outputs:
        if out.name in graph_signature.buffers_to_mutate:
            mutated_outputs.append(graph_signature.buffers_to_mutate[out.name])
        else:
            mutated_outputs.append(None)

    unlifted_gm = _unlift(
        gm,
        lifted_inputs,
        mutated_outputs,
        pytree.LeafSpec(),
        None,
        state_dict,
        {},
    )
    return unlifted_gm


def _get_subgraph_names(gm):
    for node in sorted(
        itertools.chain(
            gm.graph.find_nodes(op="call_function", target=torch.ops.higher_order.cond),
            gm.graph.find_nodes(
                op="call_function", target=torch.ops.higher_order.while_loop
            ),
        )
    ):
        if node.target == torch.ops.higher_order.cond:
            true_subgraph_name = node.args[1].name
            false_subgraph_name = node.args[2].name
            yield true_subgraph_name
            yield false_subgraph_name
        elif node.target == torch.ops.higher_order.while_loop:
            cond_subgraph_name = node.args[0].name
            body_subgraph_name = node.args[1].name
            yield cond_subgraph_name
            yield body_subgraph_name


def _recursive_pre_grad_passes(gm, example_inputs):
    for subgraph_name in _get_subgraph_names(gm):
        subgraph = getattr(gm, subgraph_name)
        # as we don't have recursive example inputs, passing None here
        new_subgraph = _recursive_pre_grad_passes(subgraph, example_inputs=None)
        setattr(gm, subgraph_name, new_subgraph)
    return pre_grad_passes(gm, example_inputs)


def _recursive_joint_graph_passes(gm):
    for subgraph_name in _get_subgraph_names(gm):
        subgraph = getattr(gm, subgraph_name)
        _recursive_joint_graph_passes(subgraph)
    joint_graph_passes(gm)


def _recursive_post_grad_passes(gm, is_inference: bool = False):
    for subgraph_name in _get_subgraph_names(gm):
        subgraph = getattr(gm, subgraph_name)
        _recursive_post_grad_passes(subgraph, is_inference)
    post_grad_passes(gm, is_inference)


def split_const_gm(
    gm: torch.fx.GraphModule,
) -> Tuple[torch.fx.GraphModule, Dict[str, int]]:
    """
    This function takes an GraphModule input "gm".
    The gm will be split into 2 components,
      1) const_gm, which consists the subgraph of gm that can be constant folded.
      2) gm (being inplace modified,) which returns the graph after constant folding.

    const_output_index is a mapping of corresponding node name from gm to the
    output index of const_gm.
    Returns (const_gm, const_output_index)
    """
    from torch._inductor.constant_folding import (
        CONST_MODULE_TAG,
        META_TAG,
        MODULE_TAG,
        replace_node_with_constant,
        run_and_get_constant_graph,
    )

    const_gm = run_and_get_constant_graph(gm)
    const_result = const_gm()

    const_outputs = {
        x.name: idx for idx, x in enumerate(tuple(const_gm.graph.nodes)[-1].args[0])
    }

    to_erase_node = []
    to_replace_node = []
    const_output_index = {}
    for node in gm.graph.nodes:
        if node.name in const_outputs:
            to_replace_node.append(node)
        elif node.meta[META_TAG] == CONST_MODULE_TAG:
            to_erase_node.append(node)

    for node in to_replace_node:
        new_const_name = "_FOLDED_CONST_" + node.name
        replace_node_with_constant(
            gm,
            node,
            const_result[const_outputs[node.name]],
            new_const_name,
        )
        const_output_index[new_const_name] = const_outputs[node.name]
    for node in to_erase_node[::-1]:
        if node.users:
            for n in node.users:
                assert n.meta[META_TAG] == MODULE_TAG, f"node: {node} user not empty."
        else:
            gm.graph.erase_node(node)
    gm.recompile()

    return const_gm, const_output_index


def is_tf32_warning_applicable(gm: torch.fx.GraphModule):
    aten = torch.ops.aten
    tf32_ops = {
        aten.mm.default,
        aten.addmm.default,
        aten.bmm.default,
        aten.baddbmm.default,
    }
    for target in tf32_ops:
        for node in gm.graph.find_nodes(op="call_function", target=target):
            if (
                isinstance(node.meta.get("val", None), torch.Tensor)
                and node.meta["val"].dtype == torch.float32
                and node.meta["val"].device.type == "cuda"
            ):
                return True
    return False


def maybe_disable_comprehensive_padding(example_inputs: List[torch.Tensor]):
    """
    For CPU backend, enable comprehensive padding causes some unit tests
    fail due to changing number of generated kernels. Skip for now.
    """
    has_cuda = any(
        t.device.type == "cuda" for t in example_inputs if isinstance(t, torch.Tensor)
    )

    if config.comprehensive_padding and not has_cuda:
        perf_hint_log.info("Skip comprehensive padding on CPU")
        return config.patch(comprehensive_padding=False)
    else:
        return contextlib.nullcontext()


@DebugContext.wrap
def count_bytes_inner(
    gm: torch.fx.GraphModule,
    example_inputs: List[torch.Tensor],
    num_fixed: int = 0,
    **kwargs,
):
    shape_env = _shape_env_from_inputs(example_inputs)
    fake_mode = fake_tensor_prop(gm, example_inputs)

    with V.set_fake_mode(fake_mode):
        _recursive_post_grad_passes(gm, False)

    graph = GraphLowering(gm, shape_env=shape_env, num_static_inputs=num_fixed)
    with V.set_graph_handler(graph), V.set_real_inputs(
        example_inputs
    ), maybe_disable_comprehensive_padding(example_inputs):
        graph.run(*example_inputs)
        num_bytes, nodes_num_elem, node_runtimes = graph.count_bytes()
        metrics.num_bytes_accessed += num_bytes
        metrics.nodes_num_elem += nodes_num_elem
        metrics.node_runtimes += node_runtimes
    return make_boxed_func(gm.forward)


def fake_tensor_prop(
    gm: torch.fx.GraphModule,
    example_inputs: List[torch.Tensor],
    force_allow_non_fake_inputs: bool = False,
):
    """
    If we can not detect fake mode from the context of inputs, create one.

    The created fake mode will be returned.
    """
    fake_mode = detect_fake_mode(example_inputs)
    if not fake_mode:
        fake_mode = torch._subclasses.FakeTensorMode(allow_non_fake_inputs=True)
        FakeTensorProp(gm, mode=fake_mode).propagate(*example_inputs)
    else:
        ctx = (
            contextlib.nullcontext()
            if not force_allow_non_fake_inputs
            else mock.patch.object(fake_mode, "allow_non_fake_inputs", True)
        )
        with ctx:  # type: ignore[attr-defined]
            FakeTensorProp(gm, mode=fake_mode).propagate_dont_convert_inputs(
                *example_inputs
            )

    return fake_mode


def should_use_remote_fx_graph_cache():
    if config.fx_graph_remote_cache:
        return True
    if not config.is_fbcode():
        return False
    if torch.version.hip is not None:
        return False

<<<<<<< HEAD
    from triton.runtime.fb_memcache import MEMCACHE_VERSION
=======
    try:
        from triton.runtime.fb_memcache import MEMCACHE_VERSION
    except ModuleNotFoundError:
        return False
>>>>>>> 6ffc94fa

    return MEMCACHE_VERSION >= torch._utils_internal.justknobs_getval_int(
        "pytorch/remote_cache:fx_graph_memcache_version"
    )


# pass config dict back to user
def get_patched_config_dict(config_patches=None) -> Dict[str, Any]:
    with config.patch(config_patches):
        return config.get_config_copy()


@DebugContext.wrap
@torch.utils._python_dispatch._disable_current_modes()
@time_and_log(attr="compilation time (in seconds)")
# Need this decorator for compile_fx_inner even if we already have one for
# compile_fx. The reason is the compilation for backward graph may happen after
# compile_fx return and we may want to use the _LazyGraphModule for compiling
# the backward graph as well.
@_use_lazy_graph_module(dynamo_config.use_lazy_graph_module)
@dynamo_utils.dynamo_timed(phase_name="inductor_compile")
def compile_fx_inner(
    gm: torch.fx.GraphModule,
    example_inputs: List[torch.Tensor],
    cudagraphs: Optional[BoxedBool] = None,
    num_fixed: int = 0,
    is_backward: bool = False,
    graph_id: Optional[int] = None,
    cpp_wrapper: bool = False,
    aot_mode: bool = False,
    is_inference: bool = False,
    boxed_forward_device_index: Optional[BoxedDeviceIndex] = None,
    user_visible_outputs: Optional[Dict[str, None]] = None,
    layout_opt: Optional[bool] = None,
    extern_node_serializer: Optional[Callable[[List[ExternKernelNode]], Any]] = None,
) -> Union[CompiledFxGraph, str]:
    """
    Inductor API that compiles a single graph.

    If you change the argument list for this function, make sure you
    also update the call to save_args_for_compile_fx_inner below accordingly.
    """
    if dynamo_utils.count_calls(gm.graph) == 0 and not aot_mode:
        # trigger the real recompilation for _LazyGraphModule before returning
        # the forward method.
        from torch.fx._lazy_graph_module import _LazyGraphModule

        _LazyGraphModule.force_recompile(gm)
        return make_boxed_func(gm.forward)

    assert isinstance(
        next(iter(reversed(gm.graph.nodes))).args[0], (tuple, list)
    ), f"inductor can only compile FX graphs which return a tuple/list, but got {gm.graph}"

    if config.save_args:
        save_args_for_compile_fx_inner(
            gm,
            example_inputs,
            cudagraphs=cudagraphs,
            num_fixed=num_fixed,
            is_backward=is_backward,
            graph_id=graph_id,
            cpp_wrapper=cpp_wrapper,
            aot_mode=aot_mode,
            is_inference=is_inference,
            boxed_forward_device_index=boxed_forward_device_index,
            user_visible_outputs=user_visible_outputs,
            layout_opt=layout_opt,
        )

    if cudagraphs is None:
        cudagraphs = BoxedBool(config.triton.cudagraphs)

    # Inputs to fx_codegen_and_compile
    # Anything that affects codegen should go here, so if the signature
    # of fx_codegen_and_compile changes, the dict should be updated accordingly
    graph_kwargs = {
        "cudagraphs": cudagraphs,
        "num_fixed": num_fixed,
        "is_backward": is_backward,
        "graph_id": graph_id,
        "cpp_wrapper": cpp_wrapper,
        "aot_mode": aot_mode,
        "is_inference": is_inference,
        "user_visible_outputs": user_visible_outputs,
        "layout_opt": layout_opt,
        "extern_node_serializer": extern_node_serializer,
    }

    start = time.time()

    fx_graph_remote_cache = should_use_remote_fx_graph_cache()
    if (config.fx_graph_cache or fx_graph_remote_cache) and not aot_mode:
        compiled_graph = FxGraphCache.load(
            fx_codegen_and_compile,
            gm,
            example_inputs,
            graph_kwargs,
            local=config.fx_graph_cache,
            remote=fx_graph_remote_cache,
        )
    else:
        compiled_graph = fx_codegen_and_compile(
            gm, example_inputs, **graph_kwargs  # type: ignore[arg-type]
        )

    log.debug("FX codegen and compilation took %.3fs", time.time() - start)

    # check cudagraph disabling reasons from inductor lowering
    if cudagraphs and compiled_graph.disabled_cudagraphs_reason:
        if "cuda" in compiled_graph.device_types:
            log_cudagraph_skip_and_bump_counter(
                f"skipping cudagraphs due to {compiled_graph.disabled_cudagraphs_reason}"
            )
        BoxedBool.disable(cudagraphs)

    # Return the output strides to the caller via TracingContext
    context = torch._guards.TracingContext.try_get()
    if context is not None and context.output_strides is not None:
        assert len(context.output_strides) == 0
        context.output_strides.extend(compiled_graph.output_strides)

    if aot_mode:
        return compiled_graph

    if cudagraphs:
        # output args are tuple of first argument
        output = output_node(gm)
        assert len(output.args) == 1
        stack_traces = [
            (arg.stack_trace if isinstance(arg, torch.fx.node.Node) else None)
            for arg in output.args[0]
        ]

        complex_memory_overlap_inputs = any(
            complex_memory_overlap(t)
            for t in example_inputs
            if isinstance(t, torch.Tensor)
        )

        if not config.triton.cudagraph_support_input_mutation:
            # Skip supports for cudagraph-managed tensors
            from torch._inductor.cudagraph_utils import (
                check_for_mutation_ignore_cuda_graph_managed_tensor,
            )

            has_mutation_str = check_for_mutation_ignore_cuda_graph_managed_tensor(
                gm, compiled_graph, num_fixed
            )
            has_mutation = has_mutation_str is not None

            if has_mutation:
                compiled_graph.disabled_cudagraphs_reason = has_mutation_str
        else:
            # Check mutation later to support cudagraph-managed tensors
            has_mutation = None

        cudagraph_tests = [
            (not has_mutation, "mutated inputs"),
            (not has_incompatible_cudagraph_ops(gm), "incompatible ops"),
            (not complex_memory_overlap_inputs, "complex memory overlap"),
            (
                all(
                    isinstance(t, (torch.Tensor, torch.SymInt)) for t in example_inputs
                ),
                "non-Tensor inputs",
            ),
        ]
        cudagraph_fail_reasons = [s for b, s in cudagraph_tests if not b]

        if not cudagraph_fail_reasons:
            if not config.triton.cudagraph_trees:
                # Force specialize all inputs so that CUDA graphs will work
                for t in example_inputs:
                    if isinstance(t, torch.SymInt):
                        int(t)  # guard

            if (
                boxed_forward_device_index is not None
                and not is_inference
                and not is_backward
            ):
                boxed_forward_device_index.set(next(iter(compiled_graph.device_idxs)))

            compiled_graph.current_callable = cudagraphify(
                compiled_graph.current_callable,
                example_inputs,
                static_input_idxs=range(num_fixed),
                device_index=next(iter(compiled_graph.device_idxs)),
                stack_traces=stack_traces,
                is_backward=is_backward,
                is_inference=is_inference,
                constants=tuple(compiled_graph.constants.values()),
                placeholders=tuple(get_placeholders(gm.graph)),
                mutated_input_idxs=tuple(compiled_graph.mutated_input_idxs),
            )
        else:
            BoxedBool.disable(cudagraphs)

            # See [Backward Generation Handling]
            # if cudagraph'd the forward and set the device, we need to let the cudagraph manager
            # know we are we running the backward even if we will not run it in cudagraphs
            if is_backward and config.triton.cudagraph_trees:
                assert boxed_forward_device_index is not None
                assert boxed_forward_device_index.value is not None
                compiled_graph_callable = compiled_graph.current_callable

                manager = torch._inductor.cudagraph_trees.get_manager(
                    boxed_forward_device_index.value, create_if_none_exists=False
                )
                # should already exist from forward
                assert manager is not None

                def compiled_artifact(new_inputs):
                    manager.set_to_running_backward()  # type: ignore[union-attr]
                    return compiled_graph_callable(new_inputs)

                compiled_graph.current_callable = compiled_artifact

            if "cuda" in compiled_graph.device_types:
                # prefer better disable_cudagraphs_reason bc stack trace
                # TODO: migrate all disable reasons to stack trace, refactor
                if compiled_graph.disabled_cudagraphs_reason:
                    log_cudagraph_skip_and_bump_counter(
                        compiled_graph.disabled_cudagraphs_reason
                    )
                else:
                    log_cudagraph_skip_and_bump_counter(
                        f"skipping cudagraphs due to {cudagraph_fail_reasons}"
                    )

    # cudagraphs does its own aligning of inputs
    if not cudagraphs:
        new_callable = align_inputs(
            compiled_graph.current_callable, example_inputs, range(num_fixed)
        )
        if new_callable is not compiled_graph.current_callable:
            compiled_graph.current_callable = new_callable

    _step_logger()(
        logging.INFO,
        "torchinductor done compiling "
        f"{'BACKWARDS' if is_backward else 'FORWARDS'} "
        f"graph {graph_id}",
    )

    # aot autograd needs to know to pass in inputs as a list
    compiled_graph._boxed_call = True
    return compiled_graph


@dynamo_utils.preserve_rng_state()
def fx_codegen_and_compile(
    gm: torch.fx.GraphModule,
    example_inputs: List[torch.Tensor],
    cudagraphs: Optional[BoxedBool] = None,
    num_fixed: int = 0,
    is_backward: bool = False,
    graph_id: Optional[int] = None,
    cpp_wrapper: bool = False,
    aot_mode: bool = False,
    is_inference: bool = False,
    # Use a dict with None value rather than a set for deterministic
    # iteration order just in case.
    user_visible_outputs: Optional[Dict[str, None]] = None,
    layout_opt: Optional[bool] = None,
    extern_node_serializer: Optional[Callable[[List[ExternKernelNode]], Any]] = None,
) -> Union[CompiledFxGraph, str]:
    if is_tf32_warning_applicable(gm):
        _warn_tf32_disabled()

    # lift the maximum depth of the Python interpreter stack
    # to adapt large/deep models
    sys.setrecursionlimit(max(sys.getrecursionlimit(), 2000))

    _step_logger()(
        logging.INFO,
        "torchinductor compiling "
        f"{'BACKWARDS' if is_backward else 'FORWARDS'} "
        f"graph {graph_id}",
    )
    V.debug.fx_graph(gm, example_inputs)
    # TODO: Should we actually dump this?  It should be redundant with the aot
    # structured logs...
    # trace_structured("inductor_input_graph", payload_fn=lambda: gm.print_readable(print_output=False))

    shape_env = _shape_env_from_inputs(example_inputs)

    # Convert view to reshape in the graph. This is necessary primarily for
    # layout optimization. Do it unconditionally for uniformity.
    #
    # It's needed because when we do layout optimization, an contiguous tensor
    # in eager mode may becomes a channels last tensor. A view op previously
    # can be applied to the contiguous tensor may not be able to be applied
    # on the channels tensor any more. An error like
    #   RuntimeError: view size is not compatible with input tensor's size and stride
    #   (at least one dimension spans across two contiguous subspaces). Use .reshape(...) instead.
    # will be printed.
    #
    # Replace view op to reshape op in this case.
    # As an example, timm_resnest/botnet26t_256/convnext_base etc. will fail if we don't do this.
    #
    # Also this has to be done before FakeTensorProp below to avoid the failed
    # .view() call.
    view_to_reshape(gm)

    # It is safe to run FakeTensorProp under no_grad because by the time
    # we're in inductor, we assume that AOTAutograd has already "taken care"
    # of autograd, so there should be no more autograd-related API's in the
    # graph.
    with torch.no_grad():
        fake_mode = fake_tensor_prop(gm, example_inputs)

    # pattern matcher passes might not preserve striding information
    # on node.meta["val"]. if in the future we rely on these being
    # correct we will need to fix.

    with V.set_fake_mode(fake_mode):
        # has some issues with memory in training
        _recursive_post_grad_passes(gm, is_inference=is_inference)
        V.debug.fx_graph_transformed(gm, example_inputs)
        post_grad_graphs_log.debug("%s", lazy_format_graph_code("AFTER POST GRAD", gm))
        trace_structured(
            "inductor_post_grad_graph",
            payload_fn=lambda: gm.print_readable(print_output=False),
        )
        if config.is_fbcode():
            log_optimus_to_scuba(
                extra_logging={"pt2_configs": str(get_patched_config_dict())}
            )

    with V.set_fake_mode(fake_mode), maybe_disable_comprehensive_padding(
        example_inputs
    ):
        const_output_index = None
        const_graph = None
        const_code = None

        if aot_mode and config.aot_inductor.use_runtime_constant_folding:
            const_gm, const_output_index = split_const_gm(gm)

            const_graph = GraphLowering(
                const_gm,
                example_inputs=[],
                shape_env=shape_env,
                num_static_inputs=num_fixed,
                graph_id=graph_id,
                cpp_wrapper=cpp_wrapper,
                aot_mode=aot_mode,
                user_visible_outputs=user_visible_outputs,
                extern_node_serializer=extern_node_serializer,
                is_inference=is_inference,
                is_const_graph=True,
            )
            with V.set_graph_handler(const_graph):
                assert cpp_wrapper, "AOT mode only supports C++ wrapper"
                const_graph.run()

                const_code, _ = const_graph.codegen_with_cpp_wrapper()

        graph = GraphLowering(
            gm,
            # example_inputs will be used by AOTInductor to dry-run the generated code for Triton kernel tuning.
            # For the forward pass, we have the real inputs to be used as example_inputs. For the backward pass,
            # we currently use fake tensors and defake them later.
            example_inputs=example_inputs,
            shape_env=shape_env,
            num_static_inputs=num_fixed,
            graph_id=graph_id,
            cpp_wrapper=cpp_wrapper,
            aot_mode=aot_mode,
            user_visible_outputs=user_visible_outputs,
            extern_node_serializer=extern_node_serializer,
            is_inference=is_inference,
            const_output_index=const_output_index,
            const_code=const_code,
            const_module=const_graph,
        )
        with V.set_graph_handler(graph):
            graph.run(*example_inputs)
            output_strides: List[Optional[Tuple[int, ...]]] = []
            if graph.graph_outputs is not None:
                # We'll put the output strides in the compiled graph so we
                # can later return them to the caller via TracingContext
                for out in graph.graph_outputs:
                    if (
                        hasattr(out, "layout")
                        and len(free_unbacked_symbols(out.layout.stride)) == 0
                    ):
                        output_strides.append(
                            tuple(
                                V.graph.sizevars.size_hint(s) for s in out.layout.stride
                            )
                        )
                    else:
                        output_strides.append(None)

            metrics_helper = metrics.CachedMetricsHelper()
            compiled_fn = graph.compile_to_fn()

            if (
                cudagraphs
                and config.triton.cudagraph_skip_dynamic_graphs
                and not V.graph.disable_cudagraphs_reason
                and torch._inductor.utils.any_is_symbolic(*example_inputs)
            ):
                stack_trace = None
                for node in gm.graph.nodes:
                    meta_val = node.meta.get("val", None)
                    if (
                        node.op == "placeholder"
                        or not isinstance(meta_val, torch.Tensor)
                        or not torch._inductor.utils.any_is_symbolic(meta_val)
                    ):
                        continue

                    if stack_trace := node.meta.get("stack_trace", None):
                        break
                disable = "graph with symbolic shapes inputs and config.triton.cudagraph_skip_dynamic_graphs=True."
                if stack_trace:
                    disable = f"{disable} Found from {stack_trace}\n"
                else:
                    disable = f"{disable}\n"
                V.graph.disable_cudagraphs_reason = disable

            if V.aot_compilation is True:
                return compiled_fn

            if cudagraphs and not V.graph.disable_cudagraphs_reason:
                from torch._inductor.cudagraph_utils import (
                    check_lowering_disable_cudagraph,
                )

                V.graph.disable_cudagraphs_reason = check_lowering_disable_cudagraph(
                    V.graph.device_node_mapping
                )

            compiled_graph = CompiledFxGraph(
                compiled_fn,
                graph,
                output_strides,
                V.graph.disable_cudagraphs_reason,
                metrics_helper.get_deltas(),
            )

    return compiled_graph


def clone_preserve_strides(x: torch.Tensor):
    needed_size = (
        sum((shape - 1) * stride for shape, stride in zip(x.size(), x.stride())) + 1
    )
    buffer = torch.as_strided(x, (needed_size,), (1,)).clone()
    return torch.as_strided(buffer, x.size(), x.stride())


def copy_misaligned_inputs(
    new_inputs: List[torch.Tensor], check_inputs_idxs: Sequence[int]
) -> None:
    for i in check_inputs_idxs:
        if new_inputs[i].data_ptr() % ALIGNMENT:
            new_inputs[i] = clone_preserve_strides(new_inputs[i])


def get_input_idxs_to_check(
    inputs: Union[List[torch.Tensor], Sequence[int]],
    static_input_idxs: Sequence[int],
) -> Sequence[int]:
    """
    This function runs at compile time, and generates a list of indices for which we
    might need to do a copy to preserve alignment requirements.
    """
    ids_to_check = []

    for i, input in enumerate(inputs):
        if not isinstance(input, torch.Tensor):
            # non-tensors don't need alignment
            continue
        if input.device.type != "cuda":
            # right now we only care for cuda tensors
            continue
        with maybe_get_suppress_shape_guards_ctx():
            # suppress guards so that tensor_is_aligned and should_assume_input_aligned
            # do not add guards on input's storage offset
            if i in static_input_idxs and tensor_is_aligned(input):
                continue
            if not should_assume_input_aligned(input):
                continue

        # if we get here, then
        # (a) our triton code assumes that the input is aligned
        # (b) we can't be sure ahead of time that the input will actually be aligned.
        # therefore, at runtime, we'll need to check that the input is aligned
        # (and if not, clone it to make it aligned.)
        ids_to_check.append(i)

    return ids_to_check


def align_inputs_from_check_idxs(
    model: Callable[[List[torch.Tensor]], Any], inputs_to_check: Sequence[int]
):
    if len(inputs_to_check) == 0:
        return model

    def run(new_inputs):
        copy_misaligned_inputs(new_inputs, inputs_to_check)
        return model(new_inputs)

    return run


def align_inputs(
    model: Callable[[List[torch.Tensor]], Any],
    inputs: List[torch.Tensor],
    static_input_idxs: Sequence[int] = (),
):
    inputs_to_check = get_input_idxs_to_check(inputs, static_input_idxs)
    return align_inputs_from_check_idxs(model, inputs_to_check)


@dynamo_utils.dynamo_timed
def cudagraphify(
    model: torch.fx.GraphModule,
    inputs: List[torch.Tensor],
    static_input_idxs: Sequence[int] = (),
    *,
    device_index: int,
    stack_traces: List[Optional[str]],
    is_backward: bool,
    is_inference: bool,
    constants: Tuple[torch.Tensor, ...] = (),
    placeholders: Tuple[torch.fx.Node, ...] = (),
    mutated_input_idxs: Tuple[int, ...] = (),
):
    from torch._inductor.cudagraph_trees import (
        cudagraphify_impl as new_cudagraphify_impl,
    )

    cudagraphify_fn: Callable[..., Any]
    if config.triton.cudagraph_trees:
        cudagraphify_fn = functools.partial(
            new_cudagraphify_impl,
            device_index=device_index,
            stack_traces=stack_traces,
            is_backward=is_backward,
            is_inference=is_inference,
            constants=constants,
            placeholders=placeholders,
            mutated_input_idxs=mutated_input_idxs,
        )
    else:
        cudagraphify_fn = cudagraphify_impl

    # if using fake tensors, defer cudagraphs until we get real inputs at runtime
    if not any(isinstance(inp, FakeTensor) for inp in inputs):
        return cudagraphify_fn(model, inputs, static_input_idxs)

    compiled_fn = None

    def run(new_inputs):
        nonlocal compiled_fn
        if compiled_fn is None:
            with dynamo_utils.preserve_rng_state():
                compiled_fn = cudagraphify_fn(model, new_inputs, static_input_idxs)
        return compiled_fn(new_inputs)

    return run


def remove_unaligned_input_idxs(
    inputs: Union[List[torch.Tensor], Sequence[int]],
    static_input_idxs: Sequence[int],
):
    """
    We require all inputs to be aligned, so introduce a copy for any
    that aren't.
    """
    aligned_static_input_idxs = []
    for idx, input in zip(static_input_idxs, inputs):
        if isinstance(input, torch.Tensor) and (input.data_ptr() % ALIGNMENT) == 0:
            aligned_static_input_idxs.append(idx)
    if len(aligned_static_input_idxs) != len(static_input_idxs):
        return aligned_static_input_idxs
    return static_input_idxs


def static_input(x: torch.Tensor):
    """
    Copy and input while preserving strides
    """
    # TODO(jansel): figure out why this version doesn't work:
    # return torch.empty_strided(x.size(), x.stride(), dtype=x.dtype, device=x.device)
    needed_size = (
        sum((shape - 1) * stride for shape, stride in zip(x.size(), x.stride())) + 1
    )
    buffer = torch.empty(needed_size, dtype=x.dtype, device=x.device)
    return torch.as_strided(buffer, x.size(), x.stride())


def index_expanded_dims_and_copy_(
    dst: torch.Tensor,
    src: torch.Tensor,
    expanded_dims: List[int],
):
    "Index into expanded dimensions of both dst and src then copy_"
    dst = index_expanded_dims(dst, expanded_dims)
    src = index_expanded_dims(src, expanded_dims)
    dst.copy_(src)


def cudagraphify_impl(
    model: torch.fx.GraphModule,
    inputs: List[torch.Tensor],
    static_input_idxs: Sequence[int] = (),
):
    """
    Assumes inputs[static_input_idxs[i]] are always the same memory address
    """
    check_input_idxs = get_input_idxs_to_check(inputs, static_input_idxs)
    static_input_idxs = remove_unaligned_input_idxs(inputs, static_input_idxs)
    copy_misaligned_inputs(inputs, check_input_idxs)

    assert isinstance(inputs, list)

    inps_expanded_dims = [
        get_expanded_dims(x) if idx not in static_input_idxs else []
        for idx, x in enumerate(inputs)
    ]

    # allocate static tensor inputs
    static_inputs = [
        x
        if not isinstance(x, torch.Tensor)
        else static_input(x)
        if idx not in static_input_idxs
        else x.detach()
        for idx, x in enumerate(inputs)
    ]

    # copy over input values for fresh allocations
    for idx, (x, expanded_dims) in enumerate(zip(inputs, inps_expanded_dims)):
        if isinstance(x, torch.Tensor) and idx not in static_input_idxs:
            index_expanded_dims_and_copy_(static_inputs[idx], x, expanded_dims)

    # warmup
    torch.cuda.synchronize()
    stream = torch.cuda.Stream()
    stream.wait_stream(torch.cuda.current_stream())
    # copy static_inputs because it will be cleared in model
    with torch.cuda.stream(stream):
        model(list(static_inputs))
    stream.synchronize()
    torch.cuda.current_stream().wait_stream(stream)
    torch.cuda.synchronize()

    # record
    graph = torch.cuda.CUDAGraph()
    with torch.cuda.graph(graph, stream=stream, capture_error_mode="thread_local"):
        static_outputs = model(list(static_inputs))
    if not isinstance(static_outputs, (list, tuple)):
        static_outputs = (static_outputs,)

    if config.size_asserts:

        def run(new_inputs):
            assert len(static_inputs) == len(new_inputs)
            for idx, (dst, src, expanded_dims) in enumerate(
                zip(static_inputs, new_inputs, inps_expanded_dims)
            ):
                if not isinstance(dst, torch.Tensor):
                    pass
                elif idx in static_input_idxs:
                    assert dst.data_ptr() == src.data_ptr()
                else:
                    # TODO - could make one single op of multiple slices
                    # and avoid dispatch.
                    # Could also pre-index the `dst` tensors
                    index_expanded_dims_and_copy_(dst, src, expanded_dims)
            new_inputs.clear()
            graph.replay()
            return static_outputs

    else:
        copy_indices = [
            idx for idx in range(len(static_inputs)) if idx not in static_input_idxs
        ]

        def run(new_inputs):
            for idx in copy_indices:
                expanded_dims = inps_expanded_dims[idx]
                index_expanded_dims_and_copy_(
                    static_inputs[idx], new_inputs[idx], expanded_dims
                )
            new_inputs.clear()
            graph.replay()
            return static_outputs

    return align_inputs_from_check_idxs(run, check_input_idxs)


def compile_fx_aot(
    model_: torch.fx.GraphModule,
    example_inputs_: List[torch.Tensor],
    inner_compile: Callable[..., Any] = compile_fx_inner,
    config_patches: Optional[Dict[str, Any]] = None,
):
    config_patches: Dict[str, Any] = (
        {"cpp_wrapper": True}
        if config_patches is None
        else {**config_patches, "cpp_wrapper": True}
    )
    if (
        "aot_inductor.output_path" not in config_patches
        and not config.aot_inductor.output_path
    ):
        config_patches = {
            **config_patches,
            "aot_inductor.output_path": code_hash(model_.code),
        }

    extern_node_serializer = config_patches.pop("extern_node_serializer", None)
    with V.set_aot_compilation(True):
        compiled_lib_path = compile_fx(
            model_,
            example_inputs_,
            inner_compile=functools.partial(
                inner_compile,
                aot_mode=True,
                extern_node_serializer=extern_node_serializer,
            ),
            config_patches=config_patches,
        )
        assert os.path.exists(
            compiled_lib_path
        ), f"AOTInductor compiled library does not exist at {compiled_lib_path}"
        return compiled_lib_path


_graph_counter = count(0)


def fw_compiler_freezing(
    aot_autograd_model: torch.fx.GraphModule,
    aot_example_inputs: List[torch.Tensor],
    dynamo_model: torch.fx.GraphModule,
    num_example_inputs: int,
    inner_compile: Callable[..., Any],
    cudagraphs: BoxedBool,
    graph_id: int,
    forward_device: BoxedDeviceIndex,
):
    from torch._inductor.freezing import convert_conv_weights_to_channels_last, freeze

    # partition_fn won't be called
    _recursive_joint_graph_passes(aot_autograd_model)

    layout_opt = GraphLowering.decide_layout_opt(aot_autograd_model, is_inference=True)
    if layout_opt:
        # make sure meta['val'] is properly setup
        fake_tensor_prop(aot_autograd_model, aot_example_inputs, True)
        convert_conv_weights_to_channels_last(aot_autograd_model)

    opt_model, preserved_arg_indices = freeze(
        dynamo_model,
        aot_autograd_model,
        aot_example_inputs,  # type: ignore[arg-type]
    )

    aot_example_inputs = [aot_example_inputs[ind] for ind in preserved_arg_indices]
    num_fixed = len(preserved_arg_indices) - num_example_inputs

    fake_mode = detect_fake_mode(aot_example_inputs)

    # for freezing, all graph outputs should be user visible
    *_, model_outputs_node = opt_model.graph.nodes
    model_outputs = model_outputs_node.args[0]
    user_visible_outputs = dict.fromkeys(
        n.name for n in model_outputs if isinstance(n, torch.fx.Node)
    )

    # constant params will be real tensors, not fake
    tracing_context = torch._guards.TracingContext.try_get()
    if tracing_context is not None:
        params_flat = tracing_context.params_flat
        assert params_flat is not None
        for i in range(len(params_flat)):
            if i not in preserved_arg_indices:
                params_flat[i] = None

    with mock.patch.object(fake_mode, "allow_non_fake_inputs", True):
        optimized_function = inner_compile(
            opt_model,
            aot_example_inputs,
            num_fixed=num_fixed,
            cudagraphs=cudagraphs,
            graph_id=graph_id,
            is_inference=True,
            boxed_forward_device_index=forward_device,
            layout_opt=layout_opt,
            user_visible_outputs=user_visible_outputs,
        )

    # aot_inductor codegens a call that takes in just the inputs, so we don't return a wrapper
    # that drops constant-ified params
    if V.aot_compilation is True:
        return optimized_function

    def wrapper(args):
        args_new = [args[i] for i in preserved_arg_indices]
        args.clear()
        return optimized_function(args_new)

    wrapper._boxed_call = True  # type: ignore[attr-defined]

    return wrapper


@_use_lazy_graph_module(dynamo_config.use_lazy_graph_module)
def compile_fx(
    model_: torch.fx.GraphModule,
    example_inputs_: List[torch.Tensor],
    inner_compile: Callable[..., Any] = compile_fx_inner,
    config_patches: Optional[Dict[str, Any]] = None,
    decompositions: Optional[Dict[OpOverload, Callable[..., Any]]] = None,
):
    """Main entrypoint to a compile given FX graph"""
    if config_patches:
        with config.patch(config_patches):
            return compile_fx(
                model_,
                example_inputs_,
                # need extra layer of patching as backwards is compiled out of scope
                inner_compile=config.patch(config_patches)(inner_compile),
                decompositions=decompositions,
            )

    if config.cpp_wrapper:
        with config.patch(
            {
                "cpp_wrapper": False,
                "triton.autotune_cublasLt": False,
                "triton.cudagraphs": False,
                "triton.store_cubin": True,
            }
        ), V.set_real_inputs(example_inputs_):
            inputs_ = example_inputs_
            if isinstance(model_, torch.fx.GraphModule):
                fake_inputs = [
                    node.meta.get("val")
                    for node in model_.graph.nodes
                    if node.op == "placeholder"
                ]
                if all(v is not None for v in fake_inputs):
                    # Validate devices before switching to fake tensors.
                    for idx, fi, i in zip(count(), fake_inputs, inputs_):
                        if fi.device != i.device:
                            raise ValueError(
                                f"Device mismatch between fake input and example input at position #{idx}: "
                                f"{fi.device} vs {i.device}. If the model was exported via torch.export(), "
                                "make sure torch.export() and torch.aot_compile() run on the same device."
                            )
                    inputs_ = fake_inputs
            return compile_fx(
                model_,
                inputs_,
                inner_compile=functools.partial(inner_compile, cpp_wrapper=True),
                decompositions=decompositions,
            )

    recursive_compile_fx = functools.partial(
        compile_fx,
        inner_compile=inner_compile,
        decompositions=decompositions,
    )

    if not graph_returns_tuple(model_):
        return make_graph_return_tuple(
            model_,
            example_inputs_,
            recursive_compile_fx,
        )

    if isinstance(model_, torch.fx.GraphModule):
        if isinstance(model_.graph._codegen, _PyTreeCodeGen):
            # this graph is the result of dynamo.export()
            return handle_dynamo_export_graph(
                model_,
                example_inputs_,
                recursive_compile_fx,
            )

        model_ = _recursive_pre_grad_passes(model_, example_inputs_)

    if any(isinstance(x, (list, tuple, dict)) for x in example_inputs_):
        return flatten_graph_inputs(
            model_,
            example_inputs_,
            recursive_compile_fx,
        )

    assert not config._raise_error_for_testing
    num_example_inputs = len(example_inputs_)
    cudagraphs = BoxedBool(config.triton.cudagraphs)
    forward_device = BoxedDeviceIndex(None)

    graph_id = next(_graph_counter)

    decompositions = (
        decompositions if decompositions is not None else select_decomp_table()
    )

    @dynamo_utils.dynamo_timed
    def fw_compiler_base(
        model: torch.fx.GraphModule,
        example_inputs: List[torch.Tensor],
        is_inference: bool,
    ):
        if is_inference:
            # partition_fn won't be called
            _recursive_joint_graph_passes(model)

        fixed = torch._inductor.utils.num_fw_fixed_arguments(
            num_example_inputs, len(example_inputs)
        )
        user_visible_outputs = {}

        if config.keep_output_stride:
            model_outputs_node = output_node(model)
            model_outputs = pytree.arg_tree_leaves(*model_outputs_node.args)
            num_model_outputs = len(model_outputs)

            context = torch._guards.TracingContext.try_get()
            # See Note [User Outputs in the inductor graph]
            if context is not None and context.fw_metadata and not is_inference:
                original_output_start_index = (
                    context.fw_metadata.num_mutated_inp_runtime_indices
                )
            else:
                original_output_start_index = 0

            if isinstance(model_, torch.fx.GraphModule):
                *_, orig_model_outputs_node = model_.graph.nodes
                assert orig_model_outputs_node.op == "output"
                orig_model_outputs, _ = pytree.tree_flatten(
                    orig_model_outputs_node.args
                )
                num_orig_model_outputs = len(orig_model_outputs)
            else:
                num_orig_model_outputs = num_model_outputs

            assert num_orig_model_outputs <= num_model_outputs

            # Note [User Outputs in the inductor graph]
            # We makes the following assumption
            # For inference
            #   len(orig_model_outputs) == len(model_outputs)
            # For training
            #   len(orig_model_outputs) <= len(model_outputs)
            # During training, most of the time the model_outputs starts with
            # original module's outputs followed by saved activations.
            # But this can be not true if the model have inplace updated tensors.
            # AOTAutograd will make those tensors being returned before the original
            # module's output.
            # To make things safe, we'll use original_output_start_index field
            # set by AOTAutograd to decide where the original module outputs start.
            orig_output_end_idx = original_output_start_index + num_orig_model_outputs
            # Sanity chec: we are about to splice out the "user" outputs from the full set
            # of "graph" outputs. Make sure we're within bounds.
            assert orig_output_end_idx <= num_model_outputs

            user_visible_outputs = dict.fromkeys(
                n.name
                for n in model_outputs[original_output_start_index:orig_output_end_idx]
                if isinstance(n, torch.fx.Node)
            )

        return inner_compile(
            model,
            example_inputs,
            num_fixed=fixed,
            cudagraphs=cudagraphs,
            graph_id=graph_id,
            is_inference=is_inference,
            boxed_forward_device_index=forward_device,
            user_visible_outputs=user_visible_outputs,
        )

    fw_compiler = functools.partial(fw_compiler_base, is_inference=False)

    if config.freezing and not torch.is_grad_enabled():
        inference_compiler = functools.partial(
            fw_compiler_freezing,
            dynamo_model=model_,
            num_example_inputs=num_example_inputs,
            inner_compile=inner_compile,
            cudagraphs=cudagraphs,
            graph_id=graph_id,
            forward_device=forward_device,
        )
    else:
        inference_compiler = functools.partial(fw_compiler_base, is_inference=True)

    def partition_fn(graph, joint_inputs, **kwargs):
        _recursive_joint_graph_passes(graph)
        return min_cut_rematerialization_partition(
            graph, joint_inputs, **kwargs, compiler="inductor"
        )

    @compile_time_strobelight_meta(phase_name="bw_compiler")
    @dynamo_utils.dynamo_timed
    @dynamo_utils.maybe_cprofile
    def bw_compiler(model: torch.fx.GraphModule, example_inputs: List[torch.Tensor]):
        user_visible_outputs = {}

        if config.bw_outputs_user_visible:
            model_outputs_node = output_node(model)
            model_outputs = pytree.arg_tree_leaves(*model_outputs_node.args)
            user_visible_outputs = dict.fromkeys(
                n.name for n in model_outputs if isinstance(n, torch.fx.Node)
            )
        fixed = count_tangents(model)
        return inner_compile(
            model,
            example_inputs,
            num_fixed=fixed,
            cudagraphs=cudagraphs,
            is_backward=True,
            graph_id=graph_id,
            boxed_forward_device_index=forward_device,
            user_visible_outputs=user_visible_outputs,
        )

    # TODO: can add logging before/after the call to create_aot_dispatcher_function
    # in torch._functorch/aot_autograd.py::aot_module_simplified::aot_function_simplified::new_func
    # once torchdynamo is merged into pytorch

    fake_mode = detect_fake_mode(example_inputs_) or torch._subclasses.FakeTensorMode(
        allow_non_fake_inputs=True
    )
    tracing_context = (
        torch._guards.TracingContext.try_get()
        or torch._guards.TracingContext(fake_mode)
    )

    if V.aot_compilation is True:
        with functorch_config.patch(unlift_effect_tokens=True):
            gm, graph_signature = aot_export_module(
                model_,
                example_inputs_,
                trace_joint=False,
                decompositions=decompositions,
            )
        unlifted_gm = _unlift_graph(model_, gm, graph_signature)
        if "dynamo_flat_name_to_original_fqn" in model_.meta:
            unlifted_gm.meta["dynamo_flat_name_to_original_fqn"] = model_.meta[
                "dynamo_flat_name_to_original_fqn"
            ]

        # Disable amp as in aot_dispatch_autograd (https://github.com/pytorch/pytorch/pull/86515)
        # In inference_compiler (fw_compiler_base), _recursive_joint_graph_passes will call into
        # _sfdp_init() to register patterns.
        # When fallback_random is set to True, the sdpa patterns will be traced during runtime.
        # If amp is turned on, the traced FP32 patterns will have prims.convert_element_type which
        # will be the same as the generated FP16 patterns.
        disable_amp = torch._C._is_any_autocast_enabled()
        context = torch._C._DisableAutocast if disable_amp else contextlib.nullcontext
        with V.set_fake_mode(fake_mode), compiled_autograd.disable(), context():
            return inference_compiler(unlifted_gm, example_inputs_)

    with V.set_fake_mode(fake_mode), torch._guards.tracing(
        tracing_context
    ), compiled_autograd.disable(), functorch_config.patch(unlift_effect_tokens=True):
        return aot_autograd(
            fw_compiler=fw_compiler,
            bw_compiler=bw_compiler,
            inference_compiler=inference_compiler,
            decompositions=decompositions,
            partition_fn=partition_fn,
            keep_inference_input_mutations=True,
        )(model_, example_inputs_)


def _shape_env_from_inputs(inputs: List[torch.Tensor]):
    shape_env = None
    fake_mode = detect_fake_mode(inputs)

    # TODO(voz): It would be nice to enable this assert, but there are lots of tests that
    # pass in real inputs for now.
    # if len(inputs) > 0:
    # assert fake_mode is not None, breakpoint()

    if fake_mode is not None:
        return fake_mode.shape_env

    # When there are no tensor inputs, get shape_env from the first SymInt.
    for input in inputs:
        if isinstance(input, torch.SymInt):
            return input.node.shape_env

    # TODO(voz): Should we always have one anyway?
    return None


def graph_returns_tuple(gm: torch.fx.GraphModule):
    """True if a FX graph returns a tuple"""
    if not isinstance(gm, torch.fx.GraphModule):
        return True  # can't check this, assume true
    (rv,) = output_node(gm).args
    if isinstance(rv, (list, tuple)):
        return True
    if (
        isinstance(rv, torch.fx.node.Node)
        and hasattr(rv.target, "_schema")
        and len(rv.target._schema.returns) > 1
        and all(str(ret.type) == "Tensor" for ret in rv.target._schema.returns)
    ):
        # for graphs whose result is one node with multiple outputs
        return True
    return False


def make_graph_return_tuple(
    gm: torch.fx.GraphModule,
    inputs: List[torch.Tensor],
    compile_gm: Callable[..., Any],
):
    """
    Mutate gm so it returns a tuple.  This is only needed for graphs
    not created by torchdynamo that return non-tuples.
    """
    node = output_node(gm)
    (rv,) = node.args
    rv, spec = pytree.tree_flatten(rv)
    with gm.graph.inserting_before(node):
        gm.graph.output(rv)
    gm.graph.erase_node(node)
    assert graph_returns_tuple(gm)

    compiled_fn = compile_gm(gm, inputs)

    @functools.wraps(compiled_fn)
    def wrapper(*args, **kwargs):
        return pytree.tree_unflatten(compiled_fn(*args, **kwargs), spec)

    return wrapper


def handle_dynamo_export_graph(
    gm: torch.fx.GraphModule,
    inputs: List[torch.Tensor],
    compile_gm: Callable[..., Any],
):
    """
    `torch._dynamo.export` embeds pytrees in the FX graph codegen object,
    convert that to a normal FX graph so inductor can compile it.
    """
    codegen = gm.graph._codegen
    gm.graph._codegen = torch.fx.graph.CodeGen()
    gm.recompile()

    compiled_fn = compile_gm(gm, codegen.process_inputs(*inputs))

    @functools.wraps(compiled_fn)
    def wrapper(*args):
        return codegen.process_outputs(compiled_fn(*codegen.process_inputs(*args)))

    return wrapper<|MERGE_RESOLUTION|>--- conflicted
+++ resolved
@@ -398,14 +398,10 @@
     if torch.version.hip is not None:
         return False
 
-<<<<<<< HEAD
-    from triton.runtime.fb_memcache import MEMCACHE_VERSION
-=======
     try:
         from triton.runtime.fb_memcache import MEMCACHE_VERSION
     except ModuleNotFoundError:
         return False
->>>>>>> 6ffc94fa
 
     return MEMCACHE_VERSION >= torch._utils_internal.justknobs_getval_int(
         "pytorch/remote_cache:fx_graph_memcache_version"
