--- conflicted
+++ resolved
@@ -371,7 +371,7 @@
             isinstance(self, (SchedulerNode,))
             and config.inplace_buffers
             and (
-                not isinstance(V.kernel, torch._inductor.codegen.triton.TritonKernel)
+                not isinstance(V.kernel, torch._inductor.codegen.simd.SIMDKernel)
                 or getattr(V.kernel, "mutations", None) is not None
             )
         ):
@@ -426,7 +426,7 @@
                             )
                             # mutations not tracked in cpp kernels
                             if isinstance(
-                                V.kernel, torch._inductor.codegen.triton.TritonKernel
+                                V.kernel, torch._inductor.codegen.simd.SIMDKernel
                             ):
                                 V.kernel.mutations.add(input_node.get_name())
                                 V.kernel.mutations.add(self.get_name())
@@ -928,9 +928,6 @@
                     )
         return buffers_store_as_atomic_add
 
-    def has_atomic_add(self, check_buf):
-        return check_buf in self._get_atomic_add_buffers()
-
 
 class FusedSchedulerNode(BaseSchedulerNode):
     """
@@ -1059,15 +1056,6 @@
         for node in self.snodes:
             op_counts.update(node.op_counts())
         return op_counts
-
-    def has_atomic_add(self, check_buf):
-        return any(
-            (
-                isinstance(sub_schedule_node1, SchedulerNode)
-                and sub_schedule_node1.has_atomic_add(check_buf)
-            )
-            for sub_schedule_node1 in self.get_nodes()
-        )
 
     # None of these need to be implemented, as a FusedSchedulerNode is just an
     # abstraction for scheduling purposes
@@ -1681,17 +1669,22 @@
                 if (r := unbacked_symbol_to_origin_node[s]) is not None:
                     node.add_fake_dep(StarDep(r))
 
+            if (
+                len(node.read_writes.writes) == 1
+                and (dep := next(iter(node.read_writes.writes)))
+                and isinstance(dep, MemoryDep)
+            ):
+                node_mode = dep.mode
+            else:
+                node_mode = None
+
             # a node will mutate either 0 or 1 buffers
             assert len(node.get_mutations()) <= 1
             for alt_name in node.get_mutations():
                 alt_name = rename(alt_name)
                 # this node must run after the prior writer
                 add_user(alt_name, node)
-<<<<<<< HEAD
-                node.add_mutation_dep(StarDep(alt_name))
-=======
                 node.add_fake_dep(StarDep(alt_name, mode=node_mode))
->>>>>>> 0910429d
                 for other_node in name_to_users[alt_name].items:
                     # this node must run after all prior readers
                     other_name = rename(other_node.get_name())
@@ -2338,25 +2331,6 @@
             why("node1 must go before node2")
             return False
 
-        if (
-            isinstance(node1, (FusedSchedulerNode, SchedulerNode))
-            and isinstance(node2, SchedulerNode)
-            and isinstance(node2._body, ir.LoopBody)
-        ):
-            # Fix issue: https://github.com/pytorch/pytorch/issues/108963
-            # Check:
-            #   If node2 reads a buf which is a mutation buf of node1(SchedulerNode) or among nodes in node1(FusedSchedulerNode),
-            #   we will get the corresponding mutation buf and check if this mutation buf is stored by atomic_add mode.
-            # If True, we will disable the fusion of node1 and node2.
-            if any(
-                (
-                    node2_used_buf in self.mutation_renames
-                    and node1.has_atomic_add(self.mutation_renames[node2_used_buf])
-                )
-                for node2_used_buf in node2._body.reads_name2expr.keys()
-            ):
-                return False
-
         if node2.is_template():
             why("templates can only fuse epilogues")
             return False
@@ -2440,32 +2414,11 @@
         computed_deps = set()
         why = WhyNoFuse(node1, node2)
 
-<<<<<<< HEAD
-        # StarDep doesn't match MemoryDep, different indices don't match
-        # However, broadcasting sometimes strips dimensions, and if that's the case
-        # we still can match unmet dep
-        # if there's indirect indexing, don't match it
-        def fusable_read_and_write(read: Dep, write: Dep):
-            return (
-                self.mutation_renames.get(read.name, read.name) == write.name
-                and (isinstance(read, MemoryDep) and isinstance(write, MemoryDep))
-                and not free_symbol_is_type(read.index, SymT.TMP)
-                and not free_symbol_is_type(write.index, SymT.TMP)
-                and read.index == write.index
-                and len(read.size) >= len(write.size)
-                and read.size[: len(write.size)] == write.size
-            )
-
-        for rd in node2.unmet_dependencies:
-            for cd in node1.read_writes.writes:
-                if fusable_read_and_write(rd, cd):
-=======
         for cd in node1.read_writes.writes:
             if not isinstance(cd, MemoryDep):
                 continue
             for rd in node2.unmet_dependencies:
                 if self.fusable_read_and_write(rd, cd):
->>>>>>> 0910429d
                     computed_deps.add(rd)
 
         remaining_deps = {dep.name for dep in node2.unmet_dependencies - computed_deps}
