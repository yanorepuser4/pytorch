--- conflicted
+++ resolved
@@ -158,15 +158,11 @@
 
 
 class BaseSchedulerNode:
-<<<<<<< HEAD
-    group: Tuple[torch.device, Sequence[Sequence[sympy.Expr]]]
-=======
     group: Tuple[torch.device, Tuple[Tuple[sympy.Expr, ...], ...]]
     read_writes: dependencies.ReadWrites
     unmet_dependencies: Set[Dep]
     # Processed deps used while scoring fusion
     read_and_write_deps_with_hint: Set[Tuple[Dep, int]]
->>>>>>> ee6cb6da
 
     def __init__(self, scheduler: "Scheduler", node: ir.Buffer) -> None:
         self.scheduler: Scheduler = scheduler
@@ -219,12 +215,6 @@
     def update_mutated_names(self, renames: Dict[str, str]) -> None:
         self.set_read_writes(self.read_writes.rename(renames))
 
-<<<<<<< HEAD
-    def add_mutation_dep(self, dep: Dep) -> None:
-        self.set_read_writes(self.read_writes.with_read(dep))
-
-=======
->>>>>>> ee6cb6da
     def add_fake_dep(self, dep: Dep) -> None:
         self.set_read_writes(self.read_writes.with_read(dep))
 
@@ -257,12 +247,6 @@
         return bool(self.get_aliases() or self.get_mutations())
 
     def set_read_writes(self, rw: dependencies.ReadWrites) -> None:
-<<<<<<< HEAD
-        self.read_writes: dependencies.ReadWrites = rw
-        self.unmet_dependencies = self.read_writes.reads
-        self.prune_deps()
-
-=======
         self.read_writes = rw
         self.unmet_dependencies = self.read_writes.reads
         self.prune_deps()
@@ -286,7 +270,6 @@
             if (hint := dep_size_hint(dep)) > 0
         }
 
->>>>>>> ee6cb6da
     def op_counts(self) -> Counter[str]:
         return self.read_writes.op_counts
 
@@ -584,15 +567,11 @@
         writes = {dep.name for dep in self.read_writes.writes}
 
         def is_materialized(buf: str, snodes: Sequence[BaseSchedulerNode]) -> bool:
-<<<<<<< HEAD
-            users = self.scheduler.name_to_node[buf].users
-=======
             users = [
                 user
                 for user in self.scheduler.name_to_node[buf].users
                 if not user.is_weak
             ]
->>>>>>> ee6cb6da
             buf_uses = {user.node for user in users}
             return len(buf_uses - set(snodes)) > 0
 
@@ -769,22 +748,15 @@
     if multi_template and multi_template.make_kernel_render is None:
         lines.append(f"{node.get_name()} Unfinalized multi template buffer")
     else:
-<<<<<<< HEAD
-=======
         from torch._inductor.codegen.cuda_combined_scheduling import (
             CUDACombinedScheduling,
         )
->>>>>>> ee6cb6da
         from torch._inductor.codegen.triton import TritonScheduling
 
         snodes = (node,) if isinstance(node, SchedulerNode) else node.snodes
         device = snodes[0].get_device()
         backend = node.scheduler.get_backend(device)
-<<<<<<< HEAD
-        assert isinstance(backend, TritonScheduling)
-=======
         assert isinstance(backend, (TritonScheduling, CUDACombinedScheduling))
->>>>>>> ee6cb6da
         V.graph.scheduler.current_device = device
 
         # Don't increment kernel count when generating debug string.
@@ -1090,11 +1062,7 @@
     def update_mutated_names(self, renames: Dict[str, str]) -> None:
         raise NotImplementedError
 
-<<<<<<< HEAD
-    def add_mutation_dep(self, name: Dep) -> None:
-=======
     def add_fake_dep(self, name: Dep) -> None:
->>>>>>> ee6cb6da
         raise NotImplementedError
 
     def set_users(self, users: List["NodeUser"]) -> None:
@@ -1171,15 +1139,12 @@
                 for l, r in zip(producer.snodes, consumer.snodes)
             )
         elif consumer.is_foreach():
-<<<<<<< HEAD
-=======
             if producer.is_reduction():
                 why(
                     "candidate producer is a reduction, foreach ops cannot be fused with reductions currently"
                 )
                 return False
 
->>>>>>> ee6cb6da
             consumer = typing.cast(ForeachKernelSchedulerNode, consumer)
             consumer_subnode = consumer.get_consumer_subnode_for(producer)
             if consumer_subnode is not None:
@@ -1189,15 +1154,12 @@
             return False
 
         elif producer.is_foreach():
-<<<<<<< HEAD
-=======
             if consumer.is_reduction():
                 why(
                     "candidate consumer is a reduction, foreach ops cannot be fused with reductions currently"
                 )
                 return False
 
->>>>>>> ee6cb6da
             producer = typing.cast(ForeachKernelSchedulerNode, producer)
             producer_subnode = producer.get_producer_subnode_for(consumer)
             if producer_subnode is not None:
@@ -1312,11 +1274,7 @@
             for name in other_node.get_names():
                 self.name_to_node[name] = other_node
 
-<<<<<<< HEAD
-        self.group = (nodes[0].get_device(), [[sympy.Expr("foreach")]])
-=======
         self.group = (nodes[0].get_device(), ((sympy.Expr("foreach"),),))
->>>>>>> ee6cb6da
 
         self.origins: Set[torch.fx.Node] = set()
 
@@ -2456,49 +2414,11 @@
         computed_deps = set()
         why = WhyNoFuse(node1, node2)
 
-<<<<<<< HEAD
-        # StarDep doesn't match MemoryDep, different indices don't match
-        # However, broadcasting sometimes strips dimensions, and if that's the case
-        # we still can match unmet dep
-        # if there's indirect indexing, don't match it
-        def fusable_read_and_write(read: Dep, write: Dep) -> bool:
-            read_name = self.mutation_renames.get(read.name, read.name)
-            write_name = self.mutation_renames.get(write.name, write.name)
-            if (
-                isinstance(read, MemoryDep)
-                and isinstance(write, MemoryDep)
-                and read.mode == write.mode
-                and write.mode is not None
-            ):
-                return True
-            if (
-                isinstance(read, StarDep)
-                and isinstance(write, MemoryDep)
-                and read.mode == write.mode
-                and write.mode is not None
-                and read_name == write_name
-            ):
-                return True
-            return (
-                self.mutation_renames.get(read.name, read.name) == write.name
-                and (isinstance(read, MemoryDep) and isinstance(write, MemoryDep))
-                and not free_symbol_is_type(read.index, SymT.TMP)
-                and not free_symbol_is_type(write.index, SymT.TMP)
-                and read.index == write.index
-                and len(read.size) >= len(write.size)
-                and read.size[: len(write.size)] == write.size
-            )
-
-        for rd in node2.unmet_dependencies:
-            for cd in node1.read_writes.writes:
-                if fusable_read_and_write(rd, cd):
-=======
         for cd in node1.read_writes.writes:
             if not isinstance(cd, MemoryDep):
                 continue
             for rd in node2.unmet_dependencies:
                 if self.fusable_read_and_write(rd, cd):
->>>>>>> ee6cb6da
                     computed_deps.add(rd)
 
         remaining_deps = {dep.name for dep in node2.unmet_dependencies - computed_deps}
@@ -2530,8 +2450,6 @@
 
         return True
 
-<<<<<<< HEAD
-=======
     # StarDep doesn't match MemoryDep, different indices don't match
     # However, broadcasting sometimes strips dimensions, and if that's the case
     # we still can match unmet dep
@@ -2562,7 +2480,6 @@
                 return True
         return False
 
->>>>>>> ee6cb6da
     def score_fusion(
         self, node1: BaseSchedulerNode, node2: BaseSchedulerNode
     ) -> Tuple[bool, bool, int, int]:
@@ -2911,11 +2828,7 @@
 
     def group_fn(
         self, sizes: Sequence[Sequence[sympy.Expr]]
-<<<<<<< HEAD
-    ) -> Sequence[Sequence[sympy.Expr]]:
-=======
     ) -> Tuple[Tuple[sympy.Expr, ...], ...]:
->>>>>>> ee6cb6da
         """
         Process the iteration sizes in case a transformation needs to be applied.
         """
