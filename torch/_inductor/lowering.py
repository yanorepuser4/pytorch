--- conflicted
+++ resolved
@@ -5881,30 +5881,6 @@
     return list(map(TensorBox.create, result))
 
 
-<<<<<<< HEAD
-@register_lowering(associative_scan_op, type_promotion_kind=None)
-def associative_scan(input, dim: int, combine_fn: torch.fx.GraphModule):
-    from .subgraph_lowering import InputDescriptor, lower_pointwise_subgraph
-
-    subgraph_inputs = [
-        InputDescriptor(dtype=input.get_dtype(), device=input.get_device())
-        for _ in range(2)
-    ]
-    lowered_combine_fn = lower_pointwise_subgraph(combine_fn, subgraph_inputs)
-
-    def combine_fn(lhs, rhs):
-        res = lowered_combine_fn(
-            *pytree.tree_leaves(lhs),
-            *pytree.tree_leaves(rhs),
-        )
-        return (res,)
-
-    kwargs = _make_scan_inner(input, axis=dim, dtype=None)
-    result = ir.Scan.create(**kwargs, combine_fn=combine_fn)
-    if result is None:
-        raise RuntimeError("Unable to generate code for associative_scan op")
-    return result[0]
-=======
 @register_lowering(torch.ops.higher_order.while_loop)
 def while_loop(cond_fn, body_fn, operands):
     if any(map(is_triton, operands)):
@@ -5915,7 +5891,30 @@
 
     result = ir.WhileLoop.create(cond_fn, body_fn, operands)
     return list(map(TensorBox.create, result))
->>>>>>> ad4a865a
+
+
+@register_lowering(associative_scan_op, type_promotion_kind=None)
+def associative_scan(input, dim: int, combine_fn: ir.Subgraph):
+    from .subgraph_lowering import InputDescriptor, lower_pointwise_subgraph
+
+    subgraph_inputs = [
+        InputDescriptor(dtype=input.get_dtype(), device=input.get_device())
+        for _ in range(2)
+    ]
+    lowered_combine_fn = lower_pointwise_subgraph(combine_fn, subgraph_inputs)
+
+    def wrapped_combine_fn(lhs, rhs):
+        res = lowered_combine_fn(
+            *pytree.tree_leaves(lhs),
+            *pytree.tree_leaves(rhs),
+        )
+        return (res,)
+
+    kwargs = _make_scan_inner(input, axis=dim, dtype=None)
+    result = ir.Scan.create(**kwargs, combine_fn=wrapped_combine_fn)
+    if result is None:
+        raise RuntimeError("Unable to generate code for associative_scan op")
+    return result[0]
 
 
 try:
