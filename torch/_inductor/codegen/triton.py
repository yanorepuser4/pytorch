--- conflicted
+++ resolved
@@ -788,20 +788,13 @@
             if isinstance(index, sympy.Integer):
                 return index_str, set(), "None"
             else:
-<<<<<<< HEAD
-                mask = dense_mask
-=======
                 mask_vars = dense_mask_vars
->>>>>>> 43050b83
         elif not have_loop_vars and copy_shape:
             mask_vars = dense_mask_vars
             index_str = f"{index_str} + tl.zeros({copy_shape}.shape, tl.int32)"
 
         if override_mask:
             mask_vars = {override_mask}
-
-        if override_mask:
-            mask = [override_mask]
 
         if self._load_mask:
             mask_vars.add(self._load_mask)
