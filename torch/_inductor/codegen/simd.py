from __future__ import annotations

import collections
import contextlib
import dataclasses
import functools
import itertools
import logging
import math
import operator
from typing import (
    Any,
    Callable,
    Counter,
    DefaultDict,
    Dict,
    Iterable,
    List,
    Optional,
    Sequence,
    Set,
    Tuple,
    TYPE_CHECKING,
    Union,
)

import sympy

import torch
import torch._logging

from torch.utils._sympy.functions import FloorDiv, ModularIndexing
from torch.utils._sympy.symbol import free_symbol_is_type, symbol_is_type, SymT
from ..._dynamo.utils import counters
from .. import config, ir, scheduler
from ..codecache import code_hash

from ..dependencies import Dep, MemoryDep, StarDep, WeakDep
from ..ir import TritonTemplateBuffer
from ..optimize_indexing import indexing_dtype_strength_reduction
from ..runtime.hints import ReductionHint, TRITON_MAX_BLOCK
from ..runtime.runtime_utils import green_text, yellow_text
from ..scheduler import BaseSchedulerNode, BaseScheduling, WhyNoFuse
from ..utils import (
    get_dtype_size,
    IndentedBuffer,
    Placeholder,
    sympy_index_symbol,
    sympy_product,
    sympy_subs,
    unique,
)
from ..virtualized import ops, OpsWrapper, V
from .common import CSEVariable, index_prevent_reordering, Kernel, PythonPrinter
from .multi_kernel import MultiKernel

if TYPE_CHECKING:
    pass

log = logging.getLogger(__name__)
perf_hint_log = torch._logging.getArtifactLogger(__name__, "perf_hints")
schedule_log = torch._logging.getArtifactLogger(__name__, "schedule")
fusion_log = torch._logging.getArtifactLogger(__name__, "fusion")


pexpr = PythonPrinter().doprint


@dataclasses.dataclass
class IterationRanges:
    """
    Each range tree represents multiple sets of iteration indexing
    in a single tiled dimension in the output kernel.

    If you have two loops ranges one (4, 3, 2) and another (4, 6),
    then the range tree will be:
            4 (i0)
        3 (i1)  6 (i3)
        2 (i2)
    Where i0 is shared between both loops, but then the split into
    different indexing vars.  All loop ranges must iterate over
    the same number of elements.
    """

    def __init__(
        self,
        name: str,
        var_list: List[sympy.Symbol],
        var_ranges: Dict[sympy.Symbol, sympy.Expr],
        numel: sympy.Expr,
        prefix: str,
        *,
        kernel: SIMDKernel,
        divisor=sympy.Integer(1),
        length=sympy.Integer(1),
        root: IterationRangesRoot,
    ):
        super().__init__()
        self.name = name
        self.var_list = var_list
        self.var_ranges = var_ranges
        self.numel = numel
        self.prefix = prefix
        self.divisor = divisor
        self.length = length
        self.kernel = kernel
        self.root = root

    def symbol(self):
        return sympy_index_symbol(self.name)


class IterationRangesRoot(IterationRanges):
    def __init__(
        self,
        name: str,
        numel: sympy.Expr,
        # TODO: this is probably SymTy.INDEX and SymTy.RINDEX
        prefix: str,
        index: int,
        kernel: SIMDKernel,
        pid_cache=None,
        *,
        is_loop: bool,
        tensor_dim: Optional[int],
        grid_dim: Optional[int],
        has_zdim: bool,
    ):
        if pid_cache is None:
            pid_cache = {}
        super().__init__(
            name=name,
            var_list=[],
            var_ranges={},
            numel=numel,
            prefix=prefix,
            kernel=kernel,
            root=self,
        )
        self.index = index
        # Store all the nodes in one flat list
        self.nodes: Dict[sympy.Expr, IterationRangesEntry] = {}
        # This is for re-ordering program ID in triton mm template
        # pid_cache["tl.program_id(0)"] = pid_m
        self.pid_cache: Dict[str, str] = pid_cache

        # True if the dimension is implemented as a single program looping over
        # the full dimension (currently only used for non-persistent reduction)
        assert not is_loop or (prefix == "r" and grid_dim is None)
        self.is_loop = is_loop
        # Index of corresponding dimension on triton tensors
        self.tensor_dim = tensor_dim
        # Index of corresponding dimension in the triton grid
        self.grid_dim = grid_dim
        self.has_zdim = has_zdim

    def __repr__(self):
        return f"IterationRangesRoot({self.name!r}, {self.numel}, ...)"

    def cache_clear(self):
        for node in self.nodes.values():
            node.cache_clear()

    def lookup(self, divisor, length):
        """
        Lookup a given RangeTreeEntry, creating it if needed
        """
        if V.graph.sizevars.statically_known_equals(divisor * length, self.numel):
            expr = FloorDiv(sympy_index_symbol(f"{self.prefix}index"), divisor)
        else:
            expr = ModularIndexing(
                sympy_index_symbol(f"{self.prefix}index"), divisor, length
            )

        if expr not in self.nodes:
            node = IterationRangesEntry(
                f"{self.prefix}{next(V.kernel.iter_vars_count)}",
                divisor,
                length,
                expr,
                self,
            )
            V.kernel.range_tree_nodes[node.symbol()] = node
            self.var_list.append(node.symbol())
            self.var_ranges[node.symbol()] = length
            self.nodes[expr] = node
        return self.nodes[expr]

    def construct_entries(self, lengths: List[sympy.Expr]):
        divisor = sympy.Integer(1)
        itervars = []
        for length in reversed(lengths):
            itervars.append(self.lookup(divisor, length))
            divisor = divisor * length
        return list(reversed(itervars))

    def construct(self, lengths: List[sympy.Expr]):
        return [e.symbol() for e in self.construct_entries(lengths)]

    def vars_and_sizes(self, index: sympy.Expr):
        """Figure out vars from this tree used in index"""
        nodes = [V.kernel.range_tree_nodes.get(s) for s in index.free_symbols]
        nodes = [n for n in nodes if n and n.prefix == self.prefix]
        nodes.sort(key=lambda x: V.graph.sizevars.size_hint(x.divisor))
        divisor = sympy.Integer(1)
        index_vars = []
        sizes = []

        def add(node):
            nonlocal divisor
            index_vars.append(node.symbol())
            sizes.append(node.length)
            divisor = divisor * node.length

        for node in nodes:
            if not V.graph.sizevars.statically_known_equals(node.divisor, divisor):
                # fill in unused index var
                add(self.lookup(divisor, FloorDiv(node.divisor, divisor)))
                divisor = node.divisor
            add(node)
        if not V.graph.sizevars.statically_known_equals(self.numel, divisor):
            # fill in unused index var
            add(self.lookup(divisor, FloorDiv(self.numel, divisor)))

        return list(reversed(index_vars)), list(reversed(sizes))


class IterationRangesEntry(IterationRanges):
    def __init__(
        self,
        name: str,
        divisor: sympy.Expr,
        length: sympy.Expr,
        expr: sympy.Expr,
        parent: IterationRanges,
    ):
        super().__init__(
            name=name,
            numel=parent.numel / length,
            var_list=parent.var_list,
            var_ranges=parent.var_ranges,
            prefix=parent.prefix,
            divisor=divisor,
            length=length,
            kernel=parent.kernel,
            root=parent.root,
        )
        self.parent = parent
        self.codegen = functools.lru_cache(None)(self._codegen)
        self.expr = expr

    def __repr__(self):
        return f"IterationRangesEntry({self.name}, {self.divisor}, {self.length}, {self.expr}, {self.var_ranges})"

    def set_name(self, name):
        self.codegen = lambda: name  # type: ignore[assignment]
        self.codegen.cache_clear = lambda: None  # type: ignore[method-assign]
        self.name = name

    def cache_clear(self):
        self.codegen.cache_clear()

    def _codegen(self):
        V.kernel.codegen_iteration_ranges_entry(self)
        return self.name

    def precomputed_args(self):
        # for dynamic shapes, find parts of indexing expressions that have to be precomputed
        precomputed_args: List[sympy.Expr] = []
        if isinstance(self.expr, sympy.Symbol):
            return precomputed_args
        assert isinstance(self.expr, (FloorDiv, ModularIndexing)), type(self.expr)
        for arg in self.expr.args[1:]:
            if not isinstance(arg, (sympy.Integer, sympy.Symbol)):
                symbols = arg.free_symbols
                if len(symbols) > 0 and all(
                    symbol_is_type(s, SymT.SIZE) for s in symbols
                ):
                    precomputed_args.append(arg)
        return precomputed_args

    def __hash__(self):
        return hash(self.name)

    def __eq__(self, other):
        return self.name == other.name


def constant_repr(value):
    if value == float("inf"):
        return 'float("inf")'
    elif value == float("-inf"):
        return 'float("-inf")'
    elif math.isnan(value):
        return 'float("nan")'
    return repr(value)


class SIMDKernel(Kernel):
    """
    Common base class for Triton/Halide codegen which both use flattened indexing rather than loop nests.
    """

    sexpr = pexpr
    kexpr: Callable[[sympy.Expr], str]
    allow_block_ptr = False

    def __init__(
        self,
        *groups,
        index_dtype: str,
        mutations: Optional[Set[str]] = None,
        pid_cache=None,
        reduction_hint=ReductionHint.DEFAULT,
        disable_persistent_reduction=False,
    ):
        if pid_cache is None:
            pid_cache = {}
        super().__init__()
        self.body = IndentedBuffer()
        self.indexing_code = IndentedBuffer()
        self.numels = [V.graph.sizevars.simplify(s) for s in groups]
        self.mutations: Set[str] = mutations if mutations is not None else set()
        self.range_trees: List[IterationRangesRoot] = []
        self.range_tree_nodes: Dict[sympy.Symbol, IterationRangesEntry] = {}
        self.iter_vars_count = itertools.count()
        self.inside_reduction = self.numels[-1] != 1
        self.reduction_hint = reduction_hint
        self.index_dtype: str = index_dtype
        self.last_usage: Set[str] = set()
        self.buf_accesses: DefaultDict[str, List[Dep]] = collections.defaultdict(list)
        self.persistent_reduction: bool = (
            not disable_persistent_reduction
        ) and self.should_use_persistent_reduction()
        self.no_x_dim = self.want_no_x_dim()
        self.code_hash = None

        # define this in a closure to make cache local to object
        @functools.lru_cache(None)
        def simplify_indexing(index: sympy.Expr):
            index = V.graph.sizevars.simplify_with_ranges(index, self.var_ranges())
            for tree in self.range_trees:
                index = self.combine_contiguous_dims(index, tree)
            return index

        self.simplify_indexing = simplify_indexing
        self.initialize_range_tree(pid_cache)

    def want_no_x_dim(self):
        return False

    def initialize_range_tree(self, pid_cache):
        no_r_dim = not self.inside_reduction or self.numels[-1] == 1

        prefixes = "zyxr"
        active_prefixes = prefixes[-len(self.numels) :]

        grid_dims = "xyz"
        if self.no_x_dim:
            tensor_dims = "r"
        elif no_r_dim:
            tensor_dims = "xyz"
        else:
            tensor_dims = "xyzr"

        tensor_dims = "".join(p for p in tensor_dims if p in active_prefixes)

        for i, prefix in enumerate(active_prefixes):
            is_reduction = prefix == "r"
            tensor_dim = tensor_dims.find(prefix) if prefix in tensor_dims else None
            grid_dim = None if is_reduction else grid_dims.find(prefix)
            index = i if grid_dim is None else grid_dim
            self.range_trees.append(
                IterationRangesRoot(
                    f"{prefix}index",
                    self.numels[i],
                    prefix,
                    index,
                    self,
                    pid_cache=pid_cache,
                    is_loop=is_reduction and not self.persistent_reduction,
                    tensor_dim=tensor_dim,
                    grid_dim=grid_dim,
                    has_zdim="z" in active_prefixes,
                )
            )

    def store_reduction(self, name: str, index: sympy.Expr, value: CSEVariable):
        prior = self.inside_reduction
        self.inside_reduction = False
        try:
            return self.store(name, index, value)
        finally:
            self.inside_reduction = prior

    def should_use_persistent_reduction(self) -> bool:
        return False  # defined in subclass

    def var_ranges(self):
        return dict(
            itertools.chain.from_iterable(
                tree.var_ranges.items() for tree in self.range_trees
            )
        )

    def triton_tensor_ndim(self):
        return sum(int(tree.tensor_dim is not None) for tree in self.range_trees)

    def indexing_size_str(self, i):
        sizes = ["None"] * self.triton_tensor_ndim()
        sizes[i] = ":"
        return f"[{', '.join(sizes)}]"

    def dense_size_list(self) -> List[str]:
        sizes = ["1"] * self.triton_tensor_ndim()
        for tree in self.range_trees:
            if tree.tensor_dim is None:
                continue

            if tree.prefix != "r" or self.inside_reduction:
                sizes[tree.tensor_dim] = f"{tree.prefix.upper()}BLOCK"
        return sizes

    def dense_size_str(self):
        sizes = self.dense_size_list()
        return f"[{', '.join(sizes)}]"

    def combine_contiguous_dims(self, index: sympy.Expr, tree: IterationRangesRoot):
        """
        More aggressive simplification to merge contiguous dims
        """
        if isinstance(index, (sympy.Integer, sympy.Symbol)):
            return index
        index_vars, sizes = tree.vars_and_sizes(index)
        if len(sizes) <= 1:
            return index
        new_sizes, reindex, prune = V.graph.sizevars._simplify_loops(
            index_vars, sizes, index_prevent_reordering([index], index_vars, sizes)
        )
        if new_sizes == sizes:
            return index
        new_index_vars = tree.construct(new_sizes)
        new_index = sympy_subs(index, dict(zip(index_vars, reindex(new_index_vars))))
        return new_index

    def set_last_usage(self, nodes):
        if not self.inside_reduction or self.persistent_reduction:
            return
        self.last_usage = set(
            itertools.chain.from_iterable(
                n.last_usage for n in nodes if n is not EnableReduction
            )
        )

    def disable_reduction(self):
        should_flush = self.range_trees[-1].is_loop

        @contextlib.contextmanager
        def ctx():
            if self.numels[-1] == 1:
                assert not self.inside_reduction
                yield
                return
            if should_flush:
                # calling codegen_body() will flush all the pending buffers
                # and write out a reduction loop
                self.codegen_body()
            self.inside_reduction = False
            try:
                yield
                if should_flush:
                    # flush out any code before opening the next loop
                    self.codegen_body()
            finally:
                self.inside_reduction = True

        return ctx()

    def set_ranges(self, *lengths):
        assert len(lengths) == len(self.range_trees)
        return [
            ranges.construct(length)
            for length, ranges in zip(lengths, self.range_trees)
        ]

    @staticmethod
    def _split_iteration_ranges(
        groups: Iterable[sympy.Expr], lengths: Sequence[Sequence[sympy.Expr]]
    ):
        sv = V.graph.sizevars
        new_ranges: List[List[sympy.Expr]] = [[] for _ in groups]
        remaining = [sv.simplify(g) for g in groups]
        var_count = itertools.count()

        def add_range(i, expr):
            expr = sv.simplify(expr)
            if not sv.statically_known_multiple_of(remaining[i], expr):
                raise CantSplit
            # guard on the last item out
            remaining[i] = FloorDiv(remaining[i], expr)
            new_ranges[i].append(expr)
            return next(var_count)

        def make_combined(size, idx1, idx2):
            def getter(flat_vars):
                return size * flat_vars[idx1] + flat_vars[idx2]

            return getter

        return_getters_groups = []
        current_group = 0
        for length_group in lengths:
            return_getters = []
            for size in length_group:
                if sv.statically_known_equals(size, 1):  # type: ignore[arg-type]
                    return_getters.append(lambda _: sympy.Integer(0))
                    continue

                while current_group < len(remaining) and sv.statically_known_equals(
                    remaining[current_group], 1  # type: ignore[arg-type]
                ):
                    # scroll to next group with remaining elements
                    current_group += 1

                if current_group + 1 < len(remaining) and sv.statically_known_gt(
                    size, remaining[current_group]
                ):
                    # need to break size in two
                    if not sv.statically_known_multiple_of(
                        size, remaining[current_group]
                    ):
                        raise CantSplit
                    size1 = remaining[current_group]
                    size2 = FloorDiv(size, remaining[current_group])
                    return_getters.append(
                        make_combined(
                            size2,
                            add_range(current_group, size1),
                            add_range(current_group + 1, size2),
                        )
                    )
                else:
                    return_getters.append(
                        operator.itemgetter(add_range(current_group, size))
                    )
            return_getters_groups.append(return_getters)

        assert all(
            V.graph.sizevars.size_hint(s) == 1 for s in remaining
        ), f"failed to set ranges {remaining} {lengths}"

        return new_ranges, return_getters_groups

    @classmethod
    def is_compatible(
        cls, groups: Iterable[sympy.Expr], lengths: Sequence[Sequence[sympy.Expr]]
    ):
        try:
            cls._split_iteration_ranges(groups, lengths)
            return True
        except CantSplit:
            return False

    def split_and_set_ranges(self, lengths: List[List[sympy.Expr]]):
        """
        We may want to fuse `for i0 in s0*s1` into a tiled kernel with groups (s0, s1).

        To do this we need to split up the iteration space of i0 into something like:
            for i1 in s0:
              for i2 in s1:
                i0 = i1*s1 + i2
                ....

        This function matches and resplits lengths to the groups of
        this kernel to enable tiled + non-tiled fusions.
        """
        groups = [rt.numel for rt in self.range_trees]
        if not self.inside_reduction:
            groups[-1] = sympy.Integer(1)

        if len(lengths) == len(self.range_trees) and all(
            V.graph.sizevars.simplify(sympy_product(x) - g) == 0
            for x, g in zip(lengths, groups)
        ):
            return self.set_ranges(*lengths)

        new_ranges, return_getters_groups = self._split_iteration_ranges(
            groups, lengths
        )
        itervars = list(itertools.chain.from_iterable(self.set_ranges(*new_ranges)))
        return [[fn(itervars) for fn in fns] for fns in return_getters_groups]

    def is_indirect_indexing(self, index: sympy.Expr):
        # tmpX  means indirect indexing
        return free_symbol_is_type(index, SymT.TMP)

    def is_broadcasted(self, index: sympy.Expr):
        # Note. This may not be correct when there is indirect indexing
        if self.is_indirect_indexing(index):
            return False

        index_numels = [1] * len(self.numels)
        for symbol in index.free_symbols:
            if symbol not in self.range_tree_nodes:
                # Non-iterated variables, e.g. strides
                continue
            entry = self.range_tree_nodes[symbol]  # type: ignore[index]
            assert isinstance(entry.parent, IterationRangesRoot)
            index_numels[entry.parent.index] *= entry.length

        # If the index variables only iterate over a subset of the kernel
        # numels, then it must be broadcasted.
        simplify = V.graph.sizevars.simplify
        return any(
            simplify(idx_range) != simplify(iter_range)  # type: ignore[arg-type]
            for idx_range, iter_range in zip(index_numels, self.numels)
        )

    def index_to_str(self, index: sympy.Expr) -> str:
        """
        Convert an index expr to a string that can be used in output code.
        e.g. a sympy expression "s2" may actually appear as "ks1" in the generated kernel.

        Index expressions often need to be passed in as arguments to the triton kernel.
        Rename_indexing and codegen_indexing keep track of the needed indices and add
        new parameters to the function signature.
        """
        if isinstance(index, list):
            return f"[{', '.join(map(self.index_to_str, index))}]"
        return self.kexpr(self.rename_indexing(index))  # type: ignore[call-arg]

    def prepare_indexing(
        self,
        index: sympy.Expr,
    ):
        index = self.simplify_indexing(index)
        index = sympy_subs(index, V.graph.sizevars.precomputed_replacements)
        # if simple replacements didn't get rid of floor/ceil, try full subs
        if len(index.atoms(sympy.floor)) or len(index.atoms(sympy.ceiling)):
            index = index.subs(V.graph.sizevars.precomputed_replacements)
        # last resort, if no range vars are in the expr, hoist it
        # TODO instead of trying to blindly find complicated exprs, we should hoist the
        # inputs/outputs sizes and strides, but at the time indexing is generated
        # kernel inputs and outputs are not set yet, we'd need a deeper refactor
        # to do it this way

        if len(index.atoms(sympy.ceiling)):
            for a in index.atoms(sympy.ceiling):
                # for nested exprs, atoms yields top level first (?)
                # so if everything goes fine, lower level replacements will come up empty
                symbols = a.free_symbols
                if len(symbols) > 0 and all(
                    symbol_is_type(s, (SymT.SIZE, SymT.PRECOMPUTED_SIZE))
                    for s in symbols
                ):
                    replacements = {a: V.graph.sizevars.lookup_precomputed_size(a)}
                    index = sympy_subs(index, replacements)

        return self.codegen_indexing(self.simplify_indexing(index))

    def active_range_trees(self, reorder=False):
        trees = [
            t for t in self.range_trees if t.prefix != "r" or self.inside_reduction
        ]
        if reorder and len(trees) > 1:
            count = sum(t.prefix in "xyz" for t in trees)
            assert "".join(t.prefix for t in trees[:count]) == "zyx"[-count:], [
                t.prefix for t in trees[:count]
            ]
            trees[:count] = reversed(trees[:count])
        return trees

    def filter_masks(self, mask_vars):
        for tree in self.range_trees:
            # Masks are superfluous if we only have one element
            if V.graph.sizevars.statically_known_equals(tree.numel, 1):  # type: ignore[arg-type]
                mask_vars.discard(f"{tree.prefix}mask")
                continue
            # Masks are superfluous if numel is a multiple of BLOCK
            # (We use the fact that BLOCK is required by triton to be a power of 2)
            if tree.prefix.upper() not in TRITON_MAX_BLOCK:
                continue
            max_block = TRITON_MAX_BLOCK[tree.prefix.upper()]
            # Optional optimization: if block divides numel exactly, we will
            # never need to do a masked load to handle stragglers at the end.
            # It's faster to avoid masking at all.  But it is sound to always
            # mask.
            if V.graph.sizevars.statically_known_multiple_of(tree.numel, max_block):  # type: ignore[arg-type]
                mask_vars.discard(f"{tree.prefix}mask")

    def codegen_indexing(self, expr: sympy.Expr):
        expr = V.graph.sizevars.simplify_with_ranges(expr, self.var_ranges())
        for sym in sorted(expr.free_symbols, key=str):
            if sym in self.range_tree_nodes:
                # if indexing expression is complicated, we precompute it on the host side
                # and send the result as a kernel argument
                replacements = {}
                for ps in self.range_tree_nodes[sym].precomputed_args():  # type: ignore[index]
                    replacements[ps] = V.graph.sizevars.lookup_precomputed_size(ps)
                if len(replacements) > 0:
                    self.range_tree_nodes[sym].expr = sympy_subs(  # type: ignore[index]
                        self.range_tree_nodes[sym].expr, replacements  # type: ignore[index]
                    )
                self.range_tree_nodes[sym].codegen()  # type: ignore[index]
        return expr

    @contextlib.contextmanager
    def mask_loads(self, mask):
        """Context manager to add an additional mask to tl.load/store"""
        prior = self._load_mask
        if prior:
            mask = ops.logical_and(mask, prior)

        mask = OpsWrapper._unwrap(mask)
        self._load_mask = mask
        try:
            # TODO(jansel): do we need a reshape here?
            yield mask
        finally:
            self._load_mask = prior

<<<<<<< HEAD
=======
    def load_mask(self, var):
        return self._load_mask

>>>>>>> c29c4452
    def get_strides_of_load(self, index: sympy.Expr):
        """
        This gets the stride of the index for each of the tiling variables
        (technically, it does it at index 0)

        For example, if
        xindex = x0 + 512*x1 + 1024*r0
        x0 = (xindex//512)
        x1 = (xindex % 512)
        r0 = rindex // 1024

        this function would return
        {xindex: 512, rindex: 1024}
        """
        index_to_tile_indexes = {k: v.expr for k, v in self.range_tree_nodes.items()}
        index_in_tile_vars = sympy_subs(index, index_to_tile_indexes)  # type: ignore[arg-type]
        strides = {}
        for range_tree in self.range_trees:
            s = sympy_index_symbol(range_tree.name)
            strides[s] = sympy_subs(index_in_tile_vars, {s: 1}) - sympy_subs(
                index_in_tile_vars, {s: 0}
            )
        return strides

    @staticmethod
    def _map_tuple_or_scalar(fn, value):
        if isinstance(value, tuple):
            return tuple(map(fn, value))
        return fn(value)

    def estimate_kernel_num_bytes(self):
        """
        Try the best to estimate the total size (in bytes) of the
        kernel's inputs and outputs, which is used for estimating the memory
        throughput of this kernel. This information is used for checking how
        far we are from the peak memory bandwidth. It's important that
        we want to avoid overestimating the sizes of the inputs and outputs,
        because it can wrongfully give us a very large memory traffic value,
        which may be even larger than the theoretical bandwidth and thus
        become very misleading. This is particularly problematic for cases
        where we slice some inputs. In those cases, we should only count
        the size of the "slices" instead of the original inputs, because
        only the slices contribute to the real memory traffic.
        """
        nbytes = []
        ninplace_args = len(unique(self.args.inplace_buffers.values()))
        _, call_args, _, _ = self.args.python_argdefs()

        # For pointwise and reduction kernels, this is the upper-bound numels
        # for the output buffer.
        # FIXME: This is not exactly right for cases like below:
        #    def foo(tensor0, tensor1):
        #        x0 = narrow(tensor0)
        #        return cat(x0, tensor1)
        # For this example, we will end up overestimate the size for the
        # slice s0. Potentially, we could have precise inputs information
        # if we maintained the original inputs of the Pointwise kernel created
        # for the "cat". However, I think it might be a bit overwhelming that
        # we add such complexity only for handling some particular cases for
        # benchmarking.
        out_numel = V.graph.sizevars.size_hint(sympy_product(self.numels))
        for i, arg in enumerate(call_args):
            # "buf" may be narrowed. In this case, the number of memory accesses
            # should be estimated based on the reinterpreted layout.
            # On the other hand, buf may be broadcasted. In this case,
            # counting the size of the underline storage would give us
            # a better estimation in terms of memory accesses.
            if arg not in self.buf_accesses:
                nbytes.append(0)
                continue
            arg_numel = V.graph.get_numel(arg)
            buf_size = V.graph.sizevars.size_hint(arg_numel)
            if buf_size > out_numel:
                # This arg points to a buf that has been sliced.
                # We need to count each individual slice to have
                # a better estimation.
                indices: Set[Any] = set()
                no_index_dep_count = 0
                for dep in self.buf_accesses[arg]:
                    if isinstance(dep, (StarDep, WeakDep)):
                        indices.add(f"no_index_dep_{no_index_dep_count}")
                        no_index_dep_count += 1
                    else:
                        indices.add(dep.index)
                numel = len(indices) * out_numel
            else:
                numel = buf_size
            dtype = V.graph.get_dtype(arg)
            dtype_size = get_dtype_size(dtype)
            nbytes.append(numel * dtype_size * (1 + int(i < ninplace_args)))
        return sum(nbytes)

    def warn_mix_layout(self, kernel_name):
        """
        Print message if the kernel have mixed layout inputs.
        Only care about 4D tensor for now.
        """
        if (
            len(self.args.input_buffers) == 1
            and len(self.args.output_buffers) == 1
            and len(self.args.inplace_buffers) == 0
        ):
            # even if input buffer and output buffer have different layout,
            # this can be a layout conversion kernel. No need to warn for
            # the mix layouts.
            return

        argdefs, call_args, signature, _ = self.args.python_argdefs()
        uniform_stride_order = None
        for arg_name in call_args:
            buf = V.graph.get_buffer(arg_name)
            if buf and len(buf.layout.size) == 4:
                # ignore the tensor if only 1 dimension is non-zero
                if len([x for x in buf.layout.size if x == 1]) == 3:
                    continue
                stride_order = ir.get_stride_order(buf.layout.stride)
                if uniform_stride_order is None:
                    uniform_stride_order = stride_order
                elif uniform_stride_order != stride_order:
                    msg = yellow_text(
                        f"Expected stride order {uniform_stride_order}, but found stride order"
                        + f" {stride_order} for kernel {kernel_name}"
                    )
                    log.warning(msg)

                    stride_order_list = [
                        ir.get_stride_order(V.graph.get_buffer(name).layout.stride)
                        if V.graph.get_buffer(name)
                        else None
                        for name in call_args
                    ]
                    size_list = [
                        V.graph.get_buffer(name).layout.size
                        if V.graph.get_buffer(name)
                        else None
                        for name in call_args
                    ]
                    source_list = [
                        "GraphInput"
                        if name in V.graph.graph_inputs
                        else "IntermediateBuffer"
                        if name in V.graph.name_to_buffer
                        else None
                        for name in call_args
                    ]

                    msg = yellow_text(
                        f"  param names {argdefs}\n  buf names {call_args}\n  strides {stride_order_list}"
                        + f"\n  sizes {size_list}\n  sources {source_list}\n"
                    )
                    log.warning(msg)
                    return
        msg = green_text(
            f"All the inputs for the triton kernel {kernel_name} have uniform layout"
        )
        log.warning(msg)

    def welford_reduce_fallback(self, dtype, value):
        sum_ = ops.reduction(dtype, dtype, "sum", value)
        self.inside_reduction = False
        rnumel = ops.index_expr(self.numels[-1], dtype)
        mean = ops.truediv(sum_, rnumel)

        self.inside_reduction = True
        dx = ops.sub(value, mean)
        dx2 = ops.mul(dx, dx)
        m2 = ops.reduction(dtype, dtype, "sum", dx2)
        return OpsWrapper._unwrap((mean, m2, rnumel))

    def codegen_kernel(self):
        raise NotImplementedError

    def codegen_body(self):
        pass

    def codegen_iteration_ranges_entry(self, entry: IterationRangesEntry):
        raise NotImplementedError


class SIMDScheduling(BaseScheduling):
    kernel_type = SIMDKernel  # override in subclass
    int32_type = "torch.int32"
    int64_type = "torch.int64"

    def __init__(self, scheduler):
        self.scheduler = scheduler

    def group_fn(self, sizes):
        return tuple(V.graph.sizevars.simplify(sympy_product(s)) for s in sizes)

    def can_fuse(self, node1, node2):
        """
        Hook called by Scheduler to determine if the Triton backend
        can fuse node1 and node2.  These nodes might already be
        FusedSchedulerNodes.
        """
        if isinstance(node1, scheduler.ForeachKernelSchedulerNode) or isinstance(
            node2, scheduler.ForeachKernelSchedulerNode
        ):
            return scheduler.ForeachKernelSchedulerNode.can_fuse(node1, node2)

        _, (numel1, rnumel1) = node1.group
        _, (numel2, rnumel2) = node2.group
        why = WhyNoFuse(node1, node2)

        if node1.is_split_scan() and not node2.is_split_scan():
            if node2.is_reduction():
                why("Split scan cannot fuse with reductions")
        elif node2.is_split_scan() and not node1.is_split_scan():
            if node1.is_reduction():
                why("Split scan cannot fuse with reductions")

        if node1.is_reduction() and node2.is_reduction():
            reduction_can_fuse = numel1 == numel2 and rnumel1 == rnumel2
            if not reduction_can_fuse:
                why(
                    "numel/rnumel mismatch (reduce) (%s, %s), (%s, %s)",
                    numel1,
                    numel2,
                    rnumel1,
                    rnumel2,
                )
            return reduction_can_fuse

        if not node1.is_reduction() and not node2.is_reduction():
            if not (numel1 == numel2 and rnumel1 == rnumel2):
                why(
                    "numel/rnumel mismatch (non-reduce) (%s, %s), (%s, %s)",
                    numel1,
                    numel2,
                    rnumel1,
                    rnumel2,
                )
                return False

            if node1.is_template():
                # Only allow fusion for TritonTemplates for now.
                # Fusion for CUDATemplates are not supported.
                is_triton_template = isinstance(node1.node, TritonTemplateBuffer)
                if not is_triton_template:
                    why("node1 is not TritonTemplateBuffer")
                return is_triton_template

            # check for a bad combined tiling
            tiling1 = self.select_tiling(node1.get_nodes(), numel1, rnumel1)
            tiling2 = self.select_tiling(node2.get_nodes(), numel1, rnumel1)
            tiling3 = self.select_tiling(
                node1.get_nodes() + node2.get_nodes(), numel1, rnumel1
            )
            if config.triton.tiling_prevents_pointwise_fusion:
                cond = True
                if len(tiling1) > 2:
                    if len(tiling2) > 2:
                        cond = tiling1 == tiling2 == tiling3
                    else:
                        cond = tiling1 == tiling3
                elif len(tiling2) > 2:
                    cond = tiling2 == tiling3
                if not cond:
                    why(
                        "tiling mismatch (%s, %s, %s)",
                        tiling1,
                        tiling2,
                        tiling3,
                    )
                    return False

            return True

        if not node1.is_reduction() and node2.is_reduction():
            assert rnumel1 == 1 and rnumel2 != 1
            if numel1 == numel2 * rnumel2:
                if not all(
                    SIMDKernel.is_compatible((numel2, rnumel2), n.get_ranges())
                    for n in node1.get_nodes()
                ):
                    why("nodes numel/rnumel incompatibility")
                    return False
                if (
                    config.triton.tiling_prevents_reduction_fusion
                    and not node1.is_template()
                ):
                    is_reduction_tiling_valid = self.select_tiling(
                        node1.get_nodes(), numel1
                    ) in (
                        (numel1, 1),
                        (numel2, rnumel2, 1),
                    )
                    if not is_reduction_tiling_valid:
                        why("invalid tiling for reduction")
                    return is_reduction_tiling_valid
                return True

            if numel1 != numel2:
                why("nodes numel incompatibility")
            return numel1 == numel2

        assert node1.is_reduction() and not node2.is_reduction()
        # swap args to hit the case above
        return self.can_fuse_horizontal(node2, node1)

    can_fuse_vertical = can_fuse
    can_fuse_horizontal = can_fuse

    def generate_node_schedule(self, nodes, numel, rnumel):
        node_schedule: List[Any] = []
        current_loop_writes: Set[str] = set()

        # Writes with a reduced shape, meaning they are only present once the
        # reduction loop has ended
        current_loop_reduced_writes = set()
        current_loop_has_writes = False
        done = set()

        def fits_in_main_body(n):
            _, (node_numel, node_rnumel) = n.group
            return (node_numel == numel and node_rnumel == rnumel) or (
                node_numel == numel * rnumel and node_rnumel == 1
            )

        def fits_outside_reduction(n):
            _, (node_numel, node_rnumel) = n.group
            return node_numel == numel and node_rnumel == 1 and rnumel != 1

        def schedule_node_in_loop(n):
            nonlocal current_loop_has_writes
            done.add(n)
            node_schedule.append(n)
            current_loop_has_writes = True
            # A scan is modelled as a reduction in the scheduler but has a
            # full sized output that can be used inside the loop body
            if (
                n.is_reduction()
                and isinstance(n, scheduler.SchedulerNode)
                and isinstance(n.node, ir.ComputedBuffer)
                and not isinstance(n.node.data, ir.Scan)
            ):
                current_loop_reduced_writes.add(n.get_name())

        @contextlib.contextmanager
        def end_current_reduction_loop():
            nonlocal current_loop_has_writes
            if current_loop_has_writes:
                # flush out any other runnable nodes to reduce number of loops
                for other_node in nodes[index + 1 :]:
                    if (
                        node not in done
                        and fits_in_main_body(other_node)
                        and not (current_loop_reduced_writes & other_node.ancestors)
                    ):
                        schedule_node_in_loop(node)

            if node_schedule and node_schedule[-1] is EnableReduction:
                node_schedule.pop()
            else:
                node_schedule.append(DisableReduction)
            yield
            node_schedule.append(EnableReduction)
            current_loop_reduced_writes.clear()
            current_loop_has_writes = False

        for index, node in enumerate(nodes):
            if node in done:
                continue
            done.add(node)

            def requires_closing_previous_reduction(node, node_schedule):
                if rnumel == 1:
                    return False
                if not current_loop_reduced_writes & node.ancestors:
                    return False
                assert node_schedule and not isinstance(
                    node_schedule[-1], (EnableReduction, DisableReduction)
                )
                return bool(current_loop_reduced_writes)

            if fits_in_main_body(node):
                if requires_closing_previous_reduction(node, node_schedule):
                    with end_current_reduction_loop():
                        pass  # need to start a new reduction loop

                schedule_node_in_loop(node)
            elif fits_outside_reduction(node):
                with end_current_reduction_loop():
                    node_schedule.append(node)
            else:
                raise NotImplementedError(
                    f"unexpected group: ({numel}, {rnumel}) != {node.group[1]}"
                )

        return node_schedule

    def codegen_node(
        self, node: Union[scheduler.FusedSchedulerNode, scheduler.SchedulerNode]
    ):
        """
        Given a set of pre-fused nodes, generate a Triton kernel.
        """

        nodes: List[scheduler.SchedulerNode] = node.get_nodes()  # type: ignore[assignment]

        _, (numel, rnumel) = max(nodes, key=lambda x: int(x.is_reduction())).group

        node_schedule = self.generate_node_schedule(nodes, numel, rnumel)
        buf_accesses = collections.defaultdict(list)
        for node in nodes:
            for access in node.read_writes.reads | node.read_writes.writes:
                buf_accesses[access.name].append(access)

        schedule_log.debug("Schedule:\n %s", node_schedule)

        return self.codegen_node_schedule(node_schedule, buf_accesses, numel, rnumel)

    @staticmethod
    def reduction_hint(node):
        assert node.is_reduction()
        if all(
            dep.is_contiguous()
            for dep in itertools.chain(node.read_writes.reads, node.read_writes.writes)
        ):
            return ReductionHint.INNER
        else:
            return node.node.data.reduction_hint

    @staticmethod
    def can_use_32bit_indexing(
        numel: sympy.Expr, buffers: Iterable[Union[ir.Buffer, ir.TensorBox]]
    ) -> bool:
        int_max = torch.iinfo(torch.int32).max
        size_hint = V.graph.sizevars.size_hint
        has_hint = V.graph.sizevars.shape_env.has_hint

        def within_32bit(e):
            # Allow for unhinted e as long as we can still statically prove
            # (e.g., via ValueRanges) that it is still in bounds
            if V.graph.sizevars.is_expr_static_and_true(e <= int_max):
                return True
            # Otherwise, the hint MUST exist and be in range
            return has_hint(e) and size_hint(e) <= int_max

        if not within_32bit(numel):
            return False

        # Any use of a MultiOutputLayout will create a buffer with a
        # Layout whose sizes are accounted for
        buf_sizes = [
            buf.get_layout().storage_size()
            for buf in buffers
            if not isinstance(buf.get_layout(), ir.MultiOutputLayout)
        ]

        if not all(within_32bit(size) for size in buf_sizes):
            return False

        # Only install guards for 32-bit indexing as there is no correctness
        # issue with using 64-bit for everything
        V.graph.sizevars.guard_leq(numel, int_max)  # type: ignore[arg-type]
        for size in buf_sizes:
            V.graph.sizevars.guard_leq(size, int_max)  # type: ignore[arg-type]
        return True

    @classmethod
    def select_index_dtype(cls, node_schedule, numel, reduction_numel):
        # Gather all used buffer names
        buffer_names = set()
        for node in node_schedule:
            if not isinstance(node, scheduler.BaseSchedulerNode):
                continue

            buffer_names.update(node.get_names())
            buffer_names.update(node.used_buffer_names())

        # Get buffers objects

        def _get_buffer(name: str) -> Union[ir.Buffer, ir.TensorBox]:
            buf = V.graph.get_buffer(name)
            if buf is None:
                raise RuntimeError(f"Failed to find buffer matching name {name}")
            return buf

        buffers = [V.graph.get_buffer(name) for name in buffer_names]

        # In theory we can separately check xnumel and rnumel are <= int_max
        # but some indexers do use the full linear index so we need to be
        # conservative here.
        total_numel = numel * reduction_numel

        if SIMDScheduling.can_use_32bit_indexing(total_numel, buffers):
            return cls.int32_type
        return cls.int64_type

    def has_non_contiguous_pw_in_reduction_kernel(self, node_schedule, numel, rnumel):
        pointwise_nodes = list(
            filter(
                lambda n: n not in (EnableReduction, DisableReduction)
                and not n.is_reduction()
                and n.group[1][0] == numel * rnumel,
                node_schedule,
            )
        )
        for node in pointwise_nodes:
            # An index can be an integer when loading a random seed.
            if not all(
                not isinstance(dep, MemoryDep)
                or dep.is_contiguous()
                or isinstance(dep.index, (sympy.Integer, int))
                or dep.stride1_for_last_dim()
                for dep in itertools.chain(
                    node.read_writes.reads, node.read_writes.writes
                )
            ):
                return True
        return False

    def get_kernel_args(self, node_schedule, numel, reduction_numel):
        reductions = list(
            filter(
                lambda n: n not in (EnableReduction, DisableReduction)
                and n.is_reduction(),
                node_schedule,
            )
        )
        if len(reductions) > 0:
            hints = [self.reduction_hint(n) for n in reductions]
            if hints.count(hints[0]) == len(hints):
                reduction_hint_val = hints[0]
            else:
                reduction_hint_val = ReductionHint.DEFAULT

            if (
                reduction_hint_val == ReductionHint.INNER
                and self.has_non_contiguous_pw_in_reduction_kernel(
                    node_schedule, numel, reduction_numel
                )
            ):
                reduction_hint_val = ReductionHint.DEFAULT
        else:
            reduction_hint_val = ReductionHint.DEFAULT

        mutations = set()
        for node in node_schedule:
            if hasattr(node, "get_mutations"):
                mutations.update(node.get_mutations())

        index_dtype = self.select_index_dtype(node_schedule, numel, reduction_numel)

        return reduction_hint_val, mutations, index_dtype

    def codegen_node_schedule(
        self, node_schedule, buf_accesses, numel, reduction_numel
    ):
        from torch._inductor.codegen.triton_split_scan import TritonSplitScanKernel

        tiled_groups = self.select_tiling(node_schedule, numel, reduction_numel)
        (
            reduction_hint_val,
            mutations,
            index_dtype,
        ) = self.get_kernel_args(node_schedule, numel, reduction_numel)

        is_split_scan = any(
            isinstance(node, BaseSchedulerNode) and node.is_split_scan()
            for node in node_schedule
        )
        kernel_type = TritonSplitScanKernel if is_split_scan else self.kernel_type
        kernel_args = tiled_groups
        kernel_kwargs = {
            "reduction_hint": reduction_hint_val,
            "mutations": mutations,
            "index_dtype": index_dtype,
        }
        kernel = kernel_type(
            *kernel_args,
            **kernel_kwargs,
        )
        kernel.buf_accesses = buf_accesses

        self.codegen_node_schedule_with_kernel(node_schedule, kernel)

        with V.set_kernel_handler(kernel):
            src_code = kernel.codegen_kernel()

        kernel_name = self.define_kernel(src_code, node_schedule, kernel)
        log.debug("Generating kernel code with kernel_name: %s", kernel_name)
        kernel.kernel_name = kernel_name
        kernel.code_hash = code_hash(src_code)

        if kernel.persistent_reduction and config.triton.multi_kernel:
            kernel2 = self.kernel_type(
                *kernel_args,
                **kernel_kwargs,
                disable_persistent_reduction=True,
            )
            self.codegen_node_schedule_with_kernel(node_schedule, kernel2)
            with V.set_kernel_handler(kernel2):
                src_code2 = kernel2.codegen_kernel()
            kernel_name2 = self.define_kernel(src_code2, node_schedule, kernel)
            kernel2.kernel_name = kernel_name2
            kernel2.code_hash = code_hash(src_code2)

            final_kernel = MultiKernel([kernel, kernel2])
        else:
            final_kernel = kernel  # type: ignore[assignment]

        with V.set_kernel_handler(final_kernel):
            for node in node_schedule:
                if node not in (EnableReduction, DisableReduction):
                    node.mark_run()

        self.codegen_comment(node_schedule)
        final_kernel.call_kernel(final_kernel.kernel_name)
        if config.nan_asserts:
            final_kernel.codegen_nan_check()
        if config.warn_mix_layout:
            final_kernel.warn_mix_layout(kernel_name)

        V.graph.removed_buffers |= final_kernel.removed_buffers
        V.graph.inplaced_to_remove |= final_kernel.inplaced_to_remove

        if (
            V.graph.wrapper_code.supports_intermediate_hooks
            and config.generate_intermediate_hooks
        ):
            # Not every node in the schedule will actually be live on output;
            # we can't check dead buffers.
            live_outs = kernel.args.live_output_buffers()
            for node in node_schedule:
                if not isinstance(node, scheduler.BaseSchedulerNode):
                    continue
                name = node.get_name()
                if name not in live_outs:
                    continue
                assert node.node is not None
                origin_node = node.node.get_origin_node()
                if origin_node is not None:
                    counters["inductor"]["intermediate_hooks"] += 1
                    V.graph.wrapper_code.writeline(
                        f"run_intermediate_hooks({origin_node.name!r}, {name})"
                    )

        self.scheduler.free_buffers()

    def codegen_node_schedule_with_kernel(self, node_schedule, kernel):
        def current_reduction_nodes(nodes):
            return itertools.takewhile(lambda n: n is not DisableReduction, nodes)

        with kernel:
            stack = contextlib.ExitStack()
            kernel.set_last_usage(current_reduction_nodes(node_schedule))

            for node in node_schedule:
                if node not in (EnableReduction, DisableReduction):
                    node.decide_inplace_update()
            for i, node in enumerate(node_schedule):
                if node is DisableReduction:
                    stack.enter_context(kernel.disable_reduction())
                elif node is EnableReduction:
                    stack.close()
                    kernel.set_last_usage(current_reduction_nodes(node_schedule[i:]))
                else:
                    # TODO - use split ranges ?
                    indexing_dtype_strength_reduction(node._body)
                    index_vars = kernel.split_and_set_ranges(node.get_ranges())
                    node.codegen(index_vars)

    def codegen_template(
        self, template_node, epilogue_nodes, only_gen_src_code=False
    ) -> Optional[str]:
        """
        Codegen a triton template

        If `only_gen_src_code` the src code will be returned instead of codegen'd into the wrapper
        """
        _, (numel, rnumel) = template_node.group
        assert rnumel == 1
        kernel, render = template_node.node.make_kernel_render(template_node.node)
        with kernel:
            if not only_gen_src_code:
                for node in [template_node, *epilogue_nodes]:
                    node.mark_run()
            partial_code = render()
            for node in epilogue_nodes:
                node.codegen(kernel.split_and_set_ranges(node.get_ranges()))

        # finalize must be called after adding epilogue above
        with V.set_kernel_handler(kernel):
            # TODO: Maybe unify CUDATemplateKernel to also use PartialRender for flexible epilogue fusion.
            src_code = (
                partial_code
                if isinstance(partial_code, str)
                else partial_code.finalize()
            )
            node_schedule = [template_node, *epilogue_nodes]

            if config.benchmark_kernel:
                num_gb = kernel.estimate_kernel_num_bytes() / 1e9
                grid_args = V.graph.sizevars.size_hints(kernel.call_sizes)
                assert kernel.meta is not None, "meta is None"
                grid = kernel.grid_fn(*grid_args, kernel.meta)
                src_code = (
                    f"{kernel.imports_for_benchmark_kernel()}\n"
                    f"{src_code}\n"
                    f"{kernel.codegen_kernel_benchmark(num_gb, grid).getvalue()}"
                )

            if only_gen_src_code:
                return src_code

            kernel_name = self.define_kernel(src_code, node_schedule, kernel)

        self.codegen_comment(node_schedule)
        kernel.call_kernel(kernel_name, template_node.node)
        V.graph.removed_buffers |= kernel.removed_buffers
        V.graph.inplaced_to_remove |= kernel.inplaced_to_remove
        self.scheduler.free_buffers()
        return None

    def codegen_sync(self):
        V.graph.wrapper_code.writeline(V.graph.device_ops.synchronize())

    def codegen_foreach(self, foreach_node):
        from .triton_foreach import ForeachKernel

        for partitions_with_metadata in ForeachKernel.horizontal_partition(
            foreach_node.get_subkernel_nodes(), self
        ):
            kernel = ForeachKernel()
            for nodes, tiled_groups, numel, rnumel in partitions_with_metadata:
                node_schedule = self.generate_node_schedule(nodes, numel, rnumel)
                (
                    reduction_hint_val,
                    mutations,
                    index_dtype,
                ) = self.get_kernel_args(node_schedule, numel, rnumel)

                subkernel = kernel.create_sub_kernel(
                    *tiled_groups,
                    reduction_hint=reduction_hint_val,
                    mutations=mutations,
                    index_dtype=index_dtype,
                )

                self.codegen_node_schedule_with_kernel(
                    node_schedule,
                    subkernel,
                )

                with V.set_kernel_handler(subkernel):
                    for node in node_schedule:
                        if node not in (EnableReduction, DisableReduction):
                            node.mark_run()
                V.graph.removed_buffers |= subkernel.removed_buffers
                V.graph.inplaced_to_remove |= subkernel.inplaced_to_remove

            src_code = kernel.codegen_kernel()
            kernel_name = self.define_kernel(src_code, [foreach_node], kernel)
            self.codegen_comment([foreach_node])
            kernel.call_kernel(V.graph.wrapper_code, kernel_name)

        self.scheduler.free_buffers()

    @staticmethod
    @functools.lru_cache(32)
    def candidate_tilings(node):
        ranges, reduction_ranges = node.get_ranges()
        if len(ranges) <= 1:
            return ()

        rw = node.pointwise_read_writes()
        assert len(rw.range_vars) == len(ranges)

        # isinstance(dep, MemoryDep): this filters out StarDeps. StarDeps refer to reads
        # that need to access the entire tensor; they don't contribute read indexing
        # information (and practically, they don't have dep.index so they can't be used
        # for stride_hints below
        dep_sources = [rw.reads, rw.writes]
        assert all(
            isinstance(dep, (MemoryDep, StarDep))
            for dep in itertools.chain.from_iterable(dep_sources)
        )
        deps = [
            dep
            for dep in itertools.chain.from_iterable(dep_sources)
            if dep.name not in V.graph.removed_buffers and isinstance(dep, MemoryDep)
        ]
        write_names = {dep.name for dep in rw.writes}

        tilings: List[CandidateTiling] = []

        for dep in deps:
            strides = V.graph.sizevars.stride_hints(dep.index, rw.range_vars)
            assert len(strides) == len(ranges)
            try:
                split = strides.index(1) + 1
                if split == len(ranges):
                    continue
                if all(s == 0 for s in strides[split:]):
                    # if this is a broadcasted tensor and all dimensions after split are broadcast,
                    # this is not a real split
                    continue

            except ValueError:
                continue
            tiled_groups = (
                V.graph.sizevars.simplify(sympy_product(ranges[:split])),
                V.graph.sizevars.simplify(sympy_product(ranges[split:])),
            )
            # score by number of elements
            score = V.graph.sizevars.size_hint(
                sympy_product(
                    size for size, stride in zip(ranges, strides) if stride != 0
                )
            )
            if dep.name in write_names:
                # ngimel said contiguous writes is more important than reads
                score *= 2
            if CandidateTiling.is_good_size(tiled_groups[0]):
                score *= 2
            if CandidateTiling.is_good_size(tiled_groups[1]):
                score *= 2

            if (
                V.graph.sizevars.size_hint(
                    score - sympy_product(itertools.chain(ranges, reduction_ranges))
                )
                >= 0
            ):
                tilings.append(CandidateTiling(tiled_groups, score, dep.name))
        return tilings

    @classmethod
    def select_tiling(cls, node_schedule, numel, reduction_numel=sympy.Integer(1)):
        """
        Heuristics to decide how to tile kernels.
        Currently, we tile based on stride-1 dimensions.

        Returns:
            `(tile1, tile2, reduction_numel)` s.t. `tile1 * tile2 == numel`

        """
        if reduction_numel != 1 or config.triton.max_tiles <= 1:
            # TODO(jansel): should we tile reductions?
            # do perf hint here if stride-1 dim is not being reduced
            if perf_hint_log.level <= logging.WARNING:
                for node in EnableReduction.filter(node_schedule):
                    if len(cls.candidate_tilings(node)) > 0:
                        perf_hint_log.info("reduction over non-contiguous dims")
                        break
            return (numel, reduction_numel)

        seen_names = set()
        candidate_tiles: Counter[Any] = collections.Counter()
        for node in EnableReduction.filter(node_schedule):
            for tiling in cls.candidate_tilings(node):
                if tiling.name in seen_names:
                    continue
                seen_names.add(tiling.name)
                candidate_tiles[tiling.tiling] += tiling.score

        ranked_tilings = [tiling for tiling, score in candidate_tiles.most_common()]

        if config.triton.max_tiles >= 3:
            # Consider adding a third dimension of tiling, but only
            # when a1 is a multiple of b1; otherwise, you have a lot
            # of stragglers which is annoying to generate code for.
            #
            # NB: More than three max tiles is not enabled by default.

            # Add one 3D tiling choice
            for i in range(1, len(ranked_tilings)):
                a0, a1 = ranked_tilings[0]
                b0, b1 = ranked_tilings[i]
                if V.graph.sizevars.size_hint(a1 - b1) == 0:
                    continue
                if V.graph.sizevars.size_hint(a1 - b1) < 0:
                    # swap so a0 is bigger
                    a0, a1 = ranked_tilings[i]
                    b0, b1 = ranked_tilings[0]
                assert V.graph.sizevars.size_hint(a1 - b1) > 0
                if V.graph.sizevars.statically_known_multiple_of(a1, b1):
                    tiling = (a0, FloorDiv(a1, b1), b1)
                    ranked_tilings = [tiling] + ranked_tilings
                    break  # only 1 choice for now

        if len(ranked_tilings) > 1:
            perf_hint_log.info("possibly bad tiling: %s", ranked_tilings)

        for tiled_groups in ranked_tilings:
            new_groups = (*tiled_groups, reduction_numel)
            if all(
                SIMDKernel.is_compatible(new_groups, node.get_ranges())
                for node in node_schedule
                if isinstance(node, scheduler.SchedulerNode)
            ):
                return new_groups

        return (numel, reduction_numel)

    def flush(self):
        pass

    def ready_to_flush(self) -> bool:
        return False

    def generate_kernel_code_from_nodes(self, nodes, benchmark_kernel=False):
        @dataclasses.dataclass
        class LastUsageHolder:
            n: Any
            last_usage: Any

            def __del__(self):
                self.n.last_usage = self.last_usage

        last_usage_holders = [LastUsageHolder(n, n.last_usage) for n in nodes]

        # empty last_usage. May cause more aggressive 'evict_last'. Should be fine.
        for n in nodes:
            n.last_usage = set()

        if not nodes[0].is_template():
            _, (numel, rnumel) = max(nodes, key=lambda x: int(x.is_reduction())).group
            node_schedule = self.generate_node_schedule(nodes, numel, rnumel)

            tiled_groups = self.select_tiling(node_schedule, numel, rnumel)
            reduction_hint_val, mutations, index_dtype = self.get_kernel_args(
                node_schedule, numel, rnumel
            )

            kernel = self.kernel_type(
                *tiled_groups,
                reduction_hint=reduction_hint_val,
                mutations=mutations,
                index_dtype=index_dtype,
            )

            self.codegen_node_schedule_with_kernel(node_schedule, kernel)
            with config.patch(
                "benchmark_kernel", benchmark_kernel
            ), V.set_kernel_handler(kernel):
                src_code = kernel.codegen_kernel()
        else:
            template_node = nodes[0]
            epilogue_nodes = nodes[1:]

            with config.patch("benchmark_kernel", benchmark_kernel):
                src_code = self.codegen_template(
                    template_node, epilogue_nodes, only_gen_src_code=True
                )

        src_code = src_code.replace(str(Placeholder.KERNEL_NAME), "triton_")
        return src_code

    def codegen_comment(self, node_schedule):
        pass

    def define_kernel(self, src_code, node_schedule, kernel):
        raise NotImplementedError


@dataclasses.dataclass
class CandidateTiling:
    tiling: Tuple[sympy.Expr, sympy.Expr]
    score: int  # higher is better
    name: Optional[str] = None

    @staticmethod
    def is_good_size(s):
        """Somewhat arbitrary heuristic used to boost scores for some sizes"""
        s = V.graph.sizevars.size_hint(s)
        return s >= 32 and (s % 32 == 0)


class DisableReduction:
    """
    Marker to invoke `kernel.disable_reduction()`.  This closes a
    reduction loop and allows for pointwise ops to occur on the output
    of a reduction.
    """


class EnableReduction:
    """
    Marker to end a DisableReduction block.
    """

    @staticmethod
    def filter(node_schedule):
        """
        Get the nodes from node_schedule skipping those in a
        DisableReduction block.
        """
        disabled = False
        for node in node_schedule:
            if node in (EnableReduction, DisableReduction):
                # Don't tile stuff outside the main reduction loop
                disabled = node is DisableReduction
            elif disabled:
                pass
            else:
                yield node


class CantSplit(Exception):
    pass<|MERGE_RESOLUTION|>--- conflicted
+++ resolved
@@ -719,12 +719,6 @@
         finally:
             self._load_mask = prior
 
-<<<<<<< HEAD
-=======
-    def load_mask(self, var):
-        return self._load_mask
-
->>>>>>> c29c4452
     def get_strides_of_load(self, index: sympy.Expr):
         """
         This gets the stride of the index for each of the tiling variables
