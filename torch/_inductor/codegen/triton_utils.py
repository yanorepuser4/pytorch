--- conflicted
+++ resolved
@@ -63,36 +63,6 @@
     }
 
 
-<<<<<<< HEAD
-def is_unaligned_buffer(arg: TensorArg):
-    buf_name = arg.buffer
-    # See Note: [Input Alignment handling in Inductor]
-    if buf_name in V.graph.graph_inputs:
-        return buf_name not in V.graph.aligned_inputs
-
-    if buf_name in V.graph.constants:
-        # all constants are assumed to be aligned
-        return False
-
-    if V.graph.scheduler:
-        layout = V.graph.scheduler.get_buffer_layout(buf_name)
-    else:
-        buffer = V.graph.get_buffer(buf_name)
-        # output arg
-        if not buffer:
-            assert buf_name == V.kernel.output_node.name
-            layout = V.kernel.output_node.layout
-        else:
-            layout = buffer.get_layout()
-
-    if isinstance(layout, torch._inductor.ir.NonOwningLayout):
-        return not layout.maybe_guard_aligned()
-    else:
-        return False
-
-
-=======
->>>>>>> 498bdea9
 def config_of(
     args: List[KernelArgType],
     *,
