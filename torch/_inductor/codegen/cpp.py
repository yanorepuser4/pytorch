--- conflicted
+++ resolved
@@ -63,16 +63,7 @@
 
 from .cpp_utils import cexpr, cexpr_index, DTYPE_TO_CPP, INDEX_TYPE, value_to_cpp
 
-<<<<<<< HEAD
-LAYOUT_TO_ATEN = {
-    torch.strided: "at::kStrided",
-    torch._mkldnn: "at::kMkldnn",  # type: ignore[attr-defined]
-}
-
-INDEX_TYPE = "long"
-=======
 schedule_log = torch._logging.getArtifactLogger(__name__, "schedule")
->>>>>>> 0172ebe7
 
 NATIVE_OMP_RTYPES = {"+", "*", "^", "||", "min", "max"}
 RTYPE_TO_CPP = {
