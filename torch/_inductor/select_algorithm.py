import builtins
import functools
import inspect
import itertools
import logging
import operator
import sys
import textwrap
import time
from concurrent.futures import ThreadPoolExecutor
from io import StringIO

from typing import Any, Callable, Dict, List, Optional, Tuple, Union
from unittest.mock import patch

import sympy

import torch
from torch._dynamo.testing import rand_strided
from torch._dynamo.utils import counters, identity, preserve_rng_state

from . import config, ir
from .autotune_process import TensorMeta, TritonBenchmarkRequest
from .codecache import code_hash, PersistentCache, PyCodeCache
from .codegen.common import IndentedBuffer, KernelTemplate

from .codegen.triton import (
    gen_common_triton_imports,
    texpr,
    TritonKernel,
    TritonPrinter,
    TritonScheduling,
)

from .codegen.triton_utils import config_of, signature_to_meta
from .exc import CUDACompileError
from .ir import ChoiceCaller, PrimitiveInfoType
from .utils import (
    do_bench,
    get_dtype_size,
    Placeholder,
    sympy_dot,
    sympy_product,
    unique,
)
from .virtualized import V

log = logging.getLogger(__name__)

# correctness checks struggle with fp16/tf32
VERIFY: Dict[str, Any] = dict()
PRINT_AUTOTUNE = True
DEBUG = False


class KernelNamespace:
    pass


# these objects are imported from the generated wrapper code
extern_kernels = KernelNamespace()


class PartialRender:
    """
    Some parts of a template need to be generated at the end, but
    inserted into the template at the start.  This allows doing a bunch
    of replacements after the initial render.
    """

    def __init__(self, code, replacement_hooks):
        super().__init__()
        self.code = code
        self.replacement_hooks = replacement_hooks

    def finalize(self):
        code = self.code
        assert code is not None, "can only be called once"
        self.code = None
        for key, fn in self.replacement_hooks.items():
            code = code.replace(key, fn())
        return code


class TritonTemplateKernel(TritonKernel):
    def __init__(
        self,
        kernel_name,
        input_nodes,
        output_node,
        defines,
        num_stages,
        num_warps,
        grid_fn,
        meta,
        call_sizes,
        use_jit=False,
        prefix_args=0,
        suffix_args=0,
        epilogue_fn=identity,
        subgraphs=None,
        *,
        index_dtype,
    ):
        super().__init__(
            sympy_product(output_node.get_size()),
            sympy.Integer(1),
            index_dtype=index_dtype,
        )
        self.input_nodes = input_nodes
        self.output_node = output_node
        self.named_input_nodes = {}
        self.defines = defines
        self.kernel_name = kernel_name
        self.template_mask = None
        self.use_jit = use_jit
        self.num_stages = num_stages
        self.num_warps = num_warps
        self.grid_fn = grid_fn
        self.meta = meta
        self.call_sizes = call_sizes
        # for templates with fixed epilogues
        self.prefix_args = prefix_args
        self.suffix_args = suffix_args
        self.epilogue_fn = epilogue_fn
        self.render_hooks = dict()
        self.triton_meta: Optional[Dict[str, object]] = None
        # For Templated Attention
        self.subgraphs = subgraphs

    def need_numel_args(self):
        return False

    def estimate_kernel_num_bytes(self):
        """
        Estimate the total number of bytes this kernel takes.
        For in/out nodes, sizes are counted twice: once for reading and
        once for writing.
        """
        ninplace_args = len(unique(self.args.inplace_buffers.values()))
        num_bytes = []
        for i, inp in enumerate(itertools.chain(self.input_nodes, (self.output_node,))):
            size = V.graph.sizevars.size_hints(inp.get_size())
            numel = functools.reduce(operator.mul, size)
            dtype_size = get_dtype_size(inp.get_dtype())
            num_bytes.append(numel * dtype_size * (1 + int(i < ninplace_args)))
        return sum(num_bytes)

    def jit_lines(self):
        if self.use_jit:
            return "@triton.jit"

        argdefs, _, signature = self.args.python_argdefs()
        triton_meta = {
            "signature": signature_to_meta(signature, size_dtype=self.index_dtype),
            "device": self.output_node.get_device().index,
            "device_type": self.output_node.get_device().type,
            "constants": {},
        }
        triton_meta["configs"] = [config_of(signature)]
        for arg_num in triton_meta["configs"][0].equal_to_1:  # type: ignore[index]
            triton_meta["constants"][arg_num] = 1  # type: ignore[index]
        matrix_instr_nonkdim = self.meta.get("matrix_instr_nonkdim", 0)
        if matrix_instr_nonkdim != 0:
            triton_meta["matrix_instr_nonkdim"] = matrix_instr_nonkdim

        self.triton_meta = triton_meta

        inductor_meta = {
            "kernel_name": str(Placeholder.DESCRIPTIVE_NAME),
            "backend_hash": torch.utils._triton.triton_hash_with_backend(),
        }
        if config.profile_bandwidth or config.benchmark_kernel:
            num_gb = self.estimate_kernel_num_bytes() / 1e9
            inductor_meta["kernel_num_gb"] = num_gb
        return f"""
            @triton_heuristics.template(
                num_stages={self.num_stages},
                num_warps={self.num_warps},
                triton_meta={triton_meta!r},
                inductor_meta={inductor_meta!r},
            )
            @triton.jit
        """

    def def_kernel(self, *argnames):
        """
        Hook called from template code to generate function def and
        needed args.
        """
        assert all(isinstance(x, str) for x in argnames)
        renames = IndentedBuffer(initial_indent=1)

        named_args = self.input_nodes[
            self.prefix_args : len(self.input_nodes) - self.suffix_args
        ]

        assert len(argnames) == len(named_args), (
            len(argnames),
            len(named_args),
            self.prefix_args,
            len(self.input_nodes),
        )

        for input_node in self.input_nodes[: self.prefix_args]:
            # get args in correct order
            self.args.input(input_node.get_name())

        for name, input_node in zip(argnames, named_args):
            arg_name = f"arg_{name}"
            self.named_input_nodes[name] = input_node
            self.args.input_buffers[input_node.get_name()] = arg_name

        # The args may be duplicated, so renaming must be after args are de-duplicated.
        for name in argnames:
            input_node = self.named_input_nodes[name]
            arg_name = self.args.input_buffers[input_node.get_name()]
            if input_node.get_layout().offset == 0:
                renames.writeline(f"{name} = {arg_name}")
            else:
                offset = texpr(self.rename_indexing(input_node.get_layout().offset))
                renames.writeline(f"{name} = {arg_name} + {offset}")

        for input_node in self.input_nodes[len(self.input_nodes) - self.suffix_args :]:
            # get args in correct order
            self.args.input(input_node.get_name())

        def hook():
            # python_argdefs() cannot be run until after the rest of the template lazily adds more args
            arg_defs, *_ = self.args.python_argdefs()
            code = IndentedBuffer()
            code.splice(gen_common_triton_imports())
            code.splice(self.jit_lines())
            code.writeline(f"def {self.kernel_name}({', '.join(arg_defs)}):")
            with code.indent():
                code.splice(self.defines)
                code.splice(renames.getvalue())
            return code.getvalue()

        assert "<DEF_KERNEL>" not in self.render_hooks
        self.render_hooks["<DEF_KERNEL>"] = hook
        return "<DEF_KERNEL>"

    def size(self, name: str, index: int):
        """
        Hook called from template code to get the size of an arg.
        Will add needed args to pass it in if it is dynamic.
        """
        assert isinstance(index, int)
        if name is None:
            val = self.output_node.get_size()[index]
        else:
            assert isinstance(name, str)
            val = self.named_input_nodes[name].get_size()[index]
        return texpr(self.rename_indexing(val))

    def stride(self, name, index):
        """
        Hook called from template code to get the stride of an arg.
        Will add needed args to pass it in if it is dynamic.
        """
        assert isinstance(index, int)
        if name is None:
            val = self.output_node.get_stride()[index]
        else:
            assert isinstance(name, str)
            val = self.named_input_nodes[name].get_stride()[index]
        return texpr(self.rename_indexing(val))

    def modification(self, **fixed_inputs) -> str:
        """This function generates the code body to populate
        a 'modification' placeholder within a template

        TODO come up with standardized way to modify templates, with
        potential multiple modifications
        """

        class PlaceholderSubstitution(V.WrapperHandler):  # type: ignore[name-defined]
            self.name = "PlaceholderSubstitution"

            def load(self, name: str, index: sympy.Expr):
                if name not in fixed_inputs:
                    raise AssertionError(
                        f"All loads should be coming from fixed inputs - {name}"
                    )
                return f"({fixed_inputs[name]})"

            # TODO Doesn't work yet
            def indirect_indexing(self, index_var, size, check):
                return self._inner.indirect_indexing(index_var, size, False)
                # return sympy_symbol(str(index_var))

        # if self.modification_cache is None:
        with V.set_ops_handler(PlaceholderSubstitution(V.ops)):
            assert isinstance(
                self.subgraphs, ir.ComputedBuffer
            ), "Expected the subgraph to be a ComputedBuffer"
            if isinstance(self.subgraphs.data, ir.InputBuffer):
                out = self.subgraphs.data.make_loader()((1,))
            else:
                out = self.subgraphs.data.inner_fn((1,))

        self.codegen_body()
        self.body.writeline(f"{fixed_inputs['out']} = {out.value}")

        body_val = self.body.getvalue()
        self.body.clear()
        self.cse.invalidate(set())
        return body_val

    def store_output(
        self,
        indices: Union[List[Any], Tuple[Any]],
        val: str,
        mask: Optional[str] = None,
    ):
        """
        Hook called from template code to store the final output
        (if the buffer hasn't been optimized away), then append any
        epilogue fusions.
        """
        assert isinstance(indices, (list, tuple))
        assert isinstance(val, str)
        assert isinstance(mask, (str, type(None)))
        assert self.template_mask is None
        indices = list(map(TritonPrinter.paren, indices))
        index_symbols = [sympy.Symbol(x) for x in indices]
        lengths = [V.graph.sizevars.simplify(s) for s in self.output_node.get_size()]
        assert len(indices) == len(lengths)

        # glue to make generated code use same indexing from template
        for name, range_tree_entry in zip(
            indices, self.range_trees[0].construct_entries(lengths)
        ):
            range_tree_entry.set_name(name)
        contiguous_index = sympy_dot(
            ir.FlexibleLayout.contiguous_strides(lengths), index_symbols
        )
        contiguous_index = self.rename_indexing(contiguous_index)
        self.body.writeline("xindex = " + texpr(contiguous_index))
        self.range_trees[0].lookup(sympy.Integer(1), sympy_product(lengths)).set_name(
            "xindex"
        )
        self.template_mask = mask
        self.template_indices = indices
        output_index = self.output_node.get_layout().make_indexer()(index_symbols)
        output_index = self.rename_indexing(output_index)
        if output_index == contiguous_index:
            output_index = sympy.Symbol("xindex")

        epilogue_args = [val]
        for input_node in itertools.chain(
            self.input_nodes[: self.prefix_args],
            self.input_nodes[len(self.input_nodes) - self.suffix_args :],
        ):
            input_node.freeze_layout()
            epilogue_args.append(input_node.make_loader()(index_symbols))

        V.ops.store(
            self.output_node.get_name(),
            output_index,
            self.epilogue_fn(*epilogue_args),
        )
        self.codegen_body()

        def hook():
            # more stuff might have been added since the codegen_body above
            self.codegen_body()
            return textwrap.indent(self.body.getvalue(), "    ").strip()

        assert "<STORE_OUTPUT>" not in self.render_hooks
        self.render_hooks["<STORE_OUTPUT>"] = hook
        return "<STORE_OUTPUT>"

    def render(self, template, kwargs):
        return PartialRender(
            template.render(**self.template_env(), **kwargs),
            self.render_hooks,
        )

    def make_load(self, name, indices, mask):
        """
        Optional helper called from template code to generate the code
        needed to load from an tensor.
        """
        assert isinstance(indices, (list, tuple))
        assert isinstance(name, str)
        assert isinstance(mask, str)
        stride = self.named_input_nodes[name].get_stride()
        indices = list(map(TritonPrinter.paren, indices))
        assert len(indices) == len(stride)
        index = " + ".join(
            f"{texpr(self.rename_indexing(s))} * {i}" for s, i in zip(stride, indices)
        )
        return f"tl.load({name} + ({index}), {mask})"

    def template_env(self):
        """
        Generate the namespace visible in the template.
        """
        return {
            fn.__name__: fn
            for fn in [
                self.def_kernel,
                self.size,
                self.stride,
                self.store_output,
                self.make_load,
                self.modification,
            ]
        }

    def indexing(
        self,
        index: sympy.Expr,
        *,
        dense_indexing=False,
        copy_shape=None,
        override_mask=None,
        block_ptr=False,
    ):
        """
        Override the default indexing to use our custom mask and force
        dense indexing.
        """
        return super().indexing(
            index,
            dense_indexing=False,
            copy_shape=self.template_mask,
            override_mask=self.template_mask,
            block_ptr=block_ptr,
        )

    def initialize_range_tree(self, pid_cache):
        super().initialize_range_tree(pid_cache)
        # ignore default codegen
        self.body.clear()
        self.indexing_code.clear()

    def call_kernel(self, name: str, node: Optional[ir.IRNode] = None):
        wrapper = V.graph.wrapper_code
        _, call_args, _ = self.args.python_argdefs()
        call_args = [str(a) for a in call_args]

        for i in range(len(call_args)):
            if V.graph.is_unspec_arg(call_args[i]):
                call_args[i] = call_args[i] + ".item()"
            if isinstance(call_args[i], sympy.Symbol):
                call_args[i] = texpr(call_args[i])

        if V.graph.cpp_wrapper:
            # In the cpp_wrapper case, we have to compute CUDA launch grid at runtime
            # if any dynamic dimension is involved. We rely on the Python version
            # of the grid function to generate those grid configs, which may contain
            # symbolic values. The wrapper will use cexpr to print out C++ code
            # appropriately for the grid configs.
            grid_args = [V.graph.sizevars.simplify(s) for s in self.call_sizes] + [
                self.meta
            ]
            grid = self.grid_fn(*grid_args)

            wrapper.generate_kernel_call(
                name,
                call_args,
                device_index=V.graph.scheduler.current_device.index,
                grid=grid,
                triton_meta=self.triton_meta,
            )
        else:
            stream_name = wrapper.write_get_raw_stream(
                V.graph.scheduler.current_device.index
            )

            wrapper.add_import_once(f"import {self.grid_fn.__module__}")
            meta = wrapper.add_meta_once(self.meta)

            grid_call = [
                texpr(V.graph.sizevars.simplify(s)) for s in self.call_sizes
            ] + [meta]
            grid_call = f"{self.grid_fn.__module__}.{self.grid_fn.__name__}({', '.join(grid_call)})"
            wrapper.writeline(
                f"{name}.run({', '.join(call_args)}, grid={grid_call}, stream={stream_name})"
            )


@functools.lru_cache(None)
def _jinja2_env():
    try:
        import jinja2

        return jinja2.Environment(
            undefined=jinja2.StrictUndefined,
        )
    except ImportError:
        return None


class TritonTemplate(KernelTemplate):
    index_counter = itertools.count()
    all_templates: Dict[str, "TritonTemplate"] = dict()

    def __init__(self, name: str, grid: Any, source: str, debug=False):
        super().__init__(name)
        self.grid = grid
        self.template = self._template_from_string(source)
        assert name not in self.all_templates, "duplicate template name"
        self.all_templates[name] = self
        self.debug = debug

    def generate(
        self,
        input_nodes,
        layout,
        num_stages,
        num_warps,
        prefix_args=0,
        suffix_args=0,
        epilogue_fn=identity,
        subgraphs=None,
        **kwargs,
    ):
        assert self.template, "requires jinja2"
        defines = StringIO()
        for name, val in kwargs.items():
            defines.write(f"    {name} : tl.constexpr = {val}\n")
        defines = defines.getvalue()

        fake_out = ir.Buffer("buf_out", layout)
        kernel_name = f"triton_{self.name}"

        numel = sympy_product(layout.size)
        buffers = itertools.chain(input_nodes, (fake_out,))
        if not TritonScheduling.can_use_32bit_indexing(numel, buffers):
            raise NotImplementedError(
                "64-bit indexing is not yet implemented for triton templates"
            )

        kernel_options = dict(
            input_nodes=input_nodes,
            defines=defines,
            num_stages=num_stages,
            num_warps=num_warps,
            grid_fn=self.grid,
            meta=kwargs,
            call_sizes=layout.size,
            prefix_args=prefix_args,
            suffix_args=suffix_args,
            epilogue_fn=epilogue_fn,
            index_dtype="tl.int32",
            subgraphs=subgraphs,
        )
        with patch.object(
            V.graph, "get_dtype", self._fake_get_dtype(fake_out)
        ), TritonTemplateKernel(
            kernel_name=kernel_name,
            output_node=fake_out,
            use_jit=False,
            **kernel_options,
        ) as kernel:
            try:
                code = kernel.render(self.template, kwargs).finalize()
            except ZeroDivisionError:
                # TODO(nmacchioni): fix sympy division by zero
                return None
            if self.debug:
                print("Generated Code:\n", code)
            extra = (
                "-".join(
                    [
                        *[
                            f"{kwarg}={repr(kwargs[kwarg])}"
                            for kwarg in sorted(kwargs.keys())
                        ],
                        f"num_stages={num_stages}",
                        f"num_warps={num_warps}",
                    ]
                )
                + "-"
            )
            mod = PyCodeCache.load(code, extra)
            _, call_args, _ = kernel.args.python_argdefs()

        expected_args = list(unique(x.get_name() for x in input_nodes))
        expected_args.extend([fake_out.get_name()])
        assert list(call_args)[: len(expected_args)] == expected_args, (
            call_args,
            expected_args,
        )
        extra_args = V.graph.sizevars.size_hints(
            map(sympy.expand, call_args[len(expected_args) :]),
            fallback=config.unbacked_symint_fallback,
        )

        kernel_hash_name = f"triton_{self.name}_{next(self.index_counter)}"

        def make_kernel_render(out_node):
            kernel = TritonTemplateKernel(
                kernel_name=str(Placeholder.KERNEL_NAME),
                output_node=out_node,
                use_jit=False,
                **kernel_options,
            )
            render = functools.partial(
                kernel.render,
                self.template,
                kwargs,
            )
            return kernel, render

        # create the BenchmarkRequest
        assert mod.__file__ is not None
        grid = self.grid(
            *V.graph.sizevars.size_hints(
                layout.size,
                fallback=config.unbacked_symint_fallback,
            ),
            kwargs,
        )
        bmreq = TritonBenchmarkRequest(
            module_path=mod.__file__,
            module_cache_key=mod.key,
            kernel_name=kernel_name,
            grid=grid,
            extra_args=extra_args,
            num_stages=num_stages,
            num_warps=num_warps,
            matrix_instr_nonkdim=kwargs.get("matrix_instr_nonkdim", 0),
            input_tensor_meta=TensorMeta.from_irnodes(input_nodes),
            output_tensor_meta=TensorMeta.from_irnodes(layout),
        )

        return TritonTemplateCaller(
            kernel_hash_name,
            input_nodes,
            layout,
            make_kernel_render,
            extra.strip("-").replace("-", ", "),
            bmreq,
            log_info={
                "tile_shape": str(
                    (
                        kwargs.get("BLOCK_M", -1),
                        kwargs.get("BLOCK_K", -1),
                        kwargs.get("BLOCK_N", -1),
                    )
                ),
                "num_stages": num_stages,
                "num_warps": num_warps,
                "allow_tf32": str(kwargs.get("ALLOW_TF32", None)),
                "acc_type": str(kwargs.get("ACC_TYPE", None)),
            },
        )


class ExternKernelChoice:
    def __init__(
        self,
        kernel,
        cpp_kernel=None,
        *,
        name=None,
        has_out_variant=True,
        op_overload=None,
        use_fallback_kernel=False,
    ):
        super().__init__()
        name = name or kernel.__name__
        assert callable(kernel)
        assert not hasattr(extern_kernels, name), "duplicate extern kernel"
        self.name = name
        self.cpp_kernel_name = cpp_kernel
        self.has_out_variant = has_out_variant
        setattr(extern_kernels, name, kernel)
        self.op_overload = op_overload
        self.use_fallback_kernel = use_fallback_kernel

    def to_callable(self):
        return getattr(extern_kernels, self.name)

    def call_name(self):
        return f"extern_kernels.{self.name}"

    @functools.lru_cache(None)
    def hash_key(self):
        fn = self.to_callable()
        parts = [
            self.name,
            getattr(fn, "__name__", ""),
            getattr(fn, "__module__", ""),
        ]
        try:
            parts.append(inspect.getsource(fn))
        except Exception:
            pass
        return code_hash("-".join(parts))

    def bind(
        self,
        input_nodes,
        layout,
        ordered_kwargs_for_cpp_kernel=(),
        **kwargs,
    ):
        self.ordered_kwargs_for_cpp_kernel = ordered_kwargs_for_cpp_kernel
        return ExternKernelCaller(
            self, input_nodes, layout, kwargs, has_out_variant=self.has_out_variant
        )


class TritonTemplateCaller(ir.TritonTemplateCallerBase):
    def __init__(
        self,
        name,
        input_nodes,
        layout,
        make_kernel_render,
        debug_extra,
        bmreq,
        log_info: Optional[
            Dict[str, Union[PrimitiveInfoType, List[PrimitiveInfoType]]]
        ] = None,
    ):
        super().__init__(name, input_nodes, layout)
        self.make_kernel_render = make_kernel_render
        self.debug_extra = debug_extra
        self.bmreq: TritonBenchmarkRequest = bmreq
        if log_info is None:
            log_info = {}
        self.log_info: Dict[str, Any] = log_info
        self.log_info.update(
            {
                "backend": "Triton",
                "grid": str(self.bmreq.grid),
                "num_stages": self.bmreq.num_stages,
                "num_warps": self.bmreq.num_warps,
            }
        )

    def benchmark(self, *args, out):
        assert self.bmreq is not None
        return self.bmreq.benchmark(*args, output_tensor=out)

    def precompile(self):
        assert self.bmreq is not None
        self.bmreq.precompile()

    def __str__(self):
        return f"TritonTemplateCaller({self.bmreq.module_path}, {self.debug_extra})"

    def call_name(self):
        return f"template_kernels.{self.name}"

    def hash_key(self):
        return "-".join(
            [
                self.name.rsplit("_", 1)[0],
                self.bmreq.module_cache_key,
            ]
        )

    def output_node(self):
        return ir.TensorBox.create(
            ir.TritonTemplateBuffer(
                layout=self.layout,
                inputs=self.input_nodes,
                make_kernel_render=self.make_kernel_render,
                debug_extra=self.debug_extra,
            )
        )

    def info_dict(self) -> Dict[str, Union[PrimitiveInfoType, List[PrimitiveInfoType]]]:
        """Information returned here is logged to the autotune log file when that is enabled."""
        return self.log_info

    def get_make_kernel_render(self):
        return self.make_kernel_render


class ExternKernelCaller(ChoiceCaller):
    def __init__(
        self,
        choice: ExternKernelChoice,
        input_nodes,
        layout,
        kwargs=None,
        *,
        has_out_variant=True,
    ):
        super().__init__(choice.name, input_nodes, layout)
        self.choice = choice
        self.kwargs = kwargs or {}
        self.has_out_variant = has_out_variant

    def __str__(self):
        return f"ExternKernelCaller({self.choice.call_name()})"

    def benchmark(self, *args, out):
        if out.numel() == 0:
            # no need to run the kerrnel of do benchmarking
            return 0.0
        if self.has_out_variant:
            return super().benchmark(*args, out=out)
        else:
            algo = self.to_callable()
            out_new = algo(*args)
            torch._C._dynamo.guards.assert_size_stride(
                out_new, tuple(out.size()), tuple(out.stride())
            )
            out.copy_(out_new)  # for correctness checking
            return do_bench(lambda: algo(*args))

    def to_callable(self):
        fn = self.choice.to_callable()
        if self.kwargs:
            return functools.partial(fn, **self.kwargs)
        else:
            return fn

    def hash_key(self):
        return "-".join(
            [
                self.choice.name,
                *[
                    f"{kwarg}={repr(self.kwargs[kwarg])}"
                    for kwarg in sorted(self.kwargs.keys())
                ],
                self.choice.hash_key(),
            ]
        )

    def output_node(self):
        if config.abi_compatible and self.choice.use_fallback_kernel:
            assert (
                self.choice.op_overload is not None
            ), "Please provide an op_overload to use ir.FallbackKernel"
            inner = ir.FallbackKernel.create(
                self.choice.op_overload, *self.input_nodes, **self.kwargs
            )
        else:
            cls = ir.ExternKernelOut if self.has_out_variant else ir.ExternKernelAlloc
            inner = cls(
                layout=self.layout,
                inputs=self.input_nodes,
                python_kernel_name=self.choice.call_name(),
                cpp_kernel_name=self.choice.cpp_kernel_name,
                ordered_kwargs_for_cpp_kernel=self.choice.ordered_kwargs_for_cpp_kernel,
                op_overload=self.choice.op_overload,
                kwargs=self.kwargs,
            )

        return ir.TensorBox.create(inner)

    def info_dict(self) -> Dict[str, Union[PrimitiveInfoType, List[PrimitiveInfoType]]]:
        """Information returned here is logged to the autotune log file when that is enabled."""
        return {
            "backend": "extern",
            "kernel_call_name": self.choice.call_name(),
        }


class ErrorFromChoice(RuntimeError):
    def __init__(self, msg, choice: ChoiceCaller, inputs_str):
        msg += f"\nFrom choice {choice}\n{inputs_str}"
        super().__init__(msg)
        self.choice = choice


class AlgorithmSelectorCache(PersistentCache):
    def __init__(self, *args, **kwargs):
        super().__init__(*args, **kwargs)

        # the autotuning will get occur in the scheduler, so there is
        # no guarantee that the first lowering for a given key will also be the
        # first to benchmark it. share a single precompilation function for all lowerings
        # of a particular key
        self.precompile_cache: Dict[str, Callable[[], None]] = {}

    def __call__(
        self,
        name,
        choices: List[ChoiceCaller],
        input_nodes,
        layout,
        # optional dict mapping arg indices to the functions
        # generating a torch.Tensor for that input from the
        # corresponding ir.Buffer. if passed for a given
        # arg, the function will be called instead of
        # generating a random torch.Tensor for benchmarking.
        input_gen_fns: Optional[Dict[int, Callable[[ir.Buffer], torch.Tensor]]] = None,
        precompilation_timeout_seconds: int = 60 * 60,
        return_multi_template=False,
    ):
        from .codegen.cuda.cuda_kernel import CUDATemplateCaller

        # TODO(nmacchioni): remove once CI tests are fixed
        choices = [choice for choice in choices if choice is not None]

        if len(choices) == 0:
            raise RuntimeError(
                "No choices to select, please consider adding ATEN into max_autotune_gemm_backends "
                "config (defined in torch/_inductor/config.py) to allow at least one choice. "
            )
        log.debug("Max autotune selects from %s choices.", str(len(choices)))

        if len(choices) == 1:
            if not isinstance(choices[0], CUDATemplateCaller):
                # CUDATemplateCaller still needs to go through autotuning process to retrieve workspace size.
                return choices[0].output_node()

        @functools.lru_cache(None)
        def make_benchmark_fn():
            return self.make_benchmark_fn(choices, input_nodes, layout, input_gen_fns)

        inputs_key = repr([self.key_of(x) for x in input_nodes])

        def precompile(choices):
            if (
                precompilation_timeout_seconds is None
                or precompilation_timeout_seconds <= 0
            ):
                return
            num_workers = min(
                config.compile_threads,
                torch.get_num_threads(),
                len(choices),
            )
            if num_workers <= 0:
                return
            log.info(
                "Multithreaded precompilation for %d choices using %d worker threads",
                len(choices),
                num_workers,
            )

<<<<<<< HEAD
            precompile_key = f"{name}: {inputs_key}"
            if precompile_func := self.precompile_cache.get(precompile_key):
                return precompile_func
=======
            # check local and global cache before precompiling
            timings = self.lookup(
                choices,
                name,
                repr([self.key_of(x) for x in input_nodes]),
                benchmark=None,
            )

            def no_op(*args, **kwargs):
                return

            if timings:
                return no_op
>>>>>>> 98dfd3f8

            executor = ThreadPoolExecutor(max_workers=num_workers)
            futures = executor.map(
                lambda c: c.precompile(),
                [c for c in choices if hasattr(c, "precompile")],
                timeout=precompilation_timeout_seconds,
            )

            @functools.lru_cache(None)
            def wait_on_futures():
                try:
                    iterator = iter(futures)
                    while True:
                        try:
                            next(iterator)
                        except CUDACompileError:
                            log.error(  # noqa: G201
                                "CUDA Compilation error", exc_info=True
                            )
                except TimeoutError:
                    log.warning(
                        f"Precompilation timed out after {precompilation_timeout_seconds} seconds."  # noqa: G004
                    )
                except StopIteration:
                    pass

                executor.shutdown(wait=True)

            self.precompile_cache[precompile_key] = wait_on_futures

            return wait_on_futures

        def autotune(choices):
            return make_benchmark_fn()(choices)

        if config.autotune_in_subproc:
            from .autotune_process import tuning_pool

            # do the optional warmup
            tuning_pool.initialize()

        def do_autotuning(precompile_fn):
            precompile_start_ts = time.time()
            precompile_fn()
            precompile_elapse = time.time() - precompile_start_ts

            autotune_start_ts = time.time()
            timings = self.lookup(
                choices,
                name,
                inputs_key,
                autotune,
            )
            autotune_elapse = time.time() - autotune_start_ts

            if make_benchmark_fn.cache_info().currsize:
                counters["inductor"]["select_algorithm_autotune"] += 1

            if (
                make_benchmark_fn.cache_info().currsize
                or log.getEffectiveLevel() == logging.DEBUG
                or config.trace.log_autotuning_results
            ):
                self.log_results(
                    name, input_nodes, timings, autotune_elapse, precompile_elapse
                )

            return timings

        precompile_fn = precompile(choices)

        if return_multi_template:

            def get_timings():
                timings = do_autotuning(precompile_fn)
                min_extern_choice = float("inf")
                for choice, timing in timings.items():
                    if isinstance(choice, ExternKernelCaller):
                        min_extern_choice = min(min_extern_choice, timing)

                timings = {
                    choice: time
                    for choice, time in timings.items()
                    if (
                        time <= min_extern_choice
                        or not isinstance(choice, ExternKernelCaller)
                    )
                }

                return timings

            return torch._inductor.ir.TensorBox.create(
                torch._inductor.ir.MultiTemplateBuffer(
                    layout,
                    input_nodes,
                    get_timings,
                )
            )

        # TODO - dont want to precompile if we have a cache hit
        timings = do_autotuning(precompile_fn)
        if timings == {} or choices[0] not in timings:
            return choices[0].output_node()

        selected_choice = builtins.min(timings, key=timings.__getitem__).output_node()
        log.debug("selected choice: %s", str(selected_choice))
        return selected_choice

    @classmethod
    def make_benchmark_fn(
        cls,
        choices,
        input_nodes,
        layout,
        input_gen_fns=None,
    ):
        if input_gen_fns is None:
            input_gen_fns = {}

        # de-duplicate args
        unique_example_inputs = {
            x.get_name(): input_gen_fns.get(i, cls.benchmark_example_value)(x)
            for i, x in enumerate(input_nodes)
        }
        example_inputs = list(unique_example_inputs.values())
        example_inputs_extern = [
            torch.as_strided(
                unique_example_inputs[input_node.get_name()],
                V.graph.sizevars.size_hints(
                    input_node.get_size(),
                    fallback=config.unbacked_symint_fallback,
                ),
                V.graph.sizevars.size_hints(
                    input_node.get_stride(),
                    fallback=config.unbacked_symint_fallback,
                ),
                V.graph.sizevars.size_hint(
                    input_node.get_layout().offset,
                    fallback=config.unbacked_symint_fallback,
                ),
            )
            for input_node in input_nodes
        ]

        out = cls.benchmark_example_value(layout)
        out_extern = torch.as_strided(
            out, out.size(), out.stride(), V.graph.sizevars.size_hint(layout.offset)
        )
        if VERIFY:
            choices[0].benchmark(*example_inputs_extern, out=out_extern)
            expected = out_extern.clone()

        if DEBUG:
            print(f"{len(choices)} tuning requests:")

        def debug_str():
            def tensor_repr(x):
                return (
                    f"torch.empty_strided({tuple(x.size())!r}, {tuple(x.stride())!r}, "
                    f"dtype={x.dtype!r}, device={x.device.type!r})"
                )

            lines = [
                "inputs = [",
            ]
            for x in example_inputs:
                lines.append(f"    {tensor_repr(x)},")
            lines += ["]", f"out = {tensor_repr(out)}", ""]
            return "\n".join(lines)

        def benchmark_choice_in_current_process(choice):
            out.zero_()
            if isinstance(choice, ExternKernelCaller):
                # aten kernels want the offset baked in for sliced tensors
                result = choice.benchmark(*example_inputs_extern, out=out_extern)
            else:
                # triton templates want the base pointer for sliced tensors
                result = choice.benchmark(*example_inputs, out=out)
            if VERIFY:
                torch.testing.assert_close(out_extern, expected, **VERIFY)
            torch.cuda.synchronize()  # shake out any CUDA errors
            return result

        def benchmark_in_current_process(choices):
            from triton.runtime.autotuner import OutOfResources

            timings = {}
            for choice in choices:
                try:
                    timing = benchmark_choice_in_current_process(choice)
                except CUDACompileError as e:
                    log.warning(
                        "CUDA compilation error: \n%s. \nIgnore this choice.", str(e)
                    )
                    timing = float("inf")
                except RuntimeError as e:
                    msg = str(e)
                    if "invalid argument" in msg:
                        msg += "\n\nThis may mean this GPU is too small for max_autotune mode.\n\n"
                        log.warning(msg)
                        timing = float("inf")
                    else:
                        if "illegal memory access" in msg:
                            msg += "\n\nEither error in template or triton bug.\n"
                        raise ErrorFromChoice(msg, choice, debug_str())  # noqa: TRY200
                except OutOfResources as e:
                    log.warning(e)
                    timing = float("inf")
                except AssertionError as e:
                    raise AssertionError(  # noqa: TRY200
                        f"Incorrect result from choice {choice}\n\n{e}"
                    )

                timings[choice] = timing

            return timings

        def benchmark_in_sub_process(choices):
            from . import autotune_process

            # only benchmark triton kernel in sub process for now.
            # ATen/Extern kernel are still benchmarked in the current process.
            extern = [c for c in choices if isinstance(c, ExternKernelCaller)]
            triton = [c for c in choices if not isinstance(c, ExternKernelCaller)]

            timings = benchmark_in_current_process(extern)
            timings.update(autotune_process.benchmark_in_sub_process(triton))
            return timings

        benchmark = (
            benchmark_in_sub_process
            if config.autotune_in_subproc
            else benchmark_in_current_process
        )

        return benchmark

    @staticmethod
    def log_results(
        name: str,
        input_nodes: List[ir.IRNode],
        timings: Dict[ChoiceCaller, float],
        elapse: float,
        precompile_elapse: float,
    ):
        V.debug.log_autotuning_results(name, input_nodes, timings, elapse)
        if not (config.max_autotune or config.max_autotune_gemm) or not PRINT_AUTOTUNE:
            return
        sizes = ", ".join(
            [
                "x".join(
                    map(
                        str,
                        V.graph.sizevars.size_hints(
                            n.get_size(), fallback=config.unbacked_symint_fallback
                        ),
                    )
                )
                for n in input_nodes
            ]
        )
        n = None if log.getEffectiveLevel() == logging.DEBUG else 10
        top_k = sorted(timings, key=timings.__getitem__)[:n]
        best = top_k[0]
        best_time = timings[best]
        sys.stderr.write(f"AUTOTUNE {name}({sizes})\n")
        for choice in top_k:
            result = timings[choice]
            if result:
                sys.stderr.write(
                    f"  {choice.name} {result:.4f} ms {best_time/result:.1%}\n"
                )
            else:
                sys.stderr.write(
                    f"  {choice.name} {result:.4f} ms <DIVIDED BY ZERO ERROR>\n"
                )

        autotune_type_str = (
            "SubProcess" if config.autotune_in_subproc else "SingleProcess"
        )
        sys.stderr.write(
            f"{autotune_type_str} AUTOTUNE benchmarking takes {elapse:.4f} seconds and {precompile_elapse:.4f}"
            " seconds precompiling\n"
        )

    @staticmethod
    def benchmark_example_value(node):
        """
        Convert an ir.Buffer into a concrete torch.Tensor we can use for
        benchmarking.
        """
        if isinstance(node, ir.Layout):
            node = ir.Buffer("fake", node)
        # triton templates want the base tensor.
        if isinstance(node, ir.BaseView):
            node = node.unwrap_view()
        # preserve rng states to avoid the rand_strided call below changes
        # the rng states for the real model code.
        with preserve_rng_state():
            return rand_strided(
                V.graph.sizevars.size_hints(
                    node.get_size(),
                    fallback=config.unbacked_symint_fallback,
                ),
                V.graph.sizevars.size_hints(
                    node.get_stride(),
                    fallback=config.unbacked_symint_fallback,
                ),
                device=node.get_device(),
                dtype=node.get_dtype(),
                extra_size=node.layout.offset,
            )

    @staticmethod
    def key_of(node):
        """
        Extract the pieces of an ir.Buffer that we should invalidate cached
        autotuning results on.
        """
        sizevars = V.graph.sizevars
        return (
            node.get_device().type,
            str(node.get_dtype()),
            *sizevars.size_hints(
                node.get_size(),
                fallback=config.unbacked_symint_fallback,
            ),
            *sizevars.size_hints(
                node.get_stride(),
                fallback=config.unbacked_symint_fallback,
            ),
            sizevars.size_hint(
                node.get_layout().offset,
                fallback=config.unbacked_symint_fallback,
            ),
        )


_ALGORITHM_SELECTOR_CACHE: Optional[AlgorithmSelectorCache] = None


def autotune_select_algorithm(*args, **kwargs):
    global _ALGORITHM_SELECTOR_CACHE
    if _ALGORITHM_SELECTOR_CACHE is None:
        _ALGORITHM_SELECTOR_CACHE = AlgorithmSelectorCache()

    if "return_multi_template" not in kwargs:
        # TODO - enable multi templates even if benchmark_fusion not enabled
        kwargs["return_multi_template"] = (
            torch._inductor.config.benchmark_multi_templates
            and torch._inductor.config.benchmark_fusion
        )

    return _ALGORITHM_SELECTOR_CACHE(*args, **kwargs)


def realize_inputs(*args):
    if len(args) == 1:
        return ir.ExternKernel.require_stride1(ir.ExternKernel.realize_input(args[0]))
    return [realize_inputs(x) for x in args]


# ensure lowering is imported so that `extern_kernels.*` is populated
from . import lowering  # noqa: F401<|MERGE_RESOLUTION|>--- conflicted
+++ resolved
@@ -932,16 +932,11 @@
                 num_workers,
             )
 
-<<<<<<< HEAD
-            precompile_key = f"{name}: {inputs_key}"
-            if precompile_func := self.precompile_cache.get(precompile_key):
-                return precompile_func
-=======
             # check local and global cache before precompiling
             timings = self.lookup(
                 choices,
                 name,
-                repr([self.key_of(x) for x in input_nodes]),
+                inputs_key,
                 benchmark=None,
             )
 
@@ -950,7 +945,12 @@
 
             if timings:
                 return no_op
->>>>>>> 98dfd3f8
+
+            precompile_key = (
+                f"{name}: {inputs_key} : {torch.get_float32_matmul_precision()}"
+            )
+            if precompile_func := self.precompile_cache.get(precompile_key):
+                return precompile_func
 
             executor = ThreadPoolExecutor(max_workers=num_workers)
             futures = executor.map(
@@ -961,6 +961,7 @@
 
             @functools.lru_cache(None)
             def wait_on_futures():
+                counters["inductor"]["select_algorithm_precompile"] += 1
                 try:
                     iterator = iter(futures)
                     while True:
