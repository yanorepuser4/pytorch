--- conflicted
+++ resolved
@@ -11,11 +11,7 @@
 from concurrent.futures import ThreadPoolExecutor
 from io import StringIO
 
-<<<<<<< HEAD
-from typing import Any, Callable, Dict, Generator, List, Optional, Type, Union
-=======
-from typing import Any, Callable, Dict, List, Optional, Union
->>>>>>> f3580653
+from typing import Any, Callable, Dict, Generator, List, Optional, Union
 from unittest.mock import patch
 
 import sympy
