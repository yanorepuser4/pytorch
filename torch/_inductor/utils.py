--- conflicted
+++ resolved
@@ -1036,7 +1036,6 @@
 
     for t in args:
         if isinstance(t, ir.TensorBox):
-<<<<<<< HEAD
             if any(s.free_symbols for s in t.data.get_size()) or any(
                 s.free_symbols for s in t.data.get_stride()
             ):
@@ -1046,21 +1045,10 @@
             if any(s.free_symbols for s in t.get_size()) or any(
                 s.free_symbols for s in t.get_stride()
             ):
-=======
-            if any(s.free_symbols for s in t.data.get_size()):
-                return True
-        elif isinstance(t, (ir.StorageBox, ir.BaseView, ir.ComputedBuffer)):
-            assert hasattr(t, "get_size")
-            if any(s.free_symbols for s in t.get_size()):
->>>>>>> f8c93df2
                 return True
         elif not isinstance(t, ir.IRNode):
             continue
         else:
-<<<<<<< HEAD
             raise TypeError(f"unexpected type for is_dynamic {type(t)}")
-=======
-            raise ValueError(f"unexpected type for is_dynamic {type(t)}")
->>>>>>> f8c93df2
 
     return False