from __future__ import annotations

import base64
import copyreg
import dataclasses
import functools
import hashlib
import importlib
import io
import json
import logging
import multiprocessing
import os
import pathlib
import pickle
import pkgutil
import platform
import re
import shlex
import shutil
import signal
import subprocess
import sys
import sysconfig
import tempfile
import textwrap
import threading
import warnings
from bisect import bisect_right
from concurrent.futures import Future, ProcessPoolExecutor, ThreadPoolExecutor
from copy import copy
from ctypes import c_void_p, cdll, CDLL
from functools import partial
from pathlib import Path
from threading import Thread
from time import sleep, time
from types import ModuleType
from typing import Any, Callable, Dict, List, Optional, Set, Tuple, TYPE_CHECKING, Union

import torch

from torch._dynamo.device_interface import (
    get_interface_for_device,
    get_registered_device_interfaces,
)
from torch._dynamo.utils import counters, dynamo_timed
from torch._inductor import config, exc, metrics
from torch._inductor.codegen.cuda import cuda_env
from torch._inductor.utils import cache_dir, developer_warning, is_linux
from torch._subclasses.fake_tensor import (
    extract_tensor_metadata,
    FakeTensor,
    TensorMetadata,
)
from torch.fx.experimental.symbolic_shapes import has_hint, hint_int, ShapeEnv

if TYPE_CHECKING:
    from torch._inductor.graph import GraphLowering
    from torch._inductor.ir import ChoiceCaller

from torch.hub import _Faketqdm, tqdm

_HERE = os.path.abspath(__file__)
_TORCH_PATH = os.path.dirname(os.path.dirname(_HERE))
_LINKER_SCRIPT = os.path.join(_TORCH_PATH, "_inductor/script.ld")

if config.is_fbcode():
    from triton.fb import build_paths
    from triton.fb.build import _run_build_command

    from torch._inductor.fb.utils import (
        log_global_cache_errors,
        log_global_cache_stats,
        log_global_cache_vals,
        use_global_cache,
    )
else:

    def log_global_cache_errors(*args, **kwargs):
        pass

    def log_global_cache_stats(*args, **kwargs):
        pass

    def log_global_cache_vals(*args, **kwargs):
        pass

    def use_global_cache() -> bool:
        return False


output_code_log = torch._logging.getArtifactLogger(__name__, "output_code")

LOCK_TIMEOUT = 600

# timing metrics for time spent in the compilation
_cumulative_compile_time = 0.0
_t0: Optional[float] = None


def _compile_start() -> None:
    global _t0
    if _t0 is None:
        _t0 = time()


def _compile_end() -> None:
    global _cumulative_compile_time, _t0
    if _t0 is not None:
        t1 = time()
        _cumulative_compile_time += t1 - _t0
        _t0 = None
        # print("CUMULATIVE COMPILE TIME", _cumulative_compile_time)


log = logging.getLogger(__name__)


def cpp_wrapper_cache_dir(name: str) -> str:
    cu_str = (
        "cpu"
        if torch.version.cuda is None
        else f'cu{torch.version.cuda.replace(".", "")}'
    )
    python_version = f"py{sys.version_info.major}{sys.version_info.minor}"
    build_folder = f"{python_version}_{cu_str}"

    cpp_wrapper_dir = os.path.join(cache_dir(), build_folder)
    cpp_wrapper_build_directory = os.path.join(cpp_wrapper_dir, name)
    os.makedirs(cpp_wrapper_build_directory, exist_ok=True)
    return cpp_wrapper_build_directory


def get_cpp_wrapper_cubin_path_name():
    return "cubin_path" if torch.version.hip is None else "hsaco_path"


class CacheBase:
    @staticmethod
    @functools.lru_cache(None)
    def get_system() -> Dict[str, Any]:
        try:
            import triton

            triton_version = triton.__version__
        except ModuleNotFoundError:
            triton_version = None

        try:
            system: Dict[str, Any] = {
                "device": {
                    "name": torch.cuda.get_device_properties(
                        torch.cuda.current_device()
                    ).name,
                },
                "version": {
                    "cuda": torch.version.cuda,
                    "triton": triton_version,
                },
            }
        except (AssertionError, RuntimeError):
            # If cuda is not installed, none of the above config is relevant.
            system = {}

        system["hash"] = hashlib.sha256(
            json.dumps(system, sort_keys=True).encode("utf-8")
        ).hexdigest()

        return system

    @staticmethod
    @functools.lru_cache(None)
    def get_local_cache_path() -> Path:
        return Path(os.path.join(cache_dir(), "cache", CacheBase.get_system()["hash"]))

    @staticmethod
    @functools.lru_cache(None)
    def get_global_cache_path() -> Optional[Path]:
        return (
            Path(os.path.join(config.global_cache_dir, CacheBase.get_system()["hash"]))
            if config.global_cache_dir is not None
            else None
        )

    def __init__(self) -> None:
        if not torch.cuda.is_available():
            return

        self.system = CacheBase.get_system()

        self.local_cache_path = CacheBase.get_local_cache_path()
        self.global_cache_path = CacheBase.get_global_cache_path()

    def get_local_cache(self) -> Dict[str, Any]:
        if not self.local_cache_path.is_file():
            return {}
        with open(self.local_cache_path) as local_cache_fp:
            local_cache = json.load(local_cache_fp)
        return local_cache["cache"]

    def update_local_cache(self, local_cache: Dict[str, Any]) -> None:
        if not os.path.exists(self.local_cache_path.parent):
            os.makedirs(self.local_cache_path.parent, exist_ok=True)

        write_atomic(
            str(self.local_cache_path),
            json.dumps({"system": self.system, "cache": local_cache}, indent=4),
        )


class LocalCache(CacheBase):
    def lookup(self, *keys: str) -> Optional[Dict[str, Any]]:
        cache = self.get_local_cache()

        sub_cache = cache
        for key in keys:
            if key in cache:
                sub_cache = cache[key]
            else:
                return None

        return sub_cache

    def set_value(self, *keys: str, value: Any) -> None:
        cache = self.get_local_cache()

        sub_cache = cache
        for key in keys[0:-1]:
            sub_cache.setdefault(key, {})
            sub_cache = sub_cache[key]
        sub_cache[keys[-1]] = value

        self.update_local_cache(cache)


class PersistentCache(CacheBase):
    @functools.lru_cache(None)
    def get_global_cache(self):
        if self.global_cache_path is None or not self.global_cache_path.is_file():
            return {}
        with open(self.global_cache_path) as global_cache_fp:
            global_cache = json.load(global_cache_fp)
        return global_cache["cache"]

    def lookup(
        self,
        choices: List[ChoiceCaller],
        op: str,
        inputs: str,
        benchmark: Callable[[Any], Dict[ChoiceCaller, float]],
    ) -> Dict[ChoiceCaller, float]:
        """
        Check to see if we have benchmarked the given choice callers. For each
        choice caller:

            1. Check global_cache[op][inputs][choice][precision], return benchmark if cached.
            2. Check local_cache[op][inputs][choice][precision], return benchmark if cached.
            3.
                a. `max_autotune_gemm=True`: benchmark the choice, update
                    local_cache[op][inputs][choice], and return the benchmark.
                b. `max_autotune_gemm=False`: don't benchmark the choice, return nothing.
        """
        precision = torch.get_float32_matmul_precision()

        log_stats = partial(log_global_cache_stats, self.system, op, inputs, precision)
        log_vals = partial(log_global_cache_vals, self.system, op, inputs, precision)
        log_errors = partial(
            log_global_cache_errors, self.system, op, inputs, precision
        )
        timings = {}

        def check_cache(cache, callback=None) -> bool:
            """Check if `cache` contains data for all the choices"""
            hit = True
            for choice in choices:
                choice_hash = choice.hash_key()
                if choice_hash in cache.get(op, {}).get(inputs, {}).get(precision, {}):
                    # cache hit
                    timings[choice] = cache[op][inputs][precision][choice_hash]
                else:
                    # cache miss
                    hit = False
                    break
            if callback:
                callback(cached=hit)
            return hit

        if config.max_autotune or config.max_autotune_gemm:
            local_cache = self.get_local_cache()
            # check local cache first since it is data specific to the current machine
            if not check_cache(local_cache) and not (
                use_global_cache()
                and check_cache(self.get_global_cache(), callback=log_stats)
            ):
                try:
                    # re-benchmark everything to try to get consistent numbers from the same machine
                    timings = benchmark(choices)
                    assert all(choice in timings for choice in choices)
                    local_cache.setdefault(op, {})
                    local_cache[op].setdefault(inputs, {}).setdefault(precision, {})
                    for choice, timing in timings.items():
                        local_cache[op][inputs][precision][choice.hash_key()] = timing
                except RuntimeError as e:
                    # catch and log autotuning failures
                    log_errors(e)
                    raise e

                self.update_local_cache(local_cache)

                timings_to_log = {
                    choice.hash_key(): timings[choice] for choice in choices
                }
                log_vals(timings_to_log)
        elif use_global_cache():
            # only check global cache, not local one
            check_cache(self.get_global_cache(), callback=log_stats)
            # may have a partial cache hit, where not everything is benchmarked

        return timings


def get_lock_dir() -> str:
    lock_dir = os.path.join(cache_dir(), "locks")
    if not os.path.exists(lock_dir):
        os.makedirs(lock_dir, exist_ok=True)
    return lock_dir


def sha256_hash(data: bytes) -> str:
    # [:51] to strip off the "Q====" suffix common to every hash value.
    return base64.b32encode(hashlib.sha256(data).digest())[:51].decode("utf-8").lower()


def code_hash(code: Union[str, bytes], extra: str = ""):
    hashing_str = code if isinstance(code, bytes) else code.encode("utf-8")
    if extra != "":
        hashing_str = hashing_str + b"||" + extra.encode("utf-8")
    return "c" + sha256_hash(hashing_str)


def get_path(
    basename: str, extension: str, specified_dir: str = ""
) -> Tuple[str, str, str]:
    if specified_dir:
        if os.path.isabs(specified_dir):
            subdir = specified_dir
        else:
            subdir = os.path.join(cache_dir(), specified_dir)
    else:
        subdir = os.path.join(cache_dir(), basename[1:3])
    path = os.path.join(subdir, f"{basename}.{extension}")
    return basename, subdir, path


def get_hash(content: Union[str, bytes], extra: str = "", hash_type: str = "code"):
    if hash_type == "code":
        return code_hash(content, extra)
    if hash_type in ["cubin", "hsaco"]:
        return code_hash(repr(content))
    raise AssertionError(f"Unknown hash type {hash_type}")


def write(
    content: Union[str, bytes],
    extension: str,
    extra: str = "",
    hash_type: str = "code",
    specified_dir: str = "",
) -> Tuple[str, str]:
    # use striped content to compute hash so we don't end up with different
    # hashes just because the content begins/ends with differnet number of
    # spaces.
    key: str = get_hash(content.strip(), extra, hash_type)
    basename, subdir, path = get_path(key, extension, specified_dir)
    if not os.path.exists(subdir):
        os.makedirs(subdir, exist_ok=True)
    if not os.path.exists(path):
        write_atomic(path, content)
    return basename, path


def write_atomic(path: str, content: Union[str, bytes]) -> None:
    # Write into temporary file first to avoid conflicts between threads
    # Avoid using a named temporary file, as those have restricted permissions
    assert isinstance(
        content, (str, bytes)
    ), "Only strings and byte arrays can be saved in the cache"
    path = pathlib.Path(path)
    tmp_path = path.parent / f".{os.getpid()}.{threading.get_ident()}.tmp"
    write_mode = "w" if isinstance(content, str) else "wb"
    with tmp_path.open(write_mode) as f:
        f.write(content)
    tmp_path.rename(path)


@dataclasses.dataclass
class TensorMetadataAndValues:
    """
    TensorMetadata plus the elements as a list of raw values.
    Used for hashing inlined constants.
    """

    tensor_metadata: TensorMetadata
    values: List[Any]


def _ident(x: Any) -> Any:
    return x


def _reduce_fake_tensor(t):
    """
    See FxGraphCachePickler. Custom reducer to pickle FakeTensors.
    """
    metadata = extract_tensor_metadata(t)
    return (_ident, (metadata,))


def _reduce_tensor(t):
    """
    See FxGraphCachePickler. Custom reducer to pickle Tensors.
    If we see tensors, we know they're constants stored as attributes on
    the GraphModule. Include the values in the key calculation. Small
    tensors will be inlined, so we can't serve the same cache entry for
    different values anyway. Large constants are treated as parameters,
    so we could conceivably reuse a cache entry. To do that, however,
    PyCodeCache would need more complexity to create a new module from its
    cache, but with the right constants attached as attributes.
    """
    if t.is_mkldnn:
        # TODO: These tensors don't currently pickle, so we can't cache a
        # compiled graph containing them. Just fail now. If mkldnn tensors
        # get pickling support, we can remove this.
        raise BypassFxGraphCache()

    # Very large tensors could be expensive to copy to cpu and hash. Let's
    # at least report if we find slowness.
    start = time()
    values = t.tolist()
    elapsed = time() - start
    if elapsed > 1.0:
        warnings.warn(
            f"FX graph cache handling of a large constant took {elapsed:.1}s. Please file an issue."
        )

    metadata = extract_tensor_metadata(t)
    return (_ident, (TensorMetadataAndValues(metadata, values),))


def _reduce_symint(s):
    """
    See FxGraphCachePickler. Custom reducer to pickle SymInts.
    """
    # For hashing purposes, we only care about the name of the symbol and
    # not the backed value. We evaluate guards stored with a cached graph
    # to ensure a cached entity with SymInt args is safe to reuse.
    return (_ident, (str(s),))


class FxGraphCachePickler(pickle.Pickler):
    """
    Custom pickler to customize the pickling of some objects (Tensors), only for the
    purpose of computing a hash for keying into the FxGraphCache. Tensors contain
    objects that don't pickle and/or vary between runs, and we want to capture the
    data that allow us to compute a stable, but safe hash.
    """

    dispatch_table = copyreg.dispatch_table.copy()
    dispatch_table[FakeTensor] = _reduce_fake_tensor
    dispatch_table[torch.Tensor] = _reduce_tensor
    dispatch_table[torch.SymInt] = _reduce_symint

    @staticmethod
    def dumps(obj) -> bytes:
        """
        Pickle an object using the FxGraphCachePickler.
        """
        with io.BytesIO() as stream:
            pickler = FxGraphCachePickler(stream)
            pickler.dump(obj)
            return stream.getvalue()

    @staticmethod
    def get_hash(obj: Any) -> str:
        """
        Serialize an object using the FxGraphCachePickler and return a hash
        of the pickled object.
        """
        serialized_data = FxGraphCachePickler.dumps(obj)
        return sha256_hash(serialized_data)


@functools.lru_cache(None)
def get_inductor_code_hash() -> bytes:
    """
    Compute a hash of all inductor code modules. Used by the FxGraph cache
    so any inductor code changes would result in new cache keys.
    """
    inductor_root = os.path.dirname(__file__)

    contents: Dict[str, bytes] = {}
    for lib in pkgutil.iter_modules([inductor_root]):
        spec = lib.module_finder.find_spec(lib.name, None)
        assert spec is not None
        module = spec.origin
        assert module is not None
        with open(module, "rb") as f:
            contents[module] = f.read()

    return hashlib.sha256(pickle.dumps(contents)).digest()


@dataclasses.dataclass
class OrderedSetHolder:
    """
    See FxGraphHashDetails. Holds a sorted list to support stable hashing
    of set kwargs.
    """

    items: List[Any]


class BypassFxGraphCache(Exception):
    """
    Exception to indicate that the FxGraphCache should be bypassed.
    """

    pass


class FxGraphHashDetails:
    """
    Object to capture all the details for a compiled FX graph relevant to computing
    a safe and stable cache key.
    """

    # Excluded kwargs param that are not stable between runs
    EXCLUDED_KWARGS = ["graph_id"]

    def __init__(
        self,
        gm: torch.fx.GraphModule,
        example_inputs: List[torch.Tensor],
        fx_kwargs: Dict[str, Any],
    ):
        self.gm = gm
        self.example_inputs = example_inputs

        # Order kwargs so hashing is stable to changes in kwarg order.
        self.fx_kwargs = {}
        for k in sorted(fx_kwargs):
            if k not in self.EXCLUDED_KWARGS:
                if type(fx_kwargs[k]) is set:
                    # Special case to handle set params. Python sets can't be
                    # ordered, so sort the elements and store them in a proxy.
                    self.fx_kwargs[k] = OrderedSetHolder(sorted(fx_kwargs[k]))
                else:
                    self.fx_kwargs[k] = fx_kwargs[k]

        # 'Deterministic algorithms' can affect codegen via lowering to cuda kernels.
        self.deterministic_algorithms_settings = (
            torch.are_deterministic_algorithms_enabled(),
            torch.is_deterministic_algorithms_warn_only_enabled(),
            torch.utils.deterministic.fill_uninitialized_memory,  # type: ignore[attr-defined]
        )

        # Global settings affecting matmul codegen.
        self.cuda_matmul_settings = (
            torch.backends.cuda.matmul.allow_tf32,
            torch.backends.cuda.matmul.allow_fp16_reduced_precision_reduction,
            torch.backends.cuda.matmul.allow_bf16_reduced_precision_reduction,
        )

        # Also hash on various system info (including the triton compiler version).
        self.torch_version = torch.__version__
        self.system_info = CacheBase.get_system()

        # And the inductor configuration and code.
        self.inductor_code_hash = get_inductor_code_hash()
        try:
            self.inductor_config = config.save_config()
        except (TypeError, AttributeError) as e:
            # Some configs options are callables, e.g., post_grad_custom_pre_pass,
            # and may not pickle.
            log.debug("Can't pickle inductor config: %s", e)
            raise BypassFxGraphCache() from e

    def debug_str(self) -> str:
        """
        Get a printable string describing in more detail all the attributes
        comprising this object. Useful for debugging when one graph hashes
        to a different value than another.
        """

        def get_str(obj) -> str:
            if isinstance(obj, torch.Tensor):
                return str(extract_tensor_metadata(obj))
            elif isinstance(obj, bytes):
                return "<bytes>"
            else:
                return str(obj)

        lines = []
        for attr, obj in vars(self).items():
            if isinstance(obj, list):
                for ii in range(len(obj)):
                    h = FxGraphCachePickler.get_hash(obj[ii])
                    lines.append(f"[{h}] {attr}[{ii}]: {get_str(obj[ii])}")
            elif isinstance(obj, dict):
                for k, v in obj.items():
                    h = FxGraphCachePickler.get_hash(v)
                    lines.append(f"[{h}] {attr}[{k}]: {get_str(v)}")
            else:
                h = FxGraphCachePickler.get_hash(obj)
                lines.append(f"[{h}] {attr}: {get_str(obj)}")
        return "\n".join(lines)


def compiled_fx_graph_hash(
    gm: torch.fx.GraphModule,
    example_inputs: List[torch.Tensor],
    fx_kwargs: Dict[str, Any],
) -> str:
    """
    Generate a unique hash of the FX graph for caching.
    """
    details = FxGraphHashDetails(gm, example_inputs, fx_kwargs)
    # The prefix distinguishes among the other kinds of objects we
    # cache in this module.
    key = "f" + FxGraphCachePickler.get_hash(details)
    log.debug("FX graph cache hash details for key %s:\n%s", key, details.debug_str())
    return key


class FxGraphCache:
    """
    Supports caching and reusing compiled Fx graphs.

    The overall strategy is as follows:
    - This cache stores entries on disk. When saving an entry, we can't
      serialize callables (that could be C++, Triton, etc.), so we serialize
      their own disk cache location. We then recreate the compiled artifact
      after fetching from disk.
    - For indexing the cache, we gather the fields relevant to identifying an
      FxGraph (the graph module, graph inputs, system settings etc.) into an
      FxGraphCacheDetails object, pickle it, and compute a hash for the key.
      See FxGraphCachePickler.
    - Among the metadata we store, we also include a guards expression that's
      appropriate for validating any symbols for Tensor arguments that have
      symbolic bounds. On cache lookup then, we evaluate those guards in the
      current context to validate that a cached entry can be served.
    - A given graph could have multiple compiled versions, corresponding to
      different sets of guards. Therefore, we store cache entries in the form:
          <temp dir>/<fx graph hash>/<serialized metatdata>
    - On lookup, we compute the key from the graph details, iterate over all
      leaf files in the corresponding subdirectory, deserialize the entry, and
      evaluate its guards expression. If the evaluation succeeds, we have a
      cache hit. If it fails, we compile the graph and store a new entry.
    - Finally, on a cache hit, we need to make sure any guards that would
      have been created during compilation are added to the current context.
    """

    # TODO(masnesral): Investigate whether it's beneficial to store compiled graphs
    # in an in-memory cache after loading from disk.
    @staticmethod
    def _get_tmp_dir() -> str:
        """
        Get the toplevel temporary directory for storing compiled graphs.
        """
        return os.path.join(cache_dir(), "fxgraph")

    @staticmethod
    def _get_tmp_dir_for_key(key: str) -> str:
        """
        Return the disk location for a given cache key.
        """
        return os.path.join(FxGraphCache._get_tmp_dir(), key[1:3], key)

    @staticmethod
    def _filter_symints(inputs: List[Any]) -> List[torch.SymInt]:
        """
        Get the SymInt objects from the input list.
        """
        return [s for s in inputs if isinstance(s, torch.SymInt)]

    @staticmethod
    def _get_shape_env() -> Optional[ShapeEnv]:
        """
        Helper to get the shape env from the tracing context.
        """
        ctx = torch._guards.TracingContext.try_get()
        if not ctx:
            return None
        return ctx.fake_mode.shape_env

    @staticmethod
    def _lookup_graph(
        key: str,
        example_inputs: List[torch.Tensor],
    ) -> Optional[CompiledFxGraph]:
        """
        Lookup a compiled graph in the cache by key. On a hit, return the
        deserialized CompiledFxGraph object. On a miss, return None.
        """
        subdir = FxGraphCache._get_tmp_dir_for_key(key)
        if not os.path.exists(subdir):
            return None

        shape_env = FxGraphCache._get_shape_env()
        assert shape_env is not None

        symints = FxGraphCache._filter_symints(example_inputs)
        assert all(has_hint(s) for s in symints)
        hints = [hint_int(s) for s in symints]

        # Iterate over any entries in the subdir for this key and evaluate
        # their guards to determine whether there's a hit.
        graph = None

        for path in sorted(os.listdir(subdir)):
            with open(os.path.join(subdir, path), "rb") as f:
                candidate: CompiledFxGraph = pickle.load(f)

            if not candidate.guards_expr:
                # No guards to evaluate, so this is a hit.
                graph = candidate
                break

            # Evaluate the guard expression in the current context.
            # If there's not a cache hit, we don't want the evaluation to
            # affect the current env, e.g., cause the creation of new guards,
            # so we evaluate with the hints instead of the symbols.
            hit = bool(
                shape_env.evaluate_guards_expression(candidate.guards_expr, hints)
            )
            log.debug(
                "fx graph cache key %s evaluating guards [%s] with values %s => hit=%s",
                key,
                candidate.guards_expr,
                hints,
                hit,
            )
            if hit:
                graph = candidate
                break

        if graph is None:
            return None

        # See _save_graph(); we don't store the callable in the cache entry so
        # recreate it here from the PyCodeCache disk cache.
        try:
            graph.current_callable = PyCodeCache.load_by_key_path(
                graph.cache_key,
                graph.artifact_path,
                graph.cache_linemap,
                graph.constants,
            ).call
        except OSError:
            # Not expected, but in case the PyCodeCache entry is removed from
            # underneath us, treat it as a cache miss and recompile.
            log.error("Failed to load cached artifact: %s", graph.artifact_path)
            return None

        # Now re-evaluate with the symints to add any guards to the current env.
        if graph.guards_expr:
            check = bool(
                shape_env.evaluate_guards_expression(graph.guards_expr, symints)
            )
            assert check is True
            log.debug(
                "fx graph cache key %s post-load guards: %s", key, shape_env.guards
            )

        # Increment the cached metrics by the amounts recorded when the FX
        # graph was compiled for this cache entry. Pretending these counters
        # were incremented normally is useful for testing with the cache enabled.
        metrics.CachedMetricsHelper.apply_deltas(graph.metrics_deltas)

        return graph

    @staticmethod
    def _save_graph(
        key: str, compiled_graph: CompiledFxGraph, example_inputs: List[torch.Tensor]
    ):
        """
        Store a serialized CompiledFxGraph on disk.
        """
        disk_compiled_graph = copy(compiled_graph)
        # We can't really serialize callables that may be C++/Triton/etc.,
        # so we serialize their PyCodeCache disk cache location instead.
        # TODO: This could be better if we're ever able to serialize compiled
        # models to disk.
        disk_compiled_graph.current_callable = None

        # Before serializing, compute the guard expression that will be used to
        # ensure that a CompiledFxGraph is valid when loaded from the cache. It's
        # sufficient to consider only the SymInt args to the fx graph since the
        # Tensor shapes are already captured in the hash for the cache key. Any
        # Tensor arg with a symbolic shape will have a SymInt arg for the graph.
        shape_env = FxGraphCache._get_shape_env()
        assert shape_env is not None
        symints = FxGraphCache._filter_symints(example_inputs)
        disk_compiled_graph.guards_expr = shape_env.produce_guards_expression(symints)

        try:
            content = pickle.dumps(disk_compiled_graph)
        except Exception as e:
            log.debug("fx graph cache unable to serialize compiled graph: %s", e)
            counters["inductor"]["fxgraph_cache_pickle_error"] += 1
            return

        subdir = FxGraphCache._get_tmp_dir_for_key(key)
        if not os.path.exists(subdir):
            os.makedirs(subdir, exist_ok=True)

        # Use a hash of the serialized CompiledFxGraph to get a unique file
        # name. The specific name doesn't matter since a lookup involves
        # iterating over all entries in the parent subdir.
        path = os.path.join(subdir, sha256_hash(content))
        write_atomic(path, content)

    @staticmethod
    def _check_can_cache():
        """
        Check some conditions that would preclude caching and raise BypassFxGraphCache
        to bypass in case caching is not possible.
        """
        if config.freezing or config.aot_inductor.use_runtime_constant_folding:
            # Freezing can embed constants that wouldn't be static across runs.
            raise BypassFxGraphCache()

        if FxGraphCache._get_shape_env() is None:
            # The treatment of guards in the caching implementation requires that
            # we have a shape env.
            log.debug("fx graph cache no shape env")
            raise BypassFxGraphCache()

    @staticmethod
    def load(
        compile_fx_fn: Callable[..., Any],
        gm: torch.fx.GraphModule,
        example_inputs: List[torch.Tensor],
        fx_kwargs: Dict[str, Any],
    ):
        """
        Load a compiled graph from the cache. If a cached entry does not exist,
        compile the graph and save it to the cache.
        """
        from filelock import FileLock

        compiled_graph = None
        try:
            FxGraphCache._check_can_cache()
            key = compiled_fx_graph_hash(gm, example_inputs, fx_kwargs)

            lock_path = os.path.join(get_lock_dir(), key + ".lock")
            with FileLock(lock_path, timeout=LOCK_TIMEOUT):
                compiled_graph = FxGraphCache._lookup_graph(key, example_inputs)
                if compiled_graph is None:
                    log.debug("fx graph cache miss for key %s", key)
                    counters["inductor"]["fxgraph_cache_miss"] += 1
                    compiled_graph = compile_fx_fn(gm, example_inputs, **fx_kwargs)
                    FxGraphCache._save_graph(key, compiled_graph, example_inputs)
                else:
                    log.debug("fx graph cache hit for key %s", key)
                    counters["inductor"]["fxgraph_cache_hit"] += 1
        except BypassFxGraphCache:
            counters["inductor"]["fxgraph_cache_bypass"] += 1

        if not compiled_graph:
            compiled_graph = compile_fx_fn(gm, example_inputs, **fx_kwargs)

        return compiled_graph

    @staticmethod
    def clear():
        """
        Clear out the on-disk cache.
        """
        try:
            shutil.rmtree(FxGraphCache._get_tmp_dir())
        except FileNotFoundError:
            pass


@dataclasses.dataclass
class CompiledFxGraph:
    """
    Class holding a compiled FX graph. This is the object serialized on disk
    to support FxGraph caching.
    """

    current_callable: Optional[Callable[..., Any]]
    cache_key: str
    artifact_path: str
    cache_linemap: Optional[List[Tuple[int, str]]]
    device_types: Set[str]
    device_idxs: Set[int]
    mutated_inputs: Set[str]
    mutated_input_idxs: Set[int]
    constants: Dict[str, torch.Tensor]
    output_strides: Optional[List[Optional[Tuple[int, ...]]]]
    disabled_cudagraphs_reason: Optional[str]
    metrics_deltas: metrics.CachedMetricsDeltas
    # This is a string representation of an expression we serialize
    # with the object so the guards can be evaluated in a different
    # context in order to verify the validity of serving a cached
    # fx graph. The expression must be generated by:
    # ShapeEnv.produce_guards_expression()
    guards_expr: Optional[str]

    _boxed_call: Optional[bool] = None

    def __init__(
        self,
        current_callable: Optional[Callable[..., Any]],
        graph: GraphLowering,
        output_strides: List[Optional[Tuple[int, ...]]],
        disabled_cudagraphs_reason: Optional[str],
        metrics_deltas: metrics.CachedMetricsDeltas,
    ):
        self.current_callable = current_callable
        self.cache_key = graph.cache_key
        self.artifact_path = graph.cache_path
        self.cache_linemap = graph.cache_linemap
        self.device_types = graph.device_types
        self.device_idxs = graph.device_idxs
        self.mutated_inputs = graph.mutated_inputs
        self.mutated_input_idxs = set(graph.mutated_input_idxs)
        self.constants = graph.constants
        self.output_strides = output_strides
        self.disabled_cudagraphs_reason = disabled_cudagraphs_reason
        self.metrics_deltas = metrics_deltas
        self.guards_expr = None

    def __call__(self, inputs: List[Any]) -> Any:
        assert self.current_callable is not None
        return self.current_callable(inputs)


def cpp_compiler() -> str:
    if config.is_fbcode():
        return build_paths.cc()
    if isinstance(config.cpp.cxx, (list, tuple)):
        search = tuple(config.cpp.cxx)
    else:
        search = (config.cpp.cxx,)
    return cpp_compiler_search(search)


@functools.lru_cache(1)
def cpp_compiler_search(search: str) -> str:
    for cxx in search:
        try:
            if cxx is None:
                # gxx package is only available for Linux
                # according to https://anaconda.org/conda-forge/gxx/
                if sys.platform != "linux":
                    continue
                # Do not install GXX by default
                if not os.getenv("TORCH_INDUCTOR_INSTALL_GXX"):
                    continue
                from filelock import FileLock

                lock_dir = get_lock_dir()
                lock = FileLock(
                    os.path.join(lock_dir, "g++.lock"), timeout=LOCK_TIMEOUT
                )
                with lock:
                    cxx = install_gcc_via_conda()
            subprocess.check_output([cxx, "--version"])
            return cxx
        except (subprocess.SubprocessError, FileNotFoundError, ImportError):
            continue
    raise exc.InvalidCxxCompiler()


def install_gcc_via_conda() -> str:
    """On older systems, this is a quick way to get a modern compiler"""
    prefix = os.path.join(cache_dir(), "gcc")
    cxx_path = os.path.join(prefix, "bin", "g++")
    if not os.path.exists(cxx_path):
        log.info("Downloading GCC via conda")
        conda = os.environ.get("CONDA_EXE", "conda")
        if conda is None:
            conda = shutil.which("conda")
        if conda is not None:
            subprocess.check_call(
                [
                    conda,
                    "create",
                    f"--prefix={prefix}",
                    "--channel=conda-forge",
                    "--quiet",
                    "-y",
                    "python=3.8",
                    "gxx",
                ],
                stdout=subprocess.PIPE,
            )
    return cxx_path


def is_gcc() -> bool:
    if sys.platform == "darwin" and is_apple_clang():
        return False
    return bool(re.search(r"(gcc|g\+\+)", cpp_compiler()))


@functools.lru_cache(None)
def is_apple_clang() -> bool:
    cxx = cpp_compiler()
    version_string = subprocess.check_output([cxx, "--version"]).decode("utf8")
    return "Apple" in version_string.splitlines()[0]


def is_clang() -> bool:
    # Mac OS apple clang maybe named as gcc, need check compiler info.
    if sys.platform == "darwin":
        return is_apple_clang()
    return bool(re.search(r"(clang|clang\+\+)", cpp_compiler()))


class VecISA:
    _bit_width: int
    _macro: str
    _arch_flags: str
    _dtype_nelements: Dict[torch.dtype, int]

    # Note [Checking for Vectorized Support in Inductor]
    # TorchInductor CPU vectorization reuses PyTorch vectorization utility functions
    # Hence, TorchInductor would depend on Sleef* to accelerate mathematical functions
    # like exp, pow, sin, cos and etc.
    # But PyTorch and TorchInductor might use different compilers to build code. If
    # PyTorch uses gcc-7/g++-7 to build the release package, the libtorch_cpu.so
    # will not expose the Sleef* AVX512 symbols since gcc-7/g++-7 cannot pass
    # avx512 check in CMake - FindAVX.cmake. But TorchInductor install the latest
    # gcc/g++ compiler by default while it could support the AVX512 compilation.
    # Therefore, there would be a conflict sleef version between PyTorch and
    # TorchInductor. Hence, we dry-compile the following code to check whether current
    # HW platform and PyTorch both could support AVX512 or AVX2. And suppose ARM
    # also needs the logic
    # In fbcode however, we are using the same compiler for pytorch and for inductor codegen,
    # making the runtime check unnecessary.
    _avx_code = """
#if defined(CPU_CAPABILITY_AVX512) || defined(CPU_CAPABILITY_AVX2) || defined(CPU_CAPABILITY_ZVECTOR) || defined(CPU_CAPABILITY_NEON)
#include <ATen/cpu/vec/functional.h>
#include <ATen/cpu/vec/vec.h>
#endif

__attribute__((aligned(64))) float in_out_ptr0[16] = {0.0};

extern "C" void __avx_chk_kernel() {
    auto tmp0 = at::vec::Vectorized<float>(1);
    auto tmp1 = tmp0.exp();
    tmp1.store(in_out_ptr0);
}
"""  # noqa: B950

    _avx_py_load = """
import torch
from ctypes import cdll
cdll.LoadLibrary("__lib_path__")
"""

    def bit_width(self) -> int:
        return self._bit_width

    def nelements(self, dtype: torch.dtype = torch.float) -> int:
        return self._dtype_nelements[dtype]

    def build_macro(self) -> str:
        return self._macro

    def build_arch_flags(self) -> str:
        return self._arch_flags

    def __hash__(self) -> int:
        return hash(str(self))

    @functools.lru_cache(None)
    def __bool__(self) -> bool:
        if config.cpp.vec_isa_ok is not None:
            return config.cpp.vec_isa_ok

        if config.is_fbcode():
            return True

        key, input_path = write(VecISA._avx_code, "cpp")
        from filelock import FileLock

        lock_dir = get_lock_dir()
        lock = FileLock(os.path.join(lock_dir, key + ".lock"), timeout=LOCK_TIMEOUT)
        with lock:
            output_path = input_path[:-3] + "so"
            build_cmd = shlex.split(
                cpp_compile_command(
                    input_path, output_path, warning_all=False, vec_isa=self
                )
            )
            try:
                # Check build result
                compile_file(input_path, output_path, build_cmd)
                subprocess.check_call(
                    [
                        sys.executable,
                        "-c",
                        VecISA._avx_py_load.replace("__lib_path__", output_path),
                    ],
                    stderr=subprocess.DEVNULL,
                    env={**os.environ, "PYTHONPATH": ":".join(sys.path)},
                )
            except Exception as e:
                return False

            return True


@dataclasses.dataclass
class VecNEON(VecISA):
    _bit_width = 256  # This is required to leverage the compute implemented in aten/src/ATen/cpu/vec/vec256/vec256_float_neon.h
    _macro = "-DCPU_CAPABILITY_NEON"
    _arch_flags = ""  # Unused
    _dtype_nelements = {torch.float: 8, torch.bfloat16: 16, torch.float16: 16}

    def __str__(self) -> str:
        return "neon"  # Unused

    __hash__: Callable[[VecISA], Any] = VecISA.__hash__


@dataclasses.dataclass
class VecAVX512(VecISA):
    _bit_width = 512
    _macro = "-DCPU_CAPABILITY_AVX512"
    _arch_flags = "-mavx512f -mavx512dq -mavx512vl -mavx512bw -mfma"
    _dtype_nelements = {torch.float: 16, torch.bfloat16: 32, torch.float16: 32}

    def __str__(self) -> str:
        return "avx512"

    __hash__: Callable[[VecISA], Any] = VecISA.__hash__


@dataclasses.dataclass
class VecAVX2(VecISA):
    _bit_width = 256
    _macro = "-DCPU_CAPABILITY_AVX2"
    _arch_flags = "-mavx2 -mfma"
    _dtype_nelements = {torch.float: 8, torch.bfloat16: 16, torch.float16: 16}

    def __str__(self) -> str:
        return "avx2"

    __hash__: Callable[[VecISA], Any] = VecISA.__hash__


@dataclasses.dataclass
class VecZVECTOR(VecISA):
    _bit_width = 256
    _macro = "-DCPU_CAPABILITY_ZVECTOR -DCPU_CAPABILITY=ZVECTOR -DHAVE_ZVECTOR_CPU_DEFINITION"
    _arch_flags = "-mvx -mzvector"
    _dtype_nelements = {torch.float: 8, torch.bfloat16: 16, torch.float16: 16}

    def __str__(self) -> str:
        return "zvector"

    __hash__: Callable[[VecISA], Any] = VecISA.__hash__


class InvalidVecISA(VecISA):
    _bit_width = 0
    _macro = ""
    _arch_flags = ""
    _dtype_nelements = {}

    def __str__(self) -> str:
        return "INVALID_VEC_ISA"

    def __bool__(self) -> bool:  # type: ignore[override]
        return False

    __hash__: Callable[[VecISA], Any] = VecISA.__hash__


invalid_vec_isa = InvalidVecISA()
supported_vec_isa_list = [VecAVX512(), VecAVX2()]


# Cache the cpuinfo to avoid I/O overhead. Meanwhile, the cpuinfo content
# might have too much redundant content that is useless for ISA check. Hence,
# we only cache some key isa information.
@functools.lru_cache(None)
def valid_vec_isa_list() -> List[VecISA]:
    if sys.platform == "darwin" and platform.processor() == "arm":
        return [VecNEON()]

    if sys.platform != "linux":
        return []

    if platform.machine() == "s390x":
        return [VecZVECTOR()]

    isa_list = []
    with open("/proc/cpuinfo") as _cpu_info:
        _cpu_info_content = _cpu_info.read()
        for isa in supported_vec_isa_list:
            if str(isa) in _cpu_info_content and isa:
                isa_list.append(isa)
        return isa_list


def pick_vec_isa() -> VecISA:
    if config.is_fbcode():
        return VecAVX2()

    _valid_vec_isa_list: List[VecISA] = valid_vec_isa_list()
    if not _valid_vec_isa_list:
        return invalid_vec_isa

    # If the simdlen is None, it indicates determin the vectorization length automatically
    if config.cpp.simdlen is None:
        assert _valid_vec_isa_list
        return _valid_vec_isa_list[0]

    for isa in _valid_vec_isa_list:
        if config.cpp.simdlen == isa.bit_width():
            return isa

    return invalid_vec_isa


def get_compile_only(compile_only: bool = True) -> str:
    return "-c" if compile_only else ""


def get_shared(shared: bool = True, compile_only: bool = False) -> str:
    if not shared:
        return ""
    if compile_only:
        return "-fPIC"
    if platform.system() == "Darwin" and "clang" in cpp_compiler():
        # This causes undefined symbols to behave the same as linux
        return "-shared -fPIC -undefined dynamic_lookup"
    else:
        return "-shared -fPIC"


def get_warning_all_flag(warning_all: bool = True) -> str:
    return "-Wall" if warning_all else ""


def get_glibcxx_abi_build_flags() -> str:
    return "-D_GLIBCXX_USE_CXX11_ABI=" + str(int(torch._C._GLIBCXX_USE_CXX11_ABI))


def cpp_flags() -> str:
    flags = ["-std=c++17", "-Wno-unused-variable", "-Wno-unknown-pragmas"]
    if is_clang():
        flags.append("-Werror=ignored-optimization-argument")
    return " ".join(flags)


def cpp_wrapper_flags() -> str:
    return "-DTORCH_INDUCTOR_CPP_WRAPPER"


def optimization_flags() -> str:
    base_flags = "-O0 -g" if config.aot_inductor.debug_compile else "-O3 -DNDEBUG"
    base_flags += " -ffast-math -fno-finite-math-only"
    if not config.cpp.enable_unsafe_math_opt_flag:
        base_flags += " -fno-unsafe-math-optimizations"
    if not config.cpp.enable_floating_point_contract_flag:
        base_flags += " -ffp-contract=off"

    if config.is_fbcode():
        # FIXME: passing `-fopenmp` adds libgomp.so to the generated shared library's dependencies.
        # This causes `ldopen` to fail in fbcode, because libgomp does not exist in the default paths.
        # We will fix it later by exposing the lib path.
        return base_flags

    if sys.platform == "darwin":
        # Per https://mac.r-project.org/openmp/ right way to pass `openmp` flags to MacOS is via `-Xclang`
        # Also, `-march=native` is unrecognized option on M1
        base_flags += " -Xclang"
    else:
        if platform.machine() == "ppc64le":
            base_flags += " -mcpu=native"
        else:
            base_flags += " -march=native"

    # Internal cannot find libgomp.so
    if not config.is_fbcode():
        base_flags += " -fopenmp"
    return base_flags


def use_custom_generated_macros() -> str:
    return "-D C10_USING_CUSTOM_GENERATED_MACROS"


def use_fb_internal_macros() -> str:
    if config.is_fbcode():
        openmp_lib = build_paths.openmp_lib()
        preprocessor_flags = " ".join(
            (
                "-D C10_USE_GLOG",
                "-D C10_USE_MINIMAL_GLOG",
                "-D C10_DISABLE_TENSORIMPL_EXTENSIBILITY",
            )
        )
        return f"-Wp,-fopenmp {openmp_lib} {preprocessor_flags}"
    else:
        return ""


def use_standard_sys_dir_headers() -> str:
    if config.is_fbcode():
        return "-nostdinc"
    else:
        return ""


@functools.lru_cache(None)
def is_conda_llvm_openmp_installed() -> bool:
    try:
        command = "conda list llvm-openmp --json"
        output = subprocess.check_output(command.split()).decode("utf8")
        return len(json.loads(output)) > 0
    except subprocess.SubprocessError:
        return False


@functools.lru_cache(None)
def homebrew_libomp() -> Tuple[bool, str]:
    try:
        # check if `brew` is installed
        subprocess.check_output(["which", "brew"])
        # get the location of `libomp` if it is installed
        # this is the location that `libomp` **would** be installed
        # see https://github.com/Homebrew/brew/issues/10261#issuecomment-756563567 for details
        libomp_path = (
            subprocess.check_output(["brew", "--prefix", "libomp"])
            .decode("utf8")
            .strip()
        )
        # check if `libomp` is installed
        omp_available = os.path.exists(libomp_path)
        return omp_available, libomp_path
    except subprocess.SubprocessError:
        return False, ""


def get_include_and_linking_paths(
    include_pytorch: bool = False,
    vec_isa: VecISA = invalid_vec_isa,
    cuda: bool = False,
    aot_mode: bool = False,
) -> Tuple[List[str], str, str, str, str]:
    if (
        config.is_fbcode()
        and "CUDA_HOME" not in os.environ
        and "CUDA_PATH" not in os.environ
    ):
        os.environ["CUDA_HOME"] = os.path.dirname(build_paths.cuda())
    from torch.utils import cpp_extension

    macros = vec_isa.build_macro() if vec_isa != invalid_vec_isa else ""
    build_arch_flags = ""
    if sys.platform == "linux" and (
        include_pytorch
        or vec_isa != invalid_vec_isa
        or cuda
        or config.cpp.enable_kernel_profile
    ):
        # Note - We include pytorch only on linux right now. There is more work
        # to do to enable OMP build on darwin where PyTorch is built with IOMP
        # and we need a way to link to what PyTorch links.
        ipaths = cpp_extension.include_paths(cuda) + [sysconfig.get_path("include")]
        lpaths = cpp_extension.library_paths(cuda) + [
            sysconfig.get_config_var("LIBDIR")
        ]

        libs = []

        # No need to manually specify libraries in fbcode.
        if not config.is_fbcode():
            libs += ["torch", "torch_cpu"]
            libs += ["gomp"]
            if not aot_mode:
                libs += ["torch_python"]
        else:
            # internal remote execution is able to find omp, but not gomp
            libs += ["omp"]
            if aot_mode:
                ipaths += [os.path.dirname(cpp_prefix_path())]
                if cuda:
                    # This is a special treatment for Meta internal cuda-12 where all libs
                    # are in lib/cuda-12 and lib/cuda-12/stubs
                    for i, path in enumerate(lpaths):
                        if path.startswith(
                            os.environ["CUDA_HOME"]
                        ) and not os.path.exists(f"{path}/libcudart_static.a"):
                            for root, dirs, files in os.walk(path):
                                if "libcudart_static.a" in files:
                                    lpaths[i] = os.path.join(path, root)
                                    lpaths.append(os.path.join(lpaths[i], "stubs"))
                                    break
        if macros:
            if config.is_fbcode() and vec_isa != invalid_vec_isa:
                cap = str(vec_isa).upper()
                macros = " ".join(
                    [
                        vec_isa.build_arch_flags(),
                        f"-D CPU_CAPABILITY={cap}",
                        f"-D CPU_CAPABILITY_{cap}",
                        f"-D HAVE_{cap}_CPU_DEFINITION",
                    ]
                )

        if cuda:
            if macros is None:
                macros = ""
            macros += " -D USE_ROCM" if torch.version.hip else " -D USE_CUDA"

        if cuda:
            if torch.version.hip is not None:
                libs += ["c10_hip", "torch_hip"]
                macros += " -D __HIP_PLATFORM_AMD__"
            else:
                if config.is_fbcode():
                    libs += ["cuda"]
                else:
                    libs += ["c10_cuda", "cuda", "torch_cuda"]
        build_arch_flags = vec_isa.build_arch_flags()
    else:
        # Note - this is effectively a header only inclusion. Usage of some header files may result in
        # symbol not found, if those header files require a library.
        # For those cases, include the lpath and libs command as we do for pytorch above.
        # This approach allows us to only pay for what we use.
        ipaths = cpp_extension.include_paths(cuda) + [sysconfig.get_path("include")]
        if aot_mode:
            ipaths += [os.path.dirname(cpp_prefix_path())]
        lpaths = []
        if sys.platform == "darwin":
            # only Apple builtin compilers (Apple Clang++) require openmp
            omp_available = not is_apple_clang()

            # check the `OMP_PREFIX` environment first
            if os.getenv("OMP_PREFIX") is not None:
                header_path = os.path.join(os.getenv("OMP_PREFIX"), "include", "omp.h")  # type: ignore[arg-type]
                valid_env = os.path.exists(header_path)
                if valid_env:
                    ipaths.append(os.path.join(os.getenv("OMP_PREFIX"), "include"))  # type: ignore[arg-type]
                    lpaths.append(os.path.join(os.getenv("OMP_PREFIX"), "lib"))  # type: ignore[arg-type]
                else:
                    warnings.warn("environment variable `OMP_PREFIX` is invalid.")
                omp_available = omp_available or valid_env

            libs = [] if omp_available else ["omp"]

            # prefer to use openmp from `conda install llvm-openmp`
            if not omp_available and os.getenv("CONDA_PREFIX") is not None:
                omp_available = is_conda_llvm_openmp_installed()
                if omp_available:
                    conda_lib_path = os.path.join(os.getenv("CONDA_PREFIX"), "lib")  # type: ignore[arg-type]
                    ipaths.append(os.path.join(os.getenv("CONDA_PREFIX"), "include"))  # type: ignore[arg-type]
                    lpaths.append(conda_lib_path)
                    # Prefer Intel OpenMP on x86 machine
                    if os.uname().machine == "x86_64" and os.path.exists(
                        os.path.join(conda_lib_path, "libiomp5.dylib")
                    ):
                        libs = ["iomp5"]

            # next, try to use openmp from `brew install libomp`
            if not omp_available:
                omp_available, libomp_path = homebrew_libomp()
                if omp_available:
                    ipaths.append(os.path.join(libomp_path, "include"))
                    lpaths.append(os.path.join(libomp_path, "lib"))

            # if openmp is still not available, we let the compiler to have a try,
            # and raise error together with instructions at compilation error later
        else:
            libs = ["omp"] if config.is_fbcode() else ["gomp"]

    # Unconditionally import c10 for non-abi-compatible mode to use TORCH_CHECK - See PyTorch #108690
    if not config.abi_compatible:
        libs += ["c10"]
        lpaths += [cpp_extension.TORCH_LIB_PATH]

    # third party libs
    if config.is_fbcode():
        ipaths.append(build_paths.sleef())
        ipaths.append(build_paths.openmp())
        ipaths.append(build_paths.python())
        ipaths.append(build_paths.cc_include())
        ipaths.append(build_paths.libgcc())
        ipaths.append(build_paths.libgcc_arch())
        ipaths.append(build_paths.libgcc_backward())
        ipaths.append(build_paths.glibc())
        ipaths.append(build_paths.linux_kernel())
        ipaths.append(build_paths.cuda())
        # We also need to bundle includes with absolute paths into a remote directory
        # (later on, we copy the include paths from cpp_extensions into our remote dir)
        ipaths.append("include")

    static_link_libs = []
    if aot_mode and cuda and config.is_fbcode():
        # For Meta internal cuda-12, it is recommended to static link cudart
        static_link_libs = ["-Wl,-Bstatic", "-lcudart_static", "-Wl,-Bdynamic"]

    lpaths_str = " ".join(["-L" + p for p in lpaths])
    libs_str = " ".join(static_link_libs + ["-l" + p for p in libs])
    return ipaths, lpaths_str, libs_str, macros, build_arch_flags


def cpp_compile_command(
    input: Union[str, List[str]],
    output: str,
    warning_all: bool = True,
    shared: bool = True,
    include_pytorch: bool = False,
    vec_isa: VecISA = invalid_vec_isa,
    cuda: bool = False,
    aot_mode: bool = False,
    compile_only: bool = False,
    use_absolute_path: bool = False,
) -> str:
    ipaths, lpaths, libs, macros, build_arch_flags = get_include_and_linking_paths(
        include_pytorch, vec_isa, cuda, aot_mode
    )
    if isinstance(input, str):
        input = [input]
    ipaths_str = " ".join(["-I" + p for p in ipaths])
    clang_flags = ""
    if config.is_fbcode():
        if aot_mode and not use_absolute_path:
            inp_name = input
            out_name = output
            linker_script = _LINKER_SCRIPT
        else:
            # We need to copy any absolute-path torch includes
            inp_name = [os.path.basename(i) for i in input]
            out_name = os.path.basename(output)
            linker_script = os.path.basename(_LINKER_SCRIPT)
        assert is_clang()
        # Use clang runtime instead of libgcc
        clang_flags += " --rtlib=compiler-rt"
        clang_flags += " -fuse-ld=lld"
        clang_flags += f" -Wl,--script={linker_script}"
        linker_paths = "-B" + build_paths.glibc_lib()
        linker_paths += " -L" + build_paths.glibc_lib()
    else:
        inp_name = input
        out_name = output
        linker_paths = ""  # let the compiler pick
    if compile_only:
        libs, lpaths = "", ""
    inp_name_str = " ".join(inp_name)
    return re.sub(
        r"[ \n]+",
        " ",
        f"""
            {cpp_compiler()} {inp_name_str} {get_shared(shared, compile_only)}
            {get_warning_all_flag(warning_all)} {cpp_flags()}
            {get_glibcxx_abi_build_flags()}
            {ipaths_str} {lpaths} {libs} {build_arch_flags}
            {macros} {linker_paths} {clang_flags}
            {optimization_flags()}
            {use_custom_generated_macros()}
            {use_fb_internal_macros()}
            {use_standard_sys_dir_headers()}
            {get_compile_only(compile_only)}
            -o {out_name}
        """,
    ).strip()


def run_command_and_check(cmd: str):
    cmd = shlex.split(cmd)
    try:
        subprocess.check_call(cmd)
    except subprocess.CalledProcessError as e:
        raise exc.CppCompileError(cmd, e.output) from e


@functools.lru_cache(None)
def split_aot_inductor_output_path(path: str) -> Tuple[str, str]:
    """Returns the path where the AOT Inductor compiled kernels are stored."""
    if path.endswith(".so"):
        return os.path.split(path)
    else:
        return path, ""


class CudaKernelParamCache:
    cache: Dict[str, Dict[str, str]] = dict()
    clear = staticmethod(cache.clear)

    @classmethod
    def set(cls, key: str, params: Dict[str, str], cubin: str) -> None:
        bin_type = "cubin" if torch.version.hip is None else "hsaco"
        _, path = write(
            cubin,
            bin_type,
            hash_type=bin_type,
            specified_dir=split_aot_inductor_output_path(
                config.aot_inductor.output_path
            )[0],
        )

        params[get_cpp_wrapper_cubin_path_name()] = path

        cls.cache[key] = params

    @classmethod
    def get(cls, key: str) -> Optional[Dict[str, str]]:
        return cls.cache.get(key, None)

    @classmethod
    def get_keys(cls):
        return cls.cache.keys()


class AotCodeCompiler:
    @classmethod
    def compile(
        cls,
        graph: GraphLowering,
        source_code: str,
        serialized_extern_kernel_nodes: Optional[str],
        cuda: bool,
    ) -> str:
        picked_vec_isa = pick_vec_isa()
        cpp_command = repr(
            cpp_compile_command(
                "i", "o", vec_isa=picked_vec_isa, cuda=cuda, aot_mode=graph.aot_mode
            )
        )
        fbcode_aot_cpu_re = False
        use_absolute_path = False
        if config.is_fbcode():
            ld_command = build_paths.ld()
            if not cuda and graph.aot_mode:  # Meta internal AOTInductor CPU
                objcopy_command = build_paths.objcopy_fallback()
                fbcode_aot_cpu_re = True
                use_absolute_path = True
            else:
                objcopy_command = build_paths.objcopy()
        else:
            ld_command = "ld"
            objcopy_command = "objcopy"

        (
            specified_output_path,
            specified_so_name,
        ) = split_aot_inductor_output_path(config.aot_inductor.output_path)
        key, input_path = write(
            source_code,
            "cpp",
            extra=cpp_command,
            specified_dir=specified_output_path,
        )
        output_code_log.info("Output code written to: %s", input_path)

        def _compile_consts_linux(consts: bytes) -> str:
            _, consts_path = write(
                consts,
                "bin",
                specified_dir=specified_output_path,
            )

            consts_o = os.path.splitext(consts_path)[0] + ".o"
            if fbcode_aot_cpu_re:
                cmd = f"{ld_command} -r -b binary -o {os.path.basename(consts_o)} {os.path.basename(consts_path)}"
                compile_file(consts_path, consts_o, cmd.split())
                os.chmod(consts_o, 0o644)
            else:
                cmd = f"{ld_command} -r -b binary -o {consts_o} {consts_path}"
                run_command_and_check(cmd)
            log.debug("aot constant binary command: %s", cmd)

            cmd = f"rm {consts_path}"
            log.debug("aot constant bin removal command: %s", cmd)
            run_command_and_check(cmd)

            if fbcode_aot_cpu_re:
                body = re.sub(r"[\W]", "_", os.path.basename(consts_path))
            else:
                body = re.sub(r"[\W]", "_", consts_path)

            symbol_list = []
            symbol_list.append(
                f"{objcopy_command} --redefine-sym _binary_{body}_start=_binary_constants_bin_start {consts_o}"
            )
            symbol_list.append(
                f"{objcopy_command} --redefine-sym _binary_{body}_size=_binary_constants_bin_size {consts_o}"
            )
            symbol_list.append(
                f"{objcopy_command} --redefine-sym _binary_{body}_end=_binary_constants_bin_end {consts_o}"
            )
            log.debug("aot constant binary redefine symbol: %s", " ".join(symbol_list))
            for cmd in symbol_list:
                run_command_and_check(cmd)
            return consts_o

        def _compile_consts_darwin(consts: bytes) -> str:
            is_large_consts = len(consts) > 1024
            consts_asm = "\t.section\t__DATA,__data\n"
            consts_asm += "\t.globl\t__binary_constants_bin_start\n"
            consts_asm += "__binary_constants_bin_start:\n"
            if not is_large_consts:
                for c in consts:
                    consts_asm += f"\t.byte {c}\n"
                # Add one element even if constants are empty
                # Otherwise assembler will not put them in data section
                if not consts:
                    consts_asm += "\t.space 1\n"
            else:
                consts_asm += "\t.quad 0x1234567899abcdef\n"
                consts_asm += f"\t.space {len(consts) - 8}\n"
            consts_asm += ".globl\t__binary_constants_bin_end\n"
            consts_asm += "__binary_constants_bin_end:\n"
            _, consts_path = write(
                consts_asm,
                "S",
                specified_dir=specified_output_path,
            )
            consts_o = os.path.splitext(consts_path)[0] + ".o"
            cmd = f"{cpp_compiler()} -c -o {consts_o} {consts_path}"
            run_command_and_check(cmd)
            if is_large_consts:
                with open(consts_o, "r+b") as f:
                    f.seek(0)
                    hdr = f.read(1024)
                    # Search for magic number and write the actual data over it
                    start_idx = hdr.find(b"\xef\xcd\xab\x99\x78\x56\x34\x12")
                    assert start_idx != -1
                    f.seek(start_idx)
                    pos = 0
                    while pos < len(consts):
                        rc = f.write(consts[pos:])
                        pos += rc
            return consts_o

        from filelock import FileLock

        lock_dir = get_lock_dir()
        lock = FileLock(os.path.join(lock_dir, key + ".lock"), timeout=LOCK_TIMEOUT)
        with lock:
            # Currently, this only support serializing extern nodes in fbcode
            # Eventually, we should also have a serializer for OSS.
            if config.is_fbcode() and serialized_extern_kernel_nodes:
                output_json = os.path.splitext(input_path)[0] + ".json"
                with open(output_json, "w") as f:
                    f.write(serialized_extern_kernel_nodes)

            output_so = (
                config.aot_inductor.output_path
                if specified_so_name
                else os.path.splitext(input_path)[0] + ".so"
            )

            output_o = os.path.splitext(input_path)[0] + ".o"
            compile_cmd = cpp_compile_command(
                input=input_path,
                output=output_o,
                vec_isa=picked_vec_isa,
                cuda=cuda,
                aot_mode=graph.aot_mode,
                compile_only=True,
                use_absolute_path=use_absolute_path,
            )
            log.debug("aot compilation command: %s", compile_cmd)
            if fbcode_aot_cpu_re:
                compile_file(input_path, output_o, compile_cmd.split())
                os.chmod(output_o, 0o644)
            else:
                run_command_and_check(compile_cmd)

            def _to_bytes(t: torch.Tensor) -> bytes:
                # This serializes the tensor's untyped_storage to bytes by accessing
                # the raw data of the underlying structure.
                import ctypes

                if t.numel() == 0:
                    return b""

                t_cpu = t.untyped_storage().cpu()
                raw_array = ctypes.cast(
                    t_cpu.data_ptr(),
                    ctypes.POINTER(ctypes.c_ubyte * t_cpu.nbytes()),
                )

                return bytes(raw_array.contents)

            aot_constants = b"".join(
                _to_bytes(graph.get_original_value_of_constant(name))
                for name in graph.constants.keys()
                if name not in graph.folded_constants
            )
            consts_o = {
                "linux": _compile_consts_linux,
                "darwin": _compile_consts_darwin,
            }[sys.platform](aot_constants)

            link_cmd = cpp_compile_command(
                input=[output_o, consts_o],
                output=output_so,
                vec_isa=picked_vec_isa,
                cuda=cuda,
                aot_mode=graph.aot_mode,
                use_absolute_path=use_absolute_path,
            )
            log.debug("aot linkage command: %s", link_cmd)
            if fbcode_aot_cpu_re:
                compile_file([output_o, consts_o], output_so, link_cmd.split())
                os.chmod(output_so, 0o755)
            else:
                run_command_and_check(link_cmd)

            # Append cmds to the end of codegen-ed wrapper file
            with open(input_path, "a") as f:
                f.write("\n")
                f.write(f"// Compile cmd\n// {compile_cmd}\n")
                f.write(f"// Link cmd\n// {link_cmd}\n")

        return output_so


# Putting this fn in cpp.py (unfortunately) causes a deadlock, which is why it's in codecache.py.
# Why? importing from cpp.py invokes codecache.pick_vec_isa(), which takes out a lock.
# Cycle goes:
# - CppCodeCache.load()
# - pick_vec_isa()
# - valid_vec_isa_list()
# - VecISA.__bool__() <-- takes out a lock
# - compile_file() <-- imports cpp_prefix_path from cpp, which causes us to try to take out the same lock.
@functools.lru_cache
def cpp_prefix_path() -> str:
    path = Path(__file__).parent / "codegen/cpp_prefix.h"
    with path.open() as f:
        content = f.read()
        _, filename = write(
            content,
            "h",
        )
    return filename


def cpp_prefix() -> str:
    filename = cpp_prefix_path()
    if config.is_fbcode():
        # We need relative paths, since we bundle up
        # everything that we compile into a folder for remote compilation.
        return f'#include "{os.path.basename(filename)}"'
    else:
        return f'#include "{filename}"'


# Given a path to an input cpp file and an output path,
# Attempts to compile the file, storing the output in "output_path"
@dynamo_timed
def compile_file(
    input_path: Union[str, List[str]], output_path: str, cmd: List[str]
) -> None:
    input_paths = [input_path] if isinstance(input_path, str) else input_path
    input_files = [
        os.path.basename(ip) if config.is_fbcode() else ip for ip in input_paths
    ]
    try:
        if config.is_fbcode():
            # Need to copy our header into the same folder as the sourcecode.
            header_path = cpp_prefix_path()
            header_name = os.path.basename(header_path)
            output_name = os.path.basename(output_path)
            # When we build remotely, we need to make sure to carefully copy any files
            # that are required during the compilation process into our build directly.
            # This is where all of the ATen/c10/Torch includes come from.
            torch_includes_path = os.path.join(_TORCH_PATH, "include")
            with tempfile.TemporaryDirectory() as tmp_dir:
                # Copy everything to tmp compilation folder
                shutil.copy(header_path, os.path.join(tmp_dir, header_name))
                shutil.copy(_LINKER_SCRIPT, os.path.join(tmp_dir, "script.ld"))
                for p, f in zip(input_paths, input_files):
                    shutil.copy(p, os.path.join(tmp_dir, f))
                dest_include_path = os.path.join(tmp_dir, "include")
                shutil.copytree(torch_includes_path, dest_include_path)
                # Run the build
                output_file_path = _run_build_command(cmd, tmp_dir, output_name)
                # Copy output from the build
                if os.path.exists(output_path):
                    os.remove(output_path)
                shutil.copy(output_file_path, output_path)
        else:
            subprocess.check_output(cmd, stderr=subprocess.STDOUT)
    except subprocess.CalledProcessError as e:
        output = e.output.decode("utf-8")
        openmp_problem = "'omp.h' file not found" in output or "libomp" in output
        if openmp_problem and sys.platform == "darwin":
            instruction = (
                "\n\nOpenMP support not found. Please try one of the following solutions:\n"
                "(1) Set the `CXX` environment variable to a compiler other than Apple clang++/g++ "
                "that has builtin OpenMP support;\n"
                "(2) install OpenMP via conda: `conda install llvm-openmp`;\n"
                "(3) install libomp via brew: `brew install libomp`;\n"
                "(4) manually setup OpenMP and set the `OMP_PREFIX` environment variable to point to a path"
                " with `include/omp.h` under it."
            )
            output += instruction
        raise exc.CppCompileError(cmd, output) from e


_libgomp: Optional[CDLL] = None


def custom_op_wrapper(op: str, *args):
    # This function will be called from generated cpp wrapper code in the JIT mode.
    # Because tensors will be passed in as AtenTensorHandle, we need to explicitly convert them.
    def convert_arg(arg):
        if str(type(arg)) == "<class 'PyCapsule'>":
            # No easy way to do isinstance check on PyCapsule
            return torch._C._aoti.alloc_tensor_by_stealing_from_void_ptr(arg)
        elif isinstance(arg, (list, tuple)):
            return type(arg)(convert_arg(a) for a in arg)
        else:
            return arg

    converted_args = [convert_arg(arg) for arg in args]

    assert op.startswith("torch.ops."), (
        op + " can not be called through custom_op_wrapper"
    )
    func = None
    for i, s in enumerate(op.split(".")):
        if i == 0:
            func = importlib.import_module(s)
        func = getattr(func, s)

    assert callable(func), op + " can not be loaded through custom_op_wrapper"
    result = func(*converted_args)
    if isinstance(result, (list, tuple)):
        for r in result:
            assert isinstance(r, torch.Tensor), op + " returns a list of non-tensors"
        return torch._C._aoti.unsafe_alloc_void_ptrs_from_tensors(result)  # type: ignore[arg-type]
    else:
        assert isinstance(result, torch.Tensor), op + " returns a non-tensor"
        return torch._C._aoti.unsafe_alloc_void_ptr_from_tensor(result)


class CppCodeCache:
    cache: Dict[str, Union[CDLL, ModuleType]] = {}
    clear = staticmethod(cache.clear)
    cpp_compile_command_flags: Dict[str, Any] = {}

    @staticmethod
    def _load_library_inner(path: str, key: str) -> Union[CDLL, ModuleType]:
        return cdll.LoadLibrary(path)

    @classmethod
    def _load_library(cls, path: str, key: str) -> Union[CDLL, ModuleType]:
        try:
            return cls._load_library_inner(path, key)
        except (ImportError, OSError) as e:
            if "gomp" in str(e) and os.path.exists("/usr/lib64/libgomp.so.1"):
                # hacky workaround for fbcode/buck
                global _libgomp
                _libgomp = cdll.LoadLibrary("/usr/lib64/libgomp.so.1")
                return cls._load_library_inner(path, key)
            if "failed to map segment from shared object" in str(e):
                raise OSError(
                    f"{e}.  The most common reason this may occur is if the {tempfile.gettempdir()} folder "
                    "is mounted with noexec (e.g., by default Docker mounts tmp file systems "
                    f"as noexec).  Please remount {tempfile.gettempdir()} with exec enabled, or set another "
                    "temporary directory with TORCHINDUCTOR_CACHE_DIR environment variable."
                ) from e
            raise

    @classmethod
    def load(cls, source_code: str, cuda: bool = False) -> Union[CDLL, ModuleType]:
        cls.cpp_compile_command_flags.update({"cuda": cuda})
        picked_vec_isa = pick_vec_isa()
        cpp_command = repr(
            cpp_compile_command(
                "i", "o", vec_isa=picked_vec_isa, **cls.cpp_compile_command_flags
            )
        )
        key, input_path = write(source_code, "cpp", extra=cpp_command)
        if key not in cls.cache:
            from filelock import FileLock

            lock_dir = get_lock_dir()
            lock = FileLock(os.path.join(lock_dir, key + ".lock"), timeout=LOCK_TIMEOUT)
            with lock:
                output_path = input_path[:-3] + "so"
                if not os.path.exists(output_path):
                    cmd = shlex.split(
                        cpp_compile_command(
                            input=input_path,
                            output=output_path,
                            vec_isa=picked_vec_isa,
                            **cls.cpp_compile_command_flags,
                        )
                    )
                    compile_file(input_path, output_path, cmd)
                cls.cache[key] = cls._load_library(output_path, key)
                cls.cache[key].key = key  # type: ignore[union-attr]

        return cls.cache[key]


# Customized Python binding for cpp kernels
class CppPythonBindingsCodeCache(CppCodeCache):
    cache: Dict[str, Union[CDLL, ModuleType]] = {}
    clear = staticmethod(cache.clear)
    cpp_compile_command_flags = {
        # kernels have no dependency on libtorch
        "include_pytorch": False,
        "shared": True,
    }
    entry_function = "kernel"
    call_entry_function = "kernel(%s);Py_RETURN_NONE;"
    extra_parse_arg = ""
    suffix_template = textwrap.dedent(
        """
        // Python bindings to call %s():
        #define PY_SSIZE_T_CLEAN
        #include <Python.h>
        #include <sstream>
        #include <cstdlib>

        // This is defined in guards.cpp so we don't need to import PyTorch headers that are slooow.
        // We manually link it below to workaround issues with fbcode build.
        static void* (*_torchinductor_pyobject_tensor_data_ptr)(PyObject* obj);

        template <typename T> static inline T parse_arg(PyObject* args, size_t n) {
            static_assert(std::is_pointer<T>::value, "arg type must be pointer or long");
            return static_cast<T>(_torchinductor_pyobject_tensor_data_ptr(PyTuple_GET_ITEM(args, n)));
        }
        template <> inline long parse_arg<long>(PyObject* args, size_t n) {
            auto result = PyLong_AsSsize_t(PyTuple_GET_ITEM(args, n));
            if(result == -1 && PyErr_Occurred())
                [[unlikely]] throw std::runtime_error("expected int arg");
            return result;
        }

        %s

        static PyObject* %s_py(PyObject* self, PyObject* args) {
            try {
                if(!PyTuple_CheckExact(args))
                    [[unlikely]] throw std::runtime_error("tuple args required");
                if(PyTuple_GET_SIZE(args) != %s)
                    [[unlikely]] throw std::runtime_error("requires %s args");
                %s
            } catch(std::exception const& e) {
                PyErr_SetString(PyExc_RuntimeError, e.what());
                return nullptr;
            } catch(...) {
                PyErr_SetString(PyExc_RuntimeError, "unhandled error");
                return nullptr;
            }
        }

        static PyMethodDef py_methods[] = {
            {"%s", %s_py, METH_VARARGS, ""},
            {NULL, NULL, 0, NULL}};

        static struct PyModuleDef py_module =
            {PyModuleDef_HEAD_INIT, "%s", NULL, -1, py_methods};

        PyMODINIT_FUNC PyInit_%s(void) {
            const char* str_addr = std::getenv("_TORCHINDUCTOR_PYOBJECT_TENSOR_DATA_PTR");
            if(!str_addr) {
                PyErr_SetString(PyExc_RuntimeError, "_TORCHINDUCTOR_PYOBJECT_TENSOR_DATA_PTR must be set");
                return nullptr;
            }
            std::istringstream iss(str_addr);
            uintptr_t addr = 0;
            iss >> addr;
            _torchinductor_pyobject_tensor_data_ptr =
                reinterpret_cast<decltype(_torchinductor_pyobject_tensor_data_ptr)>(addr);
            return PyModule_Create(&py_module);
        }
        """
    )

    @classmethod
    def _load_library_inner(cls, path: str, key: str) -> ModuleType:
        os.environ["_TORCHINDUCTOR_PYOBJECT_TENSOR_DATA_PTR"] = str(
            torch._C._dynamo.guards._torchinductor_pyobject_tensor_data_ptr  # type: ignore[attr-defined]
        )
        module_name = f"{key}.{cls.entry_function}"
        try:
            return sys.modules[module_name]
        except KeyError:
            pass
        spec = importlib.util.spec_from_file_location(module_name, path)
        assert spec is not None
        module = importlib.util.module_from_spec(spec)
        sys.modules[module_name] = module
        spec.loader.exec_module(module)  # type: ignore[union-attr]
        return module

    @classmethod
    def load_pybinding(
        cls,
        argtypes: List[str],
        source_code: str,
        cuda: bool = False,
        num_outputs: int = -1,
    ) -> Any:
        """
        Wrap a C++ function in fast Python bindings.

        Args:
            argtypes: The types of args to ENTRY_FUNCTION(), e.g. ["float*", "long"]
            source_code: C++ source code containing a ENTRY_FUNCTION() function

        Returns:
            A python version of ENTRY_FUNCTION()
        """
        parseargs = ", ".join(
            f"parse_arg<{argtype.replace('const ', '')}>(args, {n})"
            for n, argtype in enumerate(argtypes)
        )
        suffix = cls.suffix_template % (
            cls.entry_function,
            cls.extra_parse_arg % num_outputs if cls.extra_parse_arg else "",
            cls.entry_function,
            len(argtypes),
            len(argtypes),
            cls.call_entry_function % parseargs,
            cls.entry_function,
            cls.entry_function,
            cls.entry_function,
            cls.entry_function,
        )
        result = cls.load(source_code + suffix, cuda)
        assert isinstance(result, ModuleType)
        return getattr(result, cls.entry_function)


class CppWrapperCodeCache(CppPythonBindingsCodeCache):
    cache: Dict[str, Union[CDLL, ModuleType]] = {}
    clear = staticmethod(cache.clear)
    cpp_compile_command_flags = {
        "include_pytorch": not config.abi_compatible,
        "shared": True,
    }
    entry_function = "inductor_entry_cpp"
    call_entry_function = "return inductor_entry_cpp(%s);"
    extra_parse_arg = textwrap.dedent(
        """
        #include <torch/csrc/inductor/aoti_torch/c/shim.h>

        static inline std::vector<AtenTensorHandle> unpack_tensor_handle_list(PyObject* pyvec) {
            std::vector<AtenTensorHandle> result;
            size_t result_len = PyList_GET_SIZE(pyvec);
            result.reserve(result_len);
            for (size_t i = 0; i < result_len; i++) {
                // AtenTensorHandle is essentially a pointer
                void* elem = PyCapsule_GetPointer(PyList_GET_ITEM(pyvec, i), NULL);
                result.push_back(reinterpret_cast<AtenTensorHandle>(elem));
            }
            return result;
        }

        static inline PyObject* pack_tensor_handle_list(const std::vector<AtenTensorHandle>& cppvec) {
            size_t result_len = cppvec.size();
            PyObject* result = PyList_New(static_cast<Py_ssize_t>(result_len));
            for (size_t i = 0; i < result_len; i++) {
                // Store AtenTensorHandle as PyCapsulate
                PyObject* elem = PyCapsule_New(reinterpret_cast<void*>(cppvec[i]), NULL, NULL);
                PyList_SET_ITEM(result, i, elem);
            }
            return result;
        }
<<<<<<< HEAD

        template <> inline std::vector<AtenTensorHandle> parse_arg<std::vector<AtenTensorHandle>>(PyObject* args, size_t n) {
            return unpack_tensor_handle_list(PyTuple_GET_ITEM(args, n));
        }

=======

        template <> inline std::vector<AtenTensorHandle> parse_arg<std::vector<AtenTensorHandle>>(PyObject* args, size_t n) {
            return unpack_tensor_handle_list(PyTuple_GET_ITEM(args, n));
        }

>>>>>>> b279034e
        PyObject* inductor_entry_cpp(std::vector<AtenTensorHandle>&& input_handles) {
            // For outputs, we only allocate a vector to hold returned tensor handles,
            // not allocating the actual output tensor storage here
            std::vector<AtenTensorHandle> output_handles(%s);
            try {
                inductor_entry_impl(input_handles.data(), output_handles.data());
                return pack_tensor_handle_list(output_handles);
            } catch(std::exception const& e) {
                PyErr_SetString(PyExc_RuntimeError, e.what());
                return {};
            } catch(...) {
                PyErr_SetString(PyExc_RuntimeError, "unhandled error");
                return {};
            }
        }
        """
    )


class PyCodeCache:
    cache: Dict[str, ModuleType] = dict()
    linemaps: Dict[str, List[Tuple[Any, ...]]] = dict()
    clear = staticmethod(cache.clear)

    @classmethod
    def write(cls, source_code: str, extra: str = "") -> Tuple[str, str]:
        return write(source_code, "py", extra=extra)

    @classmethod
    def load(
        cls,
        source_code: str,
        extra: str = "",
        linemap: Optional[List[Tuple[int, str]]] = None,
        attrs: Optional[Dict[str, Any]] = None,
    ) -> ModuleType:
        key, path = write(source_code, "py", extra=extra)
        return cls.load_by_key_path(key, path, linemap, attrs)

    @classmethod
    def load_by_key_path(
        cls,
        key: str,
        path: str,
        linemap: Optional[List[Tuple[int, str]]] = None,
        attrs: Optional[Dict[str, Any]] = None,
    ) -> ModuleType:
        if linemap is None:
            linemap = []
        if key not in cls.cache:
            with open(path) as f:
                try:
                    code = compile(f.read(), path, "exec")
                except Exception as e:
                    raise RuntimeError(
                        f"Failed to import {path}\n{type(e).__name__}: {e}"
                    ) from None
                mod = ModuleType(f"{__name__}.{key}")
                mod.__file__ = path
                mod.key = key  # type: ignore[attr-defined]
                exec(code, mod.__dict__, mod.__dict__)
                sys.modules[mod.__name__] = mod
                # another thread might set this first
                cls.cache.setdefault(key, mod)
                # unzip into separate lines/nodes lists
                cls.linemaps[path] = list(zip(*linemap))

                if attrs is not None:
                    for k, v in attrs.items():
                        setattr(mod, k, v)

        return cls.cache[key]

    @classmethod
    @functools.lru_cache(None)
    def stack_frames_for_code(
        cls, path: str, lineno: int
    ) -> Optional[List[Dict[str, Any]]]:
        if path not in cls.linemaps:
            return None
        # [(starting_line, <fx node>), ...]
        lines, nodes = cls.linemaps[path]
        p = bisect_right(lines, lineno)
        if p == 0:
            return None
        entry = nodes[p - 1]
        if not entry:
            return None

        def parse_stack_trace(stack_trace: str) -> List[Dict[str, Any]]:
            # ideally fx stores stack traces as data rather than a string
            # but this is not along a performance critical path
            regex = r'File "(.+)", line (\d+), in (.+)\n'
            matches = re.findall(regex, stack_trace)
            return [
                {"filename": f, "line": int(l), "name": n}
                for f, l, n in reversed(matches)
            ]

        return parse_stack_trace(entry)


class TritonCodeCache:
    @classmethod
    def load(cls, kernel_name: str, source_code: str) -> ModuleType:
        mod = PyCodeCache.load(source_code)
        return getattr(mod, kernel_name)


def _cuda_compiler() -> Optional[str]:
    if cuda_env.nvcc_exist(config.cuda.cuda_cxx):
        return config.cuda.cuda_cxx
    if cuda_env.nvcc_exist(os.getenv("CUDACXX")):
        return os.getenv("CUDACXX", "")
    if cuda_env.nvcc_exist(os.getenv("CUDA_HOME")):
        return os.path.realpath(os.path.join(os.getenv("CUDA_HOME", ""), "bin/nvcc"))
    return "nvcc"


def _cutlass_include_paths() -> List[str]:
    cutlass_path = config.cuda.cutlass_dir
    return [
        # Use realpath to get canonical absolute paths, in order not to mess up cache keys
        os.path.realpath(os.path.join(cutlass_path, "include")),
        os.path.realpath(os.path.join(cutlass_path, "tools/library/include")),
        os.path.realpath(os.path.join(cutlass_path, "tools/library/src")),
        os.path.realpath(os.path.join(cutlass_path, "tools/util/include")),
    ]


def _cuda_lib_options() -> List[str]:
    from torch.utils import cpp_extension

    extra_ldflags: List[str] = []
    if is_linux():
        extra_lib_dir = "lib64"
        if not os.path.exists(
            cpp_extension._join_cuda_home(extra_lib_dir)
        ) and os.path.exists(cpp_extension._join_cuda_home("lib")):
            # 64-bit CUDA may be installed in "lib"
            # Note that it's also possible both don't exist (see _find_cuda_home) - in that case we stay with "lib64"
            extra_lib_dir = "lib"
        extra_ldflags.append(f"-L{cpp_extension._join_cuda_home(extra_lib_dir)}")
        extra_ldflags.append(
            f'-L{cpp_extension._join_cuda_home(extra_lib_dir, "stubs")}'
        )
        extra_ldflags.append("-lcuda")
        extra_ldflags.append("-lcudart")
    else:
        raise NotImplementedError(
            "Unsupported env, failed to find cuda libs! Currently only Linux is supported."
        )
    return extra_ldflags


def _nvcc_host_compiler_options() -> List[str]:
    return [
        "-fPIC",
        "-fno-strict-aliasing",
        "-fvisibility=hidden",
        "-Wconversion",
    ]


def _nvcc_compiler_options() -> List[str]:
    arch = cuda_env.get_cuda_arch()
    if arch == "90":
        # Required by cutlass compilation.
        arch = "90a"
    code = [f"sm_{arch}", f"compute_{arch}"]
    if config.cuda.enable_cuda_lto:
        code += [f"lto_{arch}"]
    options = [
        "-t=0",
        "-DCUTLASS_ENABLE_TENSOR_CORE_MMA=1",
        "-w",
        f"-gencode=arch=compute_{arch},code=[{','.join(code)}]",
        config.cuda.compile_opt_level,
        "-std=c++17",
        "--expt-relaxed-constexpr",
        "-DNDEBUG",
    ]
    if config.cuda.enable_debug_info:
        options.extend(["-lineinfo", "-g", "-DCUTLASS_DEBUG_TRACE_LEVEL=1"])
    if config.cuda.enable_ptxas_info:
        options.extend(
            [
                "--keep",  # Keep the intermediate files for debugging (including ptx, sass, cubin etc.)
                "--ptxas-options=--warn-on-local-memory-usage",  # warn us if local memory is used in CUDA Kernels
                "--ptxas-options=--warn-on-spills",  # warn us if register spilling happens in CUDA Kernels
                "--resource-usage",  # Report on CUDA resource usage (shared mem, registers etc.)
                "--source-in-ptx",
            ]
        )  # Annotate the ptx file with source information
    if config.cuda.use_fast_math:
        options.extend(
            [
                "--use_fast_math",
                "-DCUTLASS_USE_TANH_FOR_SIGMOID=1",
            ]
        )
    return options


def cuda_compile_command(
    src_files: List[str],
    dst_file: str,
    dst_file_ext: str,
    extra_args: Optional[List[str]] = None,
) -> str:
    if extra_args is None:
        extra_args = []
    include_paths = _cutlass_include_paths()
    cuda_lib_options = _cuda_lib_options()
    nvcc_host_compiler_options = _nvcc_host_compiler_options()
    nvcc_compiler_options = _nvcc_compiler_options()
    options = (
        nvcc_compiler_options
        + extra_args
        + [
            f"-Xcompiler {opt}" if "=" in opt else f"-Xcompiler={opt}"
            for opt in nvcc_host_compiler_options
        ]
        + ["-I" + path for path in include_paths]
        + cuda_lib_options
    )
    src_file = " ".join(src_files)
    res = ""
    if dst_file_ext == "o":
        res = f"{_cuda_compiler()} {' '.join(options)} -c -o {dst_file} {src_file}"
    elif dst_file_ext == "so":
        options.append("-shared")
        res = f"{_cuda_compiler()} {' '.join(options)} -o {dst_file} {src_file}"
    elif dst_file_ext == "exe":
        res = f"{_cuda_compiler()} {' '.join(options)} -o {dst_file} {src_file}"
    else:
        raise NotImplementedError(f"Unsupported output file suffix {dst_file_ext}!")
    log.debug("CUDA command: %s", res)
    return res


class DLLWrapper:
    """A wrapper for a dynamic library."""

    def __init__(
        self,
        lib_path: str,
    ):
        self.lib_path = lib_path
        self.DLL = cdll.LoadLibrary(lib_path)
        self.is_open = True

    def close(self):
        if self.is_open:
            self._dlclose()
            self.is_open = False

    def _dlclose(self):
        f_dlclose = None

        if is_linux():
            syms = CDLL(None)
            if not hasattr(syms, "dlclose"):
                # Apline Linux
                syms = CDLL("libc.so")

            if hasattr(syms, "dlclose"):
                f_dlclose = syms.dlclose
        else:
            raise NotImplementedError("Unsupported env, failed to do dlclose!")

        if f_dlclose is not None:
            f_dlclose.argtypes = [c_void_p]
            f_dlclose(self.DLL._handle)
        else:
            log.warning(
                "dll unloading function was not found, library may not be unloaded properly!"
            )

    def __getattr__(self, name):
        if not self.is_open:
            raise RuntimeError(f"Cannot use closed DLL library: {self.lib_path}")

        method = getattr(self.DLL, name)

        def _wrapped_func(*args):
            err = method(*args)
            if err:
                raise RuntimeError(f"Error in function: {method.__name__}")

        return _wrapped_func

    def __enter__(self):
        return self

    def __exit__(self, *args):
        self.close()

    def __del__(self):
        self.close()


class CUDACodeCache:
    @dataclasses.dataclass
    class CacheEntry:
        input_path: str
        output_path: str

    cache: Dict[str, CacheEntry] = dict()
    clear = staticmethod(cache.clear)
    _SOURCE_CODE_SUFFIX = "cu"

    @classmethod
    def write(cls, source_code, dst_file_ext) -> Tuple[str, str]:
        """
        Writes source code into a file with dst_file_ext as the file extension.
        Returns the hash key of source code, and the path to the file.
        """

        cuda_command = repr(
            cuda_compile_command(["dummy_input"], "dummy_output", dst_file_ext)
        )
        key, input_path = write(
            source_code, cls._SOURCE_CODE_SUFFIX, extra=cuda_command
        )
        return key, input_path

    @classmethod
    def compile(
        cls, source_code, dst_file_ext, extra_args: Optional[List[str]] = None
    ) -> Tuple[str, str, str]:
        """
        Compiles CUDA source_code into a file with dst_file_ext extension.
        Returns a tuple of dst_file_path, hash_key, source_code_path
        """
        key, input_path = cls.write(source_code, dst_file_ext)
        if key not in cls.cache:
            from filelock import FileLock

            lock_dir = get_lock_dir()
            lock = FileLock(os.path.join(lock_dir, key + ".lock"), timeout=LOCK_TIMEOUT)
            with lock:
                output_path = input_path[: -len(cls._SOURCE_CODE_SUFFIX)] + dst_file_ext
                if not os.path.exists(output_path):
                    cmd = cuda_compile_command(
                        [input_path], output_path, dst_file_ext, extra_args
                    )
                    start_time = time()
                    log.debug("CUDA Compilation: %s", cmd)
                    cmd_parts = cmd.split(" ")
                    try:
                        subprocess.check_output(
                            cmd_parts, stderr=subprocess.STDOUT, env=os.environ
                        )
                    except subprocess.CalledProcessError as error:
                        raise exc.CUDACompileError(cmd_parts, error.output) from error
                    end_time = time()
                    log_duration_msg = f"CUDA Compilation took {end_time-start_time} seconds. Compile command: {cmd}"
                    log.info(log_duration_msg)
                else:
                    log.debug(
                        "CUDA Compilation skipped: %s since output already exists",
                        input_path,
                    )
                cls.cache[key] = CUDACodeCache.CacheEntry(input_path, output_path)

        return (cls.cache[key].output_path, key, input_path)

    @classmethod
    def load(cls, source_code, dst_file_ext) -> Tuple[DLLWrapper, str, str]:
        """
        Compiles source code and loads the generated .so file.
        Returns a tuple of DLLWrapper, hash_key, source_code_path
        """

        if dst_file_ext != "so":
            raise RuntimeError(
                f"Only support loading a .so file for now. "
                f"Requested file extension: {dst_file_ext}. Source code: {source_code}"
            )
        dst_file_path, hash_key, source_code_path = cls.compile(
            source_code, dst_file_ext
        )
        return (DLLWrapper(dst_file_path), hash_key, source_code_path)


def caching_device_properties():
    for _, device_interface in get_registered_device_interfaces():
        if device_interface.is_available():
            device_interface.Worker.get_device_properties()


def _set_triton_ptxas_path() -> None:
    if os.environ.get("TRITON_PTXAS_PATH") is not None:
        return
    ptxas_path = os.path.abspath(
        os.path.join(os.path.dirname(__file__), "..", "bin", "ptxas")
    )
    if not os.path.exists(ptxas_path):
        return
    if os.path.isfile(ptxas_path) and os.access(ptxas_path, os.X_OK):
        os.environ["TRITON_PTXAS_PATH"] = ptxas_path
    else:
        warnings.warn(f"{ptxas_path} exists but is not an executable")


def _worker_compile(
    kernel_name: str, source_code: str, cc: int, device: torch.device
) -> None:
    device_interface = get_interface_for_device(device.type)
    device_interface.Worker.set_device(device.index)
    kernel = TritonCodeCache.load(kernel_name, source_code)
    kernel.precompile(warm_cache_only_with_cc=cc)


def _load_kernel(kernel_name: str, source_code: str) -> ModuleType:
    _set_triton_ptxas_path()
    kernel = TritonCodeCache.load(kernel_name, source_code)
    kernel.precompile()
    return kernel


class TritonFuture:
    kernel: ModuleType

    def __init__(
        self,
        kernel_name: str,
        source_code: str,
        future: Future[Any],
    ) -> None:
        self.kernel_name = kernel_name
        self.source_code = source_code
        self.future = future

    # @dynamo_utils.dynamo_timed
    def result(self) -> ModuleType:
        t0 = time()
        if hasattr(self, "kernel"):
            return self.kernel
        # If the worker failed this will throw an exception.
        self.future.result()
        kernel = self.kernel = _load_kernel(self.kernel_name, self.source_code)
        latency = time() - t0
        if latency > 50:
            developer_warning(
                f"Detected long compilation time of {latency} seconds for kernel name {self.kernel_name}"
            )
            developer_warning(self.source_code)
        del self.kernel_name, self.source_code, self.future
        return kernel


# If this process dies abnormally (e.g. segfault)
# it will not shut down the workers. Instead
# the workers will have their parent reassigned to the
# init process. This launches a separate thread to
# watch for the worker getting reassigned,
# and cleans it up in this case.
#
# This function cannot be an inner function since otherwise mp_context="spawn" would
# not work for ProcessPoolExecutor since inner functions cannot be pickled.
def _async_compile_initializer(orig_ppid) -> None:
    def run() -> None:
        while True:
            sleep(1)
            if orig_ppid != os.getppid():
                os.kill(os.getpid(), signal.SIGKILL)

    global _watchdog_thread
    _watchdog_thread = Thread(target=run, daemon=True)
    _watchdog_thread.start()
    # Ignore Ctrl-C (i.e. SIGINT) sent to pool workers to avoid meaningless log spam.
    signal.signal(signal.SIGINT, signal.SIG_IGN)


_watchdog_thread: Optional[Thread] = None

# Used to keep track of all process pools invoked so far.
_pool_set: Set[ProcessPoolExecutor] = set()


def shutdown_compile_workers() -> None:
    """Shut down all outstanding compile-worker pools."""
    global _pool_set
    for pool in _pool_set:
        pool.shutdown()
    _pool_set.clear()


class AsyncCompile:
    def __init__(self) -> None:
        pass

    @staticmethod
    @functools.lru_cache(1)
    def pool() -> ThreadPoolExecutor:
        assert config.compile_threads > 1
        return ThreadPoolExecutor(config.compile_threads)

    @staticmethod
    @functools.lru_cache(1)
    def process_pool() -> ProcessPoolExecutor:
        # ensure properties have been calculated before processes
        # are forked
        caching_device_properties()
        assert config.compile_threads > 1
        orig_ppid = os.getpid()

        ctx = multiprocessing.get_context(config.worker_start_method)
        pool = ProcessPoolExecutor(
            config.compile_threads,
            mp_context=ctx,
            initializer=partial(_async_compile_initializer, orig_ppid),
        )

        global _pool_set
        _pool_set.add(pool)

        # when this pool is created in a subprocess object, the normal exit handler
        # doesn't run, and we need to register our own handler.
        # exitpriority has to be high, because another one of the finalizers will
        # kill the worker thread that sends the shutdown message to the workers...
        multiprocessing.util.Finalize(None, pool.shutdown, exitpriority=sys.maxsize)
        return pool

    @classmethod
    def warm_pool(cls) -> None:
        if config.compile_threads <= 1:
            return
        _compile_start()
        pool = cls.process_pool()

        # We have to fork processes for compiler workers, but the more memory and other resources that are loaded, the
        # slower the os.fork time is, quite drastically. It also holds the GIL so we can't put it on another thread.

        # Examples:
        # A simple x + x + x script: 10ms seconds in the middle of the program, 2ms at startup
        # tf_efficientnet_b0 benchmark: 50ms! in the middle of the program , 3ms at startup

        # So we want to start the workers early when it is still cheap, and also to allow the workers to get
        # ready before we have work for them.

        # ProcessPoolExecutor also does not launch the workers until it finds a point when all the workers are idle.
        # But if we waited until then fork time will be long and we will be waiting for the processes to initialize.

        # We force them to start here with some YOLOing of the internal methods.
        if hasattr(pool, "_start_queue_management_thread"):
            pool._start_queue_management_thread()
        else:
            for _ in range(config.compile_threads):
                pool._adjust_process_count()
            if hasattr(pool, "_start_executor_manager_thread"):
                pool._start_executor_manager_thread()
        _compile_end()

    @classmethod
    def submit(cls, task: Callable[..., Any]) -> Any:
        if config.compile_threads <= 1:
            return task()
        return cls.pool().submit(task)

    def triton(
        self, kernel_name: str, source_code: str, device_str: str = "cuda"
    ) -> Union[TritonFuture, ModuleType]:
        _compile_start()

        if config.compile_threads > 1:
            device_interface = get_interface_for_device(device_str)
            device = torch.device(device_str, device_interface.current_device())
            cc = device_interface.get_compute_capability(device)
            future = self.process_pool().submit(
                _worker_compile, kernel_name, source_code, cc, device
            )
            return TritonFuture(kernel_name, source_code, future)
        else:
            return _load_kernel(kernel_name, source_code)

    def multi_kernel(self, *args, **kwargs) -> Any:
        from torch._inductor.codegen.multi_kernel import MultiKernelCall

        # no need to call this in parallel since the sub-kernels are already parallel tasks
        return MultiKernelCall(*args, **kwargs)

    def cpp(self, source_code: str) -> ModuleType:
        def task():
            return CppCodeCache.load(source_code).kernel

        return self.submit(task)

    def cpp_pybinding(self, argtypes: List[str], source_code: str) -> ModuleType:
        return self.submit(
            functools.partial(
                CppPythonBindingsCodeCache.load_pybinding, argtypes, source_code
            )
        )

    def cuda(self, source_code, dst_file_ext):
        def task():
            return CUDACodeCache.load(source_code, dst_file_ext)[0]

        return self.submit(task)

    def wait(self, scope: Dict[str, Any]) -> None:
        num_kernels = len(
            [
                value
                for key, value in scope.items()
                if isinstance(value, (Future, TritonFuture))
            ]
        )
        pbar = tqdm(
            total=num_kernels,
            desc="Inductor Compilation",
            disable=config.disable_progress,
            delay=0,
        )
        if config.compile_threads > 1:
            for key, result in scope.items():
                if config.verbose_progress and not isinstance(pbar, _Faketqdm):
                    pbar.set_postfix_str(key)
                if isinstance(result, (Future, TritonFuture)):
                    scope[key] = result.result()
                    pbar.update(1)

        _compile_end()


if os.environ.get("TORCH_TNT_IN_USE", "0") == "1":
    # When TorchTNT is used, calling warm_pool() here will cause the
    # compile workers created not being able to be shut down inside
    # shutdown_compile_workers(). This may cause significant QPS drop.
    log.info("Do not call AsyncCompile.warm_pool() because TorchTNT is in use.")
elif sys.version_info >= (3, 12):
    log.info("AsyncCompile.warm_pool() is broken on 3.12+.")
else:
    AsyncCompile.warm_pool()<|MERGE_RESOLUTION|>--- conflicted
+++ resolved
@@ -2178,19 +2178,11 @@
             }
             return result;
         }
-<<<<<<< HEAD
 
         template <> inline std::vector<AtenTensorHandle> parse_arg<std::vector<AtenTensorHandle>>(PyObject* args, size_t n) {
             return unpack_tensor_handle_list(PyTuple_GET_ITEM(args, n));
         }
 
-=======
-
-        template <> inline std::vector<AtenTensorHandle> parse_arg<std::vector<AtenTensorHandle>>(PyObject* args, size_t n) {
-            return unpack_tensor_handle_list(PyTuple_GET_ITEM(args, n));
-        }
-
->>>>>>> b279034e
         PyObject* inductor_entry_cpp(std::vector<AtenTensorHandle>&& input_handles) {
             // For outputs, we only allocate a vector to hold returned tensor handles,
             // not allocating the actual output tensor storage here
